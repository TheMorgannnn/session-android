buildscript {
    ext.kotlin_version = "1.4.0"
    ext.kovenant_version = "3.3.0"

    repositories {
        mavenLocal()
        google()
        mavenCentral()
        jcenter()
    }
    dependencies {
        classpath "com.android.tools.build:gradle:4.0.1"
        classpath files('libs/gradle-witness.jar')
        classpath "org.jetbrains.kotlin:kotlin-gradle-plugin:$kotlin_version"
        classpath "com.google.gms:google-services:4.3.3"
    }
}

apply plugin: 'com.android.application'
apply plugin: 'kotlin-android'
apply plugin: 'kotlin-android-extensions'
apply plugin: 'witness'
apply plugin: 'kotlin-kapt'
apply plugin: 'com.google.gms.google-services'

repositories {
    mavenLocal()
    maven {
        url "https://raw.github.com/signalapp/maven/master/photoview/releases/"
        content {
            includeGroupByRegex "com\\.github\\.chrisbanes.*"
        }
    }
    maven {
        url "https://raw.github.com/signalapp/maven/master/shortcutbadger/releases/"
        content {
            includeGroupByRegex "me\\.leolin.*"
        }
    }
    maven {
        url "https://raw.github.com/signalapp/maven/master/circular-progress-button/releases/"
        content {
            includeGroupByRegex "com\\.github\\.dmytrodanylyk\\.circular-progress-button\\.*"
        }
    }
    maven {
        url "https://raw.github.com/signalapp/maven/master/sqlcipher/release/"
        content {
            includeGroupByRegex "org\\.signal.*"
        }
    }
    maven { // textdrawable
        url 'https://dl.bintray.com/amulyakhare/maven'
        content {
            includeGroupByRegex "com\\.amulyakhare.*"
        }
    }
    maven {
        url  "https://dl.bintray.com/terl/lazysodium-maven"
        content {
            includeGroupByRegex "com\\.goterl\\.lazycode.*"
        }
    }
    google()
    jcenter()
    maven { url "https://jitpack.io" }
}

configurations.all {
    resolutionStrategy.cacheChangingModulesFor 0, 'seconds'
    exclude group: "org.whispersystems", module: "signal-protocol-java"
    exclude group: "org.whispersystems", module: "signal-protocol-android"
    exclude group: "org.signal", module: "signal-metadata-java"
    exclude group: "org.signal", module: "signal-metadata-android"
    exclude module: "commons-logging"
}

dependencies {
    implementation 'androidx.appcompat:appcompat:1.2.0'
    implementation 'androidx.recyclerview:recyclerview:1.1.0'
    implementation 'com.google.android.material:material:1.2.1'
    implementation 'androidx.legacy:legacy-support-v13:1.0.0'
    implementation 'androidx.cardview:cardview:1.0.0'
    implementation 'androidx.preference:preference:1.1.1'
    implementation 'androidx.legacy:legacy-preference-v14:1.0.0'
    implementation 'androidx.gridlayout:gridlayout:1.0.0'
    implementation 'androidx.exifinterface:exifinterface:1.2.0'
    implementation 'androidx.constraintlayout:constraintlayout:2.0.1'
    implementation 'androidx.multidex:multidex:2.0.1'
    implementation 'androidx.lifecycle:lifecycle-extensions:2.2.0'
    implementation 'androidx.lifecycle:lifecycle-common-java8:2.2.0'
<<<<<<< HEAD
    implementation 'androidx.lifecycle:lifecycle-viewmodel-ktx:2.2.0'
    implementation 'androidx.activity:activity-ktx:1.1.0'
    implementation 'androidx.fragment:fragment-ktx:1.3.0-beta01'
=======
    implementation 'androidx.lifecycle:lifecycle-runtime-ktx:2.2.0'
    implementation "androidx.work:work-runtime-ktx:2.4.0"
    implementation "androidx.core:core-ktx:1.3.2"
>>>>>>> 6140b8bb

    implementation ("com.google.firebase:firebase-messaging:18.0.0") {
        exclude group: 'com.google.firebase', module: 'firebase-core'
        exclude group: 'com.google.firebase', module: 'firebase-analytics'
        exclude group: 'com.google.firebase', module: 'firebase-measurement-connector'
    }
    implementation 'com.google.android.exoplayer:exoplayer-core:2.9.1'
    implementation 'com.google.android.exoplayer:exoplayer-ui:2.9.1'
    implementation 'org.conscrypt:conscrypt-android:2.0.0'
    implementation 'org.signal:aesgcmprovider:0.0.3'
    implementation 'org.whispersystems:webrtc-android:M74'
    implementation "me.leolin:ShortcutBadger:1.1.16"
    implementation 'se.emilsjolander:stickylistheaders:2.7.0'
    implementation 'com.jpardogo.materialtabstrip:library:1.0.9'
    implementation 'org.apache.httpcomponents:httpclient-android:4.3.5'
    implementation 'com.github.chrisbanes:PhotoView:2.1.3'
    implementation 'com.github.bumptech.glide:glide:4.11.0'
    annotationProcessor 'com.github.bumptech.glide:compiler:4.11.0'
    kapt 'com.github.bumptech.glide:compiler:4.11.0'
    implementation 'com.makeramen:roundedimageview:2.1.0'
    implementation 'com.pnikosis:materialish-progress:1.5'
    implementation 'org.greenrobot:eventbus:3.0.0'
    implementation 'pl.tajchert:waitingdots:0.1.0'
    implementation 'com.theartofdev.edmodo:android-image-cropper:2.8.0'
    implementation 'com.melnykov:floatingactionbutton:1.3.0'
    implementation 'com.google.zxing:android-integration:3.1.0'
    implementation 'com.squareup.dagger:dagger:1.2.2'
    annotationProcessor 'com.squareup.dagger:dagger-compiler:1.2.2'
    implementation 'mobi.upod:time-duration-picker:1.1.3'
    compileOnly 'com.squareup.dagger:dagger-compiler:1.2.2'
    implementation 'com.amulyakhare:com.amulyakhare.textdrawable:1.0.1'
    implementation 'com.google.zxing:core:3.2.1'
    implementation ('com.davemorrissey.labs:subsampling-scale-image-view:3.6.0') {
        exclude group: 'com.android.support', module: 'support-annotations'
    }
    implementation ('cn.carbswang.android:NumberPickerView:1.0.9') {
        exclude group: 'com.android.support', module: 'appcompat-v7'
    }
    implementation ('com.tomergoldst.android:tooltips:1.0.6') {
        exclude group: 'com.android.support', module: 'appcompat-v7'
    }
    implementation ('com.klinkerapps:android-smsmms:4.0.1') {
        exclude group: 'com.squareup.okhttp', module: 'okhttp'
        exclude group: 'com.squareup.okhttp', module: 'okhttp-urlconnection'
    }
    implementation 'com.annimon:stream:1.1.8'
    implementation ('com.takisoft.fix:colorpicker:0.9.1') {
        exclude group: 'com.android.support', module: 'appcompat-v7'
        exclude group: 'com.android.support', module: 'recyclerview-v7'
    }
    implementation 'com.codewaves.stickyheadergrid:stickyheadergrid:0.9.4'
    implementation 'com.github.dmytrodanylyk.circular-progress-button:library:1.1.3-S2'
    implementation 'org.signal:android-database-sqlcipher:3.5.9-S3'
    implementation ('com.googlecode.ez-vcard:ez-vcard:0.9.11') {
        exclude group: 'com.fasterxml.jackson.core'
        exclude group: 'org.freemarker'
    }
    // Loki
    // Local:
    implementation "org.whispersystems:signal-service-android:2.13.2" // Run ./gradlew install from session-android-service to install
    implementation "org.whispersystems:curve25519-java:0.5.0"
    // Remote:
    implementation "com.goterl.lazycode:lazysodium-android:4.2.0@aar"
    implementation "net.java.dev.jna:jna:5.5.0@aar"
    implementation "com.google.protobuf:protobuf-java:2.5.0"
    implementation "com.fasterxml.jackson.core:jackson-databind:2.9.8"
    implementation "com.squareup.okhttp3:okhttp:3.12.1"
    implementation "org.jetbrains.kotlin:kotlin-stdlib-jdk7:$kotlin_version"
    implementation 'org.jetbrains.kotlinx:kotlinx-coroutines-android:1.3.9'
    implementation "nl.komponents.kovenant:kovenant:$kovenant_version"
    implementation "nl.komponents.kovenant:kovenant-android:$kovenant_version"
    implementation "com.github.lelloman:android-identicons:v11"
    implementation "com.prof.rssparser:rssparser:2.0.4"
    implementation "com.jakewharton.rxbinding3:rxbinding:3.1.0"
    implementation "com.github.tbruyelle:rxpermissions:0.10.2"
    implementation "com.github.ybq:Android-SpinKit:1.4.0"
    implementation "com.opencsv:opencsv:4.6"

    testImplementation 'junit:junit:4.12'
    testImplementation 'org.assertj:assertj-core:3.11.1'
    testImplementation 'org.mockito:mockito-core:1.9.5'
    testImplementation 'org.powermock:powermock-api-mockito:1.6.1'
    testImplementation 'org.powermock:powermock-module-junit4:1.6.1'
    testImplementation 'org.powermock:powermock-module-junit4-rule:1.6.1'
    testImplementation 'org.powermock:powermock-classloading-xstream:1.6.1'
    testImplementation 'androidx.test:core:1.3.0'
    androidTestImplementation 'androidx.multidex:multidex:2.0.1'
    androidTestImplementation 'androidx.multidex:multidex-instrumentation:2.0.0'
    androidTestImplementation 'com.google.dexmaker:dexmaker:1.2'
    androidTestImplementation 'com.google.dexmaker:dexmaker-mockito:1.2'
    androidTestImplementation ('org.assertj:assertj-core:1.7.1') {
        exclude group: 'org.hamcrest', module: 'hamcrest-core'
    }
    androidTestImplementation ('com.squareup.assertj:assertj-android:1.1.1') {
        exclude group: 'org.hamcrest',        module: 'hamcrest-core'
        exclude group: 'com.android.support', module: 'support-annotations'
    }
    testImplementation 'org.robolectric:robolectric:4.2'
    testImplementation 'org.robolectric:shadows-multidex:4.2'
}

def canonicalVersionCode = 121
def canonicalVersionName = "1.6.4"

def postFixSize = 10
def abiPostFix = ['armeabi-v7a' : 1,
                  'arm64-v8a'   : 2,
                  'x86'         : 3,
                  'x86_64'      : 4,
                  'universal'   : 5]

android {
    flavorDimensions "none"
    compileSdkVersion 29
    buildToolsVersion '29.0.3'
    useLibrary 'org.apache.http.legacy'

    dexOptions {
        javaMaxHeapSize "4g"
    }

    defaultConfig {
        versionCode canonicalVersionCode * postFixSize
        versionName canonicalVersionName

        minSdkVersion 21
        targetSdkVersion 29
        multiDexEnabled true // Even though we're running API 21+, this is still needed for release builds

        vectorDrawables.useSupportLibrary = true
        project.ext.set("archivesBaseName", "session")

        buildConfigField "long", "BUILD_TIMESTAMP", getLastCommitTimestamp() + "L"
        buildConfigField "String", "SIGNAL_URL", "\"\""
        buildConfigField "String", "SIGNAL_CDN_URL", "\"\""
        buildConfigField "String", "SIGNAL_CONTACT_DISCOVERY_URL", "\"\""
        buildConfigField "String", "SIGNAL_SERVICE_STATUS_URL", "\"\""
        buildConfigField "String", "CONTENT_PROXY_HOST", "\"contentproxy.signal.org\""
        buildConfigField "int", "CONTENT_PROXY_PORT", "443"
        buildConfigField "String", "USER_AGENT", "\"OWA\""
        buildConfigField "boolean", "DEV_BUILD", "false"
        buildConfigField "String", "MRENCLAVE", "\"cd6cfc342937b23b1bdd3bbf9721aa5615ac9ff50a75c5527d441cd3276826c9\""
        buildConfigField "String", "UNIDENTIFIED_SENDER_TRUST_ROOT", "\"BXu6QIKVz5MA8gstzfOgRQGqyLqOwNKHL6INkv3IHWMF\""
        buildConfigField "String[]", "LANGUAGES", "new String[]{\"" + autoResConfig().collect { s -> s.replace('-r', '_') }.join('", "') + '"}'
        buildConfigField "int", "CANONICAL_VERSION_CODE", "$canonicalVersionCode"

        ndk {
            abiFilters 'armeabi-v7a', 'arm64-v8a', 'x86', 'x86_64'
        }

        resConfigs autoResConfig()

        splits {
            abi {
                enable true
                reset()
                include 'armeabi-v7a', 'arm64-v8a', 'x86', 'x86_64'
                universalApk true
            }
        }
    }

    compileOptions {
        sourceCompatibility JavaVersion.VERSION_1_8
        targetCompatibility JavaVersion.VERSION_1_8
    }

    kotlinOptions {
        jvmTarget = '1.8'
    }

    packagingOptions {
        exclude 'LICENSE.txt'
        exclude 'LICENSE'
        exclude 'NOTICE'
        exclude 'asm-license.txt'
        exclude 'META-INF/LICENSE'
        exclude 'META-INF/NOTICE'
        exclude 'META-INF/proguard/androidx-annotations.pro'
    }

    buildTypes {
        debug {
            minifyEnabled true
            proguardFiles getDefaultProguardFile('proguard-android.txt'),
                          'proguard-dagger.pro',
                          'proguard-jackson.pro',
                          'proguard-jna.pro',
                          'proguard-sqlite.pro',
                          'proguard-appcompat-v7.pro',
                          'proguard-square-okhttp.pro',
                          'proguard-square-okio.pro',
                          'proguard-spongycastle.pro',
                          'proguard-rounded-image-view.pro',
                          'proguard-glide.pro',
                          'proguard-shortcutbadger.pro',
                          'proguard-retrofit.pro',
                          'proguard-webrtc.pro',
                          'proguard-klinker.pro',
                          'proguard-retrolambda.pro',
                          'proguard-okhttp.pro',
                          'proguard-ez-vcard.pro',
                          'proguard.cfg'
            testProguardFiles 'proguard-automation.pro',
                              'proguard.cfg'
        }
        release {
            minifyEnabled true
            proguardFiles = buildTypes.debug.proguardFiles
        }
    }

    productFlavors {
        play {
            dimension "none"
            ext.websiteUpdateUrl = "null"
            buildConfigField "boolean", "PLAY_STORE_DISABLED", "false"
            buildConfigField "String", "NOPLAY_UPDATE_URL", "$ext.websiteUpdateUrl"
        }

        website {
            dimension "none"
            ext.websiteUpdateUrl = "https://updates.signal.org/android"
            buildConfigField "boolean", "PLAY_STORE_DISABLED", "true"
            buildConfigField "String", "NOPLAY_UPDATE_URL", "\"$ext.websiteUpdateUrl\""
        }
    }

    android.applicationVariants.all { variant ->
        variant.outputs.each { output ->
            output.outputFileName = output.outputFileName.replace(".apk", "-${variant.versionName}.apk")
            def abiName = output.getFilter("ABI") ?: 'universal'
            def postFix = abiPostFix.get(abiName, 0)

            if (postFix >= postFixSize) throw new AssertionError("postFix is too large")

            output.versionCodeOverride = canonicalVersionCode * postFixSize + postFix
        }
    }

    sourceSets {
        main {
            manifest.srcFile 'AndroidManifest.xml'
            java.srcDirs = ['src']
            resources.srcDirs = ['src']
            aidl.srcDirs = ['src']
            renderscript.srcDirs = ['src']
            res.srcDirs = ['res']
            assets.srcDirs = ['assets']
            jniLibs.srcDirs = ['libs']
        }
        androidTest {
            java.srcDirs = ['test/androidTest/java']
        }
        test {
            java.srcDirs = ['test/unitTest/java']
            resources.srcDirs = ['test/unitTest/resources']
        }

        website.manifest.srcFile 'website/AndroidManifest.xml'
    }

    lintOptions {
        abortOnError true
        baseline file("lint-baseline.xml")
    }

    testOptions {
        unitTests {
            includeAndroidResources = true
        }
    }

    buildFeatures {
        dataBinding true
    }

    compileOptions {
        sourceCompatibility JavaVersion.VERSION_1_8
        targetCompatibility JavaVersion.VERSION_1_8
    }

    kotlinOptions {
        jvmTarget = '1.8'
    }
}

/*
def assembleWebsiteDescriptor = { variant, file ->
    if (file.exists()) {
        MessageDigest md = MessageDigest.getInstance("SHA-256")
        file.eachByte 4096, {bytes, size ->
            md.update(bytes, 0, size)
        }

        String digest  = md.digest().collect {String.format "%02x", it}.join()
        String url     = variant.productFlavors.get(0).ext.websiteUpdateUrl
        String apkName = file.getName()

        String descriptor = "{" +
                "\"versionCode\" : $canonicalVersionCode," +
                "\"versionName\" : \"$canonicalVersionName\"," +
                "\"sha256sum\" : \"$digest\"," +
                "\"url\" : \"$url/$apkName\"" +
                "}"

        File descriptorFile = new File(file.getParent(), apkName.replace(".apk", ".json"))

        descriptorFile.write(descriptor)
    }
}

def signProductionRelease = { variant ->
    variant.outputs.collect { output ->
        String apkName    = output.outputFile.name
        File   inputFile  = new File(output.outputFile.path)
        File   outputFile = new File(output.outputFile.parent, apkName.replace('-unsigned', ''))

        new ApkSignerUtil('sun.security.pkcs11.SunPKCS11',
                          'pkcs11.config',
                          'PKCS11',
                          'file:pkcs11.password').calculateSignature(inputFile.getAbsolutePath(),
                                                                     outputFile.getAbsolutePath())

        inputFile.delete()
        outputFile
    }
}

task signProductionPlayRelease {
    doLast {
        signProductionRelease(android.applicationVariants.find { (it.name == 'playRelease') })
    }
}

task signProductionWebsiteRelease {
    doLast {
        def  variant       = android.applicationVariants.find { (it.name == 'websiteRelease') }
        File signedRelease = signProductionRelease(variant).find { it.name.contains('universal') }
        assembleWebsiteDescriptor(variant, signedRelease)
    }
}

tasks.whenTaskAdded { task ->
    if (task.name.equals("assemblePlayRelease")) {
        task.finalizedBy signProductionPlayRelease
    }

    if (task.name.equals("assembleWebsiteRelease")) {
        task.finalizedBy signProductionWebsiteRelease
    }
}
 */

def getLastCommitTimestamp() {
    new ByteArrayOutputStream().withStream { os ->
        def result = exec {
            executable = 'git'
            args = ['log', '-1', '--pretty=format:%ct']
            standardOutput = os
        }

        return os.toString() + "000"
    }
}

/**
 * Discovers supported languages listed as under the res/values- directory.
 */
static def autoResConfig() {
    def files = new ArrayList<String>()
    def root = new File('res')
    root.eachFile { f -> files.add(f.name) }
    ['en'] + files.collect { f -> f =~ /^values-([a-z]{2}(-r[A-Z]{2})?)$/ }
         .findAll { matcher -> matcher.find() }
         .collect { matcher -> matcher.group(1) }
         .sort()
}

task qa {
  group 'Verification'
  description 'Quality Assurance. Run before pushing.'
  dependsOn ':testPlayReleaseUnitTest', ':lintPlayRelease', ':assemblePlayDebug'
}<|MERGE_RESOLUTION|>--- conflicted
+++ resolved
@@ -89,15 +89,12 @@
     implementation 'androidx.multidex:multidex:2.0.1'
     implementation 'androidx.lifecycle:lifecycle-extensions:2.2.0'
     implementation 'androidx.lifecycle:lifecycle-common-java8:2.2.0'
-<<<<<<< HEAD
     implementation 'androidx.lifecycle:lifecycle-viewmodel-ktx:2.2.0'
+    implementation 'androidx.lifecycle:lifecycle-runtime-ktx:2.2.0'
     implementation 'androidx.activity:activity-ktx:1.1.0'
     implementation 'androidx.fragment:fragment-ktx:1.3.0-beta01'
-=======
-    implementation 'androidx.lifecycle:lifecycle-runtime-ktx:2.2.0'
+    implementation "androidx.core:core-ktx:1.3.2"
     implementation "androidx.work:work-runtime-ktx:2.4.0"
-    implementation "androidx.core:core-ktx:1.3.2"
->>>>>>> 6140b8bb
 
     implementation ("com.google.firebase:firebase-messaging:18.0.0") {
         exclude group: 'com.google.firebase', module: 'firebase-core'
