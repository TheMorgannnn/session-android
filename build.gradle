buildscript {
    repositories {
        google()
        mavenCentral()
    }
    dependencies {
        classpath "com.android.tools.build:gradle:$gradlePluginVersion"
        classpath files('libs/gradle-witness.jar')
        classpath "org.jetbrains.kotlin:kotlin-gradle-plugin:$kotlinVersion"
        classpath "org.jetbrains.kotlin:kotlin-serialization:$kotlinVersion"
        classpath "com.google.gms:google-services:$googleServicesVersion"
<<<<<<< HEAD
        classpath "com.google.dagger:hilt-android-gradle-plugin:$daggerVersion"
=======
        classpath files('libs/gradle-witness.jar')
        classpath "com.squareup:javapoet:1.13.0"
>>>>>>> d39cf275
    }
}

plugins{
    id("com.google.dagger.hilt.android") version "2.44" apply false
}

allprojects {
    repositories {
        google()
        mavenCentral()
        maven {
            url "https://raw.github.com/signalapp/maven/master/photoview/releases/"
            content {
                includeGroupByRegex "com\\.github\\.chrisbanes.*"
            }
        }
        maven {
            url "https://raw.github.com/signalapp/maven/master/shortcutbadger/releases/"
            content {
                includeGroupByRegex "me\\.leolin.*"
            }
        }
        maven {
            url "https://raw.github.com/signalapp/maven/master/circular-progress-button/releases/"
            content {
                includeGroupByRegex "com\\.github\\.dmytrodanylyk\\.circular-progress-button\\.*"
            }
        }
        maven {
            url "https://raw.github.com/signalapp/maven/master/sqlcipher/release/"
            content {
                includeGroupByRegex "org\\.signal.*"
            }
        }
        maven {
            url "https://repo1.maven.org/maven2/com/goterl/lazysodium-android"
            content {
                includeGroupByRegex "com\\.goterl.*"
            }
        }
        jcenter()
        maven { url "https://jitpack.io" }
    }

    project.ext {
        androidMinimumSdkVersion = 23
        androidTargetSdkVersion  = 33
        androidCompileSdkVersion = 33
    }
}<|MERGE_RESOLUTION|>--- conflicted
+++ resolved
@@ -9,12 +9,9 @@
         classpath "org.jetbrains.kotlin:kotlin-gradle-plugin:$kotlinVersion"
         classpath "org.jetbrains.kotlin:kotlin-serialization:$kotlinVersion"
         classpath "com.google.gms:google-services:$googleServicesVersion"
-<<<<<<< HEAD
-        classpath "com.google.dagger:hilt-android-gradle-plugin:$daggerVersion"
-=======
         classpath files('libs/gradle-witness.jar')
         classpath "com.squareup:javapoet:1.13.0"
->>>>>>> d39cf275
+        classpath "com.google.dagger:hilt-android-gradle-plugin:$daggerVersion"
     }
 }
 
