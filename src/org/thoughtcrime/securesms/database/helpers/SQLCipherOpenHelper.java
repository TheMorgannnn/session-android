package org.thoughtcrime.securesms.database.helpers;


import android.content.ContentValues;
import android.content.Context;
import android.database.Cursor;
import android.net.Uri;
import android.os.SystemClock;
import android.text.TextUtils;

import androidx.annotation.NonNull;

import net.sqlcipher.database.SQLiteDatabase;
import net.sqlcipher.database.SQLiteDatabaseHook;
import net.sqlcipher.database.SQLiteOpenHelper;

import org.thoughtcrime.securesms.ApplicationContext;
import org.thoughtcrime.securesms.crypto.DatabaseSecret;
import org.thoughtcrime.securesms.crypto.MasterSecret;
import org.thoughtcrime.securesms.database.Address;
import org.thoughtcrime.securesms.database.AttachmentDatabase;
import org.thoughtcrime.securesms.database.DraftDatabase;
import org.thoughtcrime.securesms.database.GroupDatabase;
import org.thoughtcrime.securesms.database.GroupReceiptDatabase;
import org.thoughtcrime.securesms.database.IdentityDatabase;
import org.thoughtcrime.securesms.database.JobDatabase;
import org.thoughtcrime.securesms.loki.database.LokiBackupFilesDatabase;
import org.thoughtcrime.securesms.database.MmsDatabase;
import org.thoughtcrime.securesms.database.OneTimePreKeyDatabase;
import org.thoughtcrime.securesms.database.PushDatabase;
import org.thoughtcrime.securesms.database.RecipientDatabase;
import org.thoughtcrime.securesms.database.SearchDatabase;
import org.thoughtcrime.securesms.database.SessionDatabase;
import org.thoughtcrime.securesms.database.SignedPreKeyDatabase;
import org.thoughtcrime.securesms.database.SmsDatabase;
import org.thoughtcrime.securesms.database.StickerDatabase;
import org.thoughtcrime.securesms.database.ThreadDatabase;
import org.thoughtcrime.securesms.jobs.RefreshPreKeysJob;
import org.thoughtcrime.securesms.logging.Log;
import org.thoughtcrime.securesms.loki.database.LokiAPIDatabase;
import org.thoughtcrime.securesms.loki.database.LokiMessageDatabase;
import org.thoughtcrime.securesms.loki.database.LokiPreKeyBundleDatabase;
import org.thoughtcrime.securesms.loki.database.LokiPreKeyRecordDatabase;
import org.thoughtcrime.securesms.loki.database.LokiThreadDatabase;
import org.thoughtcrime.securesms.loki.database.LokiUserDatabase;
import org.thoughtcrime.securesms.loki.database.SharedSenderKeysDatabase;
import org.thoughtcrime.securesms.notifications.NotificationChannels;
import org.thoughtcrime.securesms.service.KeyCachingService;
import org.thoughtcrime.securesms.util.GroupUtil;
import org.thoughtcrime.securesms.util.TextSecurePreferences;
import org.whispersystems.signalservice.loki.api.opengroups.PublicChat;

import java.io.File;

public class SQLCipherOpenHelper extends SQLiteOpenHelper {

  @SuppressWarnings("unused")
  private static final String TAG = SQLCipherOpenHelper.class.getSimpleName();

  private static final int RECIPIENT_CALL_RINGTONE_VERSION  = 2;
  private static final int MIGRATE_PREKEYS_VERSION          = 3;
  private static final int MIGRATE_SESSIONS_VERSION         = 4;
  private static final int NO_MORE_IMAGE_THUMBNAILS_VERSION = 5;
  private static final int ATTACHMENT_DIMENSIONS            = 6;
  private static final int QUOTED_REPLIES                   = 7;
  private static final int SHARED_CONTACTS                  = 8;
  private static final int FULL_TEXT_SEARCH                 = 9;
  private static final int BAD_IMPORT_CLEANUP               = 10;
  private static final int QUOTE_MISSING                    = 11;
  private static final int NOTIFICATION_CHANNELS            = 12;
  private static final int SECRET_SENDER                    = 13;
  private static final int ATTACHMENT_CAPTIONS              = 14;
  private static final int ATTACHMENT_CAPTIONS_FIX          = 15;
  private static final int PREVIEWS                         = 16;
  private static final int CONVERSATION_SEARCH              = 17;
  private static final int SELF_ATTACHMENT_CLEANUP          = 18;
  private static final int RECIPIENT_FORCE_SMS_SELECTION    = 19;
  private static final int JOBMANAGER_STRIKES_BACK          = 20;
  private static final int STICKERS                         = 21;
  private static final int lokiV1                           = 22;
  private static final int lokiV2                           = 23;
  private static final int lokiV3                           = 24;
  private static final int lokiV4                           = 25;
  private static final int lokiV5                           = 26;
  private static final int lokiV6                           = 27;
  private static final int lokiV7                           = 28;
  private static final int lokiV8                           = 29;
  private static final int lokiV9                           = 30;
  private static final int lokiV10                          = 31;
  private static final int lokiV11                          = 32;
  private static final int lokiV12                          = 33;
  private static final int lokiV13                          = 34;
  private static final int lokiV14_BACKUP_FILES             = 35;
  private static final int lokiV15                          = 36;
<<<<<<< HEAD
  private static final int lokiV16_AUDIO_ATTACHMENT_EXTRAS  = 37;

  private static final int    DATABASE_VERSION = lokiV16_AUDIO_ATTACHMENT_EXTRAS;
=======
  private static final int lokiV16                          = 37;

  private static final int    DATABASE_VERSION = lokiV16;
>>>>>>> c8f7d788
  private static final String DATABASE_NAME    = "signal.db";

  private final Context        context;
  private final DatabaseSecret databaseSecret;

  public SQLCipherOpenHelper(@NonNull Context context, @NonNull DatabaseSecret databaseSecret) {
    super(context, DATABASE_NAME, null, DATABASE_VERSION, new SQLiteDatabaseHook() {
      @Override
      public void preKey(SQLiteDatabase db) {
        db.rawExecSQL("PRAGMA cipher_default_kdf_iter = 1;");
        db.rawExecSQL("PRAGMA cipher_default_page_size = 4096;");
      }

      @Override
      public void postKey(SQLiteDatabase db) {
        db.rawExecSQL("PRAGMA kdf_iter = '1';");
        db.rawExecSQL("PRAGMA cipher_page_size = 4096;");
      }
    });

    this.context        = context.getApplicationContext();
    this.databaseSecret = databaseSecret;
  }

  @Override
  public void onCreate(SQLiteDatabase db) {
    db.execSQL(SmsDatabase.CREATE_TABLE);
    db.execSQL(MmsDatabase.CREATE_TABLE);
    db.execSQL(AttachmentDatabase.CREATE_TABLE);
    db.execSQL(ThreadDatabase.CREATE_TABLE);
    db.execSQL(IdentityDatabase.CREATE_TABLE);
    db.execSQL(DraftDatabase.CREATE_TABLE);
    db.execSQL(PushDatabase.CREATE_TABLE);
    db.execSQL(GroupDatabase.CREATE_TABLE);
    db.execSQL(RecipientDatabase.CREATE_TABLE);
    db.execSQL(GroupReceiptDatabase.CREATE_TABLE);
    db.execSQL(OneTimePreKeyDatabase.CREATE_TABLE);
    db.execSQL(SignedPreKeyDatabase.CREATE_TABLE);
    db.execSQL(SessionDatabase.CREATE_TABLE);
    for (String sql : SearchDatabase.CREATE_TABLE) {
      db.execSQL(sql);
    }
    for (String sql : JobDatabase.CREATE_TABLE) {
      db.execSQL(sql);
    }
    db.execSQL(StickerDatabase.CREATE_TABLE);

    db.execSQL(LokiAPIDatabase.getCreateSnodePoolTableCommand());
    db.execSQL(LokiAPIDatabase.getCreateOnionRequestPathTableCommand());
    db.execSQL(LokiAPIDatabase.getCreateSwarmTableCommand());
    db.execSQL(LokiAPIDatabase.getCreateLastMessageHashValueTable2Command());
    db.execSQL(LokiAPIDatabase.getCreateReceivedMessageHashValuesTable3Command());
    db.execSQL(LokiAPIDatabase.getCreateOpenGroupAuthTokenTableCommand());
    db.execSQL(LokiAPIDatabase.getCreateLastMessageServerIDTableCommand());
    db.execSQL(LokiAPIDatabase.getCreateLastDeletionServerIDTableCommand());
    db.execSQL(LokiAPIDatabase.getCreateDeviceLinkCacheCommand());
    db.execSQL(LokiAPIDatabase.getCreateUserCountTableCommand());
    db.execSQL(LokiAPIDatabase.getCreateSessionRequestTimestampCacheCommand());
    db.execSQL(LokiAPIDatabase.getCreateSessionRequestSentTimestampTableCommand());
    db.execSQL(LokiAPIDatabase.getCreateSessionRequestProcessedTimestampTableCommand());
    db.execSQL(LokiAPIDatabase.getCreateOpenGroupPublicKeyTableCommand());
    db.execSQL(LokiAPIDatabase.getCreateOpenGroupProfilePictureTableCommand());
    db.execSQL(LokiPreKeyBundleDatabase.getCreateTableCommand());
    db.execSQL(LokiPreKeyRecordDatabase.getCreateTableCommand());
    db.execSQL(LokiMessageDatabase.getCreateMessageIDTableCommand());
    db.execSQL(LokiMessageDatabase.getCreateMessageToThreadMappingTableCommand());
    db.execSQL(LokiMessageDatabase.getCreateErrorMessageTableCommand());
    db.execSQL(LokiThreadDatabase.getCreateSessionResetTableCommand());
    db.execSQL(LokiThreadDatabase.getCreatePublicChatTableCommand());
    db.execSQL(LokiUserDatabase.getCreateDisplayNameTableCommand());
    db.execSQL(LokiUserDatabase.getCreateServerDisplayNameTableCommand());
    db.execSQL(LokiBackupFilesDatabase.getCreateTableCommand());
    db.execSQL(SharedSenderKeysDatabase.getCreateOldClosedGroupRatchetTableCommand());
    db.execSQL(SharedSenderKeysDatabase.getCreateCurrentClosedGroupRatchetTableCommand());
    db.execSQL(SharedSenderKeysDatabase.getCreateClosedGroupPrivateKeyTableCommand());

    executeStatements(db, SmsDatabase.CREATE_INDEXS);
    executeStatements(db, MmsDatabase.CREATE_INDEXS);
    executeStatements(db, AttachmentDatabase.CREATE_INDEXS);
    executeStatements(db, ThreadDatabase.CREATE_INDEXS);
    executeStatements(db, DraftDatabase.CREATE_INDEXS);
    executeStatements(db, GroupDatabase.CREATE_INDEXS);
    executeStatements(db, GroupReceiptDatabase.CREATE_INDEXES);
    executeStatements(db, StickerDatabase.CREATE_INDEXES);

    if (context.getDatabasePath(ClassicOpenHelper.NAME).exists()) {
      ClassicOpenHelper                      legacyHelper = new ClassicOpenHelper(context);
      android.database.sqlite.SQLiteDatabase legacyDb     = legacyHelper.getWritableDatabase();

      SQLCipherMigrationHelper.migratePlaintext(context, legacyDb, db);

      MasterSecret masterSecret = KeyCachingService.getMasterSecret(context);

      if (masterSecret != null) SQLCipherMigrationHelper.migrateCiphertext(context, masterSecret, legacyDb, db, null);
      else                      TextSecurePreferences.setNeedsSqlCipherMigration(context, true);

      if (!PreKeyMigrationHelper.migratePreKeys(context, db)) {
        ApplicationContext.getInstance(context).getJobManager().add(new RefreshPreKeysJob());
      }

      SessionStoreMigrationHelper.migrateSessions(context, db);
      PreKeyMigrationHelper.cleanUpPreKeys(context);
    }
  }

  @Override
  public void onConfigure(SQLiteDatabase db) {
    super.onConfigure(db);
    // Loki - Enable write ahead logging mode and increase the cache size.
    // This should be disabled if we ever run into serious race condition bugs.
    db.enableWriteAheadLogging();
    db.execSQL("PRAGMA cache_size = 10000");
  }

  @Override
  public void onUpgrade(SQLiteDatabase db, int oldVersion, int newVersion) {
    Log.i(TAG, "Upgrading database: " + oldVersion + ", " + newVersion);

    db.beginTransaction();

    try {

      if (oldVersion < RECIPIENT_CALL_RINGTONE_VERSION) {
        db.execSQL("ALTER TABLE recipient_preferences ADD COLUMN call_ringtone TEXT DEFAULT NULL");
        db.execSQL("ALTER TABLE recipient_preferences ADD COLUMN call_vibrate INTEGER DEFAULT " + RecipientDatabase.VibrateState.DEFAULT.getId());
      }

      if (oldVersion < MIGRATE_PREKEYS_VERSION) {
        db.execSQL("CREATE TABLE signed_prekeys (_id INTEGER PRIMARY KEY, key_id INTEGER UNIQUE, public_key TEXT NOT NULL, private_key TEXT NOT NULL, signature TEXT NOT NULL, timestamp INTEGER DEFAULT 0)");
        db.execSQL("CREATE TABLE one_time_prekeys (_id INTEGER PRIMARY KEY, key_id INTEGER UNIQUE, public_key TEXT NOT NULL, private_key TEXT NOT NULL)");

        if (!PreKeyMigrationHelper.migratePreKeys(context, db)) {
          ApplicationContext.getInstance(context).getJobManager().add(new RefreshPreKeysJob());
        }
      }

      if (oldVersion < MIGRATE_SESSIONS_VERSION) {
        db.execSQL("CREATE TABLE sessions (_id INTEGER PRIMARY KEY, address TEXT NOT NULL, device INTEGER NOT NULL, record BLOB NOT NULL, UNIQUE(address, device) ON CONFLICT REPLACE)");
        SessionStoreMigrationHelper.migrateSessions(context, db);
      }

      if (oldVersion < NO_MORE_IMAGE_THUMBNAILS_VERSION) {
        ContentValues update = new ContentValues();
        update.put("thumbnail", (String)null);
        update.put("aspect_ratio", (String)null);
        update.put("thumbnail_random", (String)null);

        try (Cursor cursor = db.query("part", new String[] {"_id", "ct", "thumbnail"}, "thumbnail IS NOT NULL", null, null, null, null)) {
          while (cursor != null && cursor.moveToNext()) {
            long   id          = cursor.getLong(cursor.getColumnIndexOrThrow("_id"));
            String contentType = cursor.getString(cursor.getColumnIndexOrThrow("ct"));

            if (contentType != null && !contentType.startsWith("video")) {
              String thumbnailPath = cursor.getString(cursor.getColumnIndexOrThrow("thumbnail"));
              File   thumbnailFile = new File(thumbnailPath);
              thumbnailFile.delete();

              db.update("part", update, "_id = ?", new String[] {String.valueOf(id)});
            }
          }
        }
      }

      if (oldVersion < ATTACHMENT_DIMENSIONS) {
        db.execSQL("ALTER TABLE part ADD COLUMN width INTEGER DEFAULT 0");
        db.execSQL("ALTER TABLE part ADD COLUMN height INTEGER DEFAULT 0");
      }

      if (oldVersion < QUOTED_REPLIES) {
        db.execSQL("ALTER TABLE mms ADD COLUMN quote_id INTEGER DEFAULT 0");
        db.execSQL("ALTER TABLE mms ADD COLUMN quote_author TEXT");
        db.execSQL("ALTER TABLE mms ADD COLUMN quote_body TEXT");
        db.execSQL("ALTER TABLE mms ADD COLUMN quote_attachment INTEGER DEFAULT -1");

        db.execSQL("ALTER TABLE part ADD COLUMN quote INTEGER DEFAULT 0");
      }

      if (oldVersion < SHARED_CONTACTS) {
        db.execSQL("ALTER TABLE mms ADD COLUMN shared_contacts TEXT");
      }

      if (oldVersion < FULL_TEXT_SEARCH) {
        db.execSQL("CREATE VIRTUAL TABLE sms_fts USING fts5(body, content=sms, content_rowid=_id)");
        db.execSQL("CREATE TRIGGER sms_ai AFTER INSERT ON sms BEGIN\n" +
                   "  INSERT INTO sms_fts(rowid, body) VALUES (new._id, new.body);\n" +
                   "END;");
        db.execSQL("CREATE TRIGGER sms_ad AFTER DELETE ON sms BEGIN\n" +
                   "  INSERT INTO sms_fts(sms_fts, rowid, body) VALUES('delete', old._id, old.body);\n" +
                   "END;\n");
        db.execSQL("CREATE TRIGGER sms_au AFTER UPDATE ON sms BEGIN\n" +
                   "  INSERT INTO sms_fts(sms_fts, rowid, body) VALUES('delete', old._id, old.body);\n" +
                   "  INSERT INTO sms_fts(rowid, body) VALUES(new._id, new.body);\n" +
                   "END;");

        db.execSQL("CREATE VIRTUAL TABLE mms_fts USING fts5(body, content=mms, content_rowid=_id)");
        db.execSQL("CREATE TRIGGER mms_ai AFTER INSERT ON mms BEGIN\n" +
                   "  INSERT INTO mms_fts(rowid, body) VALUES (new._id, new.body);\n" +
                   "END;");
        db.execSQL("CREATE TRIGGER mms_ad AFTER DELETE ON mms BEGIN\n" +
                   "  INSERT INTO mms_fts(mms_fts, rowid, body) VALUES('delete', old._id, old.body);\n" +
                   "END;\n");
        db.execSQL("CREATE TRIGGER mms_au AFTER UPDATE ON mms BEGIN\n" +
                   "  INSERT INTO mms_fts(mms_fts, rowid, body) VALUES('delete', old._id, old.body);\n" +
                   "  INSERT INTO mms_fts(rowid, body) VALUES(new._id, new.body);\n" +
                   "END;");

        Log.i(TAG, "Beginning to build search index.");
        long start = SystemClock.elapsedRealtime();

        db.execSQL("INSERT INTO sms_fts (rowid, body) SELECT _id, body FROM sms");

        long smsFinished = SystemClock.elapsedRealtime();
        Log.i(TAG, "Indexing SMS completed in " + (smsFinished - start) + " ms");

        db.execSQL("INSERT INTO mms_fts (rowid, body) SELECT _id, body FROM mms");

        long mmsFinished = SystemClock.elapsedRealtime();
        Log.i(TAG, "Indexing MMS completed in " + (mmsFinished - smsFinished) + " ms");
        Log.i(TAG, "Indexing finished. Total time: " + (mmsFinished - start) + " ms");
      }

      if (oldVersion < BAD_IMPORT_CLEANUP) {
        String trimmedCondition = " NOT IN (SELECT _id FROM mms)";

        db.delete("group_receipts", "mms_id" + trimmedCondition, null);

        String[] columns = new String[] { "_id", "unique_id", "_data", "thumbnail"};

        try (Cursor cursor = db.query("part", columns, "mid" + trimmedCondition, null, null, null, null)) {
          while (cursor != null && cursor.moveToNext()) {
            db.delete("part", "_id = ? AND unique_id = ?", new String[] { String.valueOf(cursor.getLong(0)), String.valueOf(cursor.getLong(1)) });

            String data      = cursor.getString(2);
            String thumbnail = cursor.getString(3);

            if (!TextUtils.isEmpty(data)) {
              new File(data).delete();
            }

            if (!TextUtils.isEmpty(thumbnail)) {
              new File(thumbnail).delete();
            }
          }
        }
      }

      // Note: This column only being checked due to upgrade issues as described in #8184
      if (oldVersion < QUOTE_MISSING && !columnExists(db, "mms", "quote_missing")) {
        db.execSQL("ALTER TABLE mms ADD COLUMN quote_missing INTEGER DEFAULT 0");
      }

      // Note: The column only being checked due to upgrade issues as described in #8184
      if (oldVersion < NOTIFICATION_CHANNELS && !columnExists(db, "recipient_preferences", "notification_channel")) {
        db.execSQL("ALTER TABLE recipient_preferences ADD COLUMN notification_channel TEXT DEFAULT NULL");
        NotificationChannels.create(context);

        try (Cursor cursor = db.rawQuery("SELECT recipient_ids, system_display_name, signal_profile_name, notification, vibrate FROM recipient_preferences WHERE notification NOT NULL OR vibrate != 0", null)) {
          while (cursor != null && cursor.moveToNext()) {
            String  addressString   = cursor.getString(cursor.getColumnIndexOrThrow("recipient_ids"));
            Address address         = Address.fromExternal(context, addressString);
            String  systemName      = cursor.getString(cursor.getColumnIndexOrThrow("system_display_name"));
            String  profileName     = cursor.getString(cursor.getColumnIndexOrThrow("signal_profile_name"));
            String  messageSound    = cursor.getString(cursor.getColumnIndexOrThrow("notification"));
            Uri     messageSoundUri = messageSound != null ? Uri.parse(messageSound) : null;
            int     vibrateState    = cursor.getInt(cursor.getColumnIndexOrThrow("vibrate"));
            String  displayName     = NotificationChannels.getChannelDisplayNameFor(context, systemName, profileName, address);
            boolean vibrateEnabled  = vibrateState == 0 ? TextSecurePreferences.isNotificationVibrateEnabled(context) : vibrateState == 1;

            if (address.isGroup()) {
              try(Cursor groupCursor = db.rawQuery("SELECT title FROM groups WHERE group_id = ?", new String[] { address.toGroupString() })) {
                if (groupCursor != null && groupCursor.moveToFirst()) {
                  String title = groupCursor.getString(groupCursor.getColumnIndexOrThrow("title"));

                  if (!TextUtils.isEmpty(title)) {
                    displayName = title;
                  }
                }
              }
            }

            String channelId = NotificationChannels.createChannelFor(context, address, displayName, messageSoundUri, vibrateEnabled);

            ContentValues values = new ContentValues(1);
            values.put("notification_channel", channelId);
            db.update("recipient_preferences", values, "recipient_ids = ?", new String[] { addressString });
          }
        }
      }

      if (oldVersion < SECRET_SENDER) {
        db.execSQL("ALTER TABLE recipient_preferences ADD COLUMN unidentified_access_mode INTEGER DEFAULT 0");
        db.execSQL("ALTER TABLE push ADD COLUMN server_timestamp INTEGER DEFAULT 0");
        db.execSQL("ALTER TABLE push ADD COLUMN server_guid TEXT DEFAULT NULL");
        db.execSQL("ALTER TABLE group_receipts ADD COLUMN unidentified INTEGER DEFAULT 0");
        db.execSQL("ALTER TABLE mms ADD COLUMN unidentified INTEGER DEFAULT 0");
        db.execSQL("ALTER TABLE sms ADD COLUMN unidentified INTEGER DEFAULT 0");
      }

      if (oldVersion < ATTACHMENT_CAPTIONS) {
        db.execSQL("ALTER TABLE part ADD COLUMN caption TEXT DEFAULT NULL");
      }

      // 4.30.8 included a migration, but not a correct CREATE_TABLE statement, so we need to add
      // this column if it isn't present.
      if (oldVersion < ATTACHMENT_CAPTIONS_FIX) {
        if (!columnExists(db, "part", "caption")) {
          db.execSQL("ALTER TABLE part ADD COLUMN caption TEXT DEFAULT NULL");
        }
      }

      if (oldVersion < PREVIEWS) {
        db.execSQL("ALTER TABLE mms ADD COLUMN previews TEXT");
      }

      if (oldVersion < CONVERSATION_SEARCH) {
        db.execSQL("DROP TABLE sms_fts");
        db.execSQL("DROP TABLE mms_fts");
        db.execSQL("DROP TRIGGER sms_ai");
        db.execSQL("DROP TRIGGER sms_au");
        db.execSQL("DROP TRIGGER sms_ad");
        db.execSQL("DROP TRIGGER mms_ai");
        db.execSQL("DROP TRIGGER mms_au");
        db.execSQL("DROP TRIGGER mms_ad");

        db.execSQL("CREATE VIRTUAL TABLE sms_fts USING fts5(body, thread_id UNINDEXED, content=sms, content_rowid=_id)");
        db.execSQL("CREATE TRIGGER sms_ai AFTER INSERT ON sms BEGIN\n" +
                   "  INSERT INTO sms_fts(rowid, body, thread_id) VALUES (new._id, new.body, new.thread_id);\n" +
                   "END;");
        db.execSQL("CREATE TRIGGER sms_ad AFTER DELETE ON sms BEGIN\n" +
                   "  INSERT INTO sms_fts(sms_fts, rowid, body, thread_id) VALUES('delete', old._id, old.body, old.thread_id);\n" +
                   "END;\n");
        db.execSQL("CREATE TRIGGER sms_au AFTER UPDATE ON sms BEGIN\n" +
                   "  INSERT INTO sms_fts(sms_fts, rowid, body, thread_id) VALUES('delete', old._id, old.body, old.thread_id);\n" +
                   "  INSERT INTO sms_fts(rowid, body, thread_id) VALUES(new._id, new.body, new.thread_id);\n" +
                   "END;");

        db.execSQL("CREATE VIRTUAL TABLE mms_fts USING fts5(body, thread_id UNINDEXED, content=mms, content_rowid=_id)");
        db.execSQL("CREATE TRIGGER mms_ai AFTER INSERT ON mms BEGIN\n" +
                   "  INSERT INTO mms_fts(rowid, body, thread_id) VALUES (new._id, new.body, new.thread_id);\n" +
                   "END;");
        db.execSQL("CREATE TRIGGER mms_ad AFTER DELETE ON mms BEGIN\n" +
                   "  INSERT INTO mms_fts(mms_fts, rowid, body, thread_id) VALUES('delete', old._id, old.body, old.thread_id);\n" +
                   "END;\n");
        db.execSQL("CREATE TRIGGER mms_au AFTER UPDATE ON mms BEGIN\n" +
                   "  INSERT INTO mms_fts(mms_fts, rowid, body, thread_id) VALUES('delete', old._id, old.body, old.thread_id);\n" +
                   "  INSERT INTO mms_fts(rowid, body, thread_id) VALUES(new._id, new.body, new.thread_id);\n" +
                   "END;");

        Log.i(TAG, "Beginning to build search index.");
        long start = SystemClock.elapsedRealtime();

        db.execSQL("INSERT INTO sms_fts (rowid, body, thread_id) SELECT _id, body, thread_id FROM sms");

        long smsFinished = SystemClock.elapsedRealtime();
        Log.i(TAG, "Indexing SMS completed in " + (smsFinished - start) + " ms");

        db.execSQL("INSERT INTO mms_fts (rowid, body, thread_id) SELECT _id, body, thread_id FROM mms");

        long mmsFinished = SystemClock.elapsedRealtime();
        Log.i(TAG, "Indexing MMS completed in " + (mmsFinished - smsFinished) + " ms");
        Log.i(TAG, "Indexing finished. Total time: " + (mmsFinished - start) + " ms");
      }

      if (oldVersion < SELF_ATTACHMENT_CLEANUP) {
        String localNumber = TextSecurePreferences.getLocalNumber(context);

        if (!TextUtils.isEmpty(localNumber)) {
          try (Cursor threadCursor = db.rawQuery("SELECT _id FROM thread WHERE recipient_ids = ?", new String[]{ localNumber })) {
            if (threadCursor != null && threadCursor.moveToFirst()) {
              long          threadId     = threadCursor.getLong(0);
              ContentValues updateValues = new ContentValues(1);

              updateValues.put("pending_push", 0);

              int count = db.update("part", updateValues, "mid IN (SELECT _id FROM mms WHERE thread_id = ?)", new String[]{ String.valueOf(threadId) });
              Log.i(TAG, "Updated " + count + " self-sent attachments.");
            }
          }
        }
      }

      if (oldVersion < RECIPIENT_FORCE_SMS_SELECTION) {
        db.execSQL("ALTER TABLE recipient_preferences ADD COLUMN force_sms_selection INTEGER DEFAULT 0");
      }

      if (oldVersion < JOBMANAGER_STRIKES_BACK) {
        db.execSQL("CREATE TABLE job_spec(_id INTEGER PRIMARY KEY AUTOINCREMENT, " +
                                         "job_spec_id TEXT UNIQUE, " +
                                         "factory_key TEXT, " +
                                         "queue_key TEXT, " +
                                         "create_time INTEGER, " +
                                         "next_run_attempt_time INTEGER, " +
                                         "run_attempt INTEGER, " +
                                         "max_attempts INTEGER, " +
                                         "max_backoff INTEGER, " +
                                         "max_instances INTEGER, " +
                                         "lifespan INTEGER, " +
                                         "serialized_data TEXT, " +
                                         "is_running INTEGER)");

        db.execSQL("CREATE TABLE constraint_spec(_id INTEGER PRIMARY KEY AUTOINCREMENT, " +
                                                "job_spec_id TEXT, " +
                                                "factory_key TEXT, " +
                                                "UNIQUE(job_spec_id, factory_key))");

        db.execSQL("CREATE TABLE dependency_spec(_id INTEGER PRIMARY KEY AUTOINCREMENT, " +
                                                "job_spec_id TEXT, " +
                                                "depends_on_job_spec_id TEXT, " +
                                                "UNIQUE(job_spec_id, depends_on_job_spec_id))");
      }

      if (oldVersion < STICKERS) {
        db.execSQL("CREATE TABLE sticker (_id INTEGER PRIMARY KEY AUTOINCREMENT, " +
                                         "pack_id TEXT NOT NULL, " +
                                         "pack_key TEXT NOT NULL, " +
                                         "pack_title TEXT NOT NULL, " +
                                         "pack_author TEXT NOT NULL, " +
                                         "sticker_id INTEGER, " +
                                         "cover INTEGER, " +
                                         "emoji TEXT NOT NULL, " +
                                         "last_used INTEGER, " +
                                         "installed INTEGER," +
                                         "file_path TEXT NOT NULL, " +
                                         "file_length INTEGER, " +
                                         "file_random BLOB, " +
                                         "UNIQUE(pack_id, sticker_id, cover) ON CONFLICT IGNORE)");

        db.execSQL("CREATE INDEX IF NOT EXISTS sticker_pack_id_index ON sticker (pack_id);");
        db.execSQL("CREATE INDEX IF NOT EXISTS sticker_sticker_id_index ON sticker (sticker_id);");

        db.execSQL("ALTER TABLE part ADD COLUMN sticker_pack_id TEXT");
        db.execSQL("ALTER TABLE part ADD COLUMN sticker_pack_key TEXT");
        db.execSQL("ALTER TABLE part ADD COLUMN sticker_id INTEGER DEFAULT -1");
        db.execSQL("CREATE INDEX IF NOT EXISTS part_sticker_pack_id_index ON part (sticker_pack_id)");
      }

      if (oldVersion < lokiV1) {
        db.execSQL(LokiAPIDatabase.getCreateOpenGroupAuthTokenTableCommand());
        db.execSQL(LokiAPIDatabase.getCreateLastMessageServerIDTableCommand());
        db.execSQL(LokiAPIDatabase.getCreateLastDeletionServerIDTableCommand());
      }

      if (oldVersion < lokiV2) {
        db.execSQL(LokiUserDatabase.getCreateServerDisplayNameTableCommand());
      }

      if (oldVersion < lokiV3) {
        db.execSQL(LokiAPIDatabase.getCreateDeviceLinkCacheCommand());
        db.execSQL(LokiThreadDatabase.getCreatePublicChatTableCommand());

        db.execSQL("ALTER TABLE groups ADD COLUMN avatar_url TEXT");
        db.execSQL("ALTER TABLE part ADD COLUMN url TEXT");
      }

      if (oldVersion < lokiV4) {
        db.execSQL(LokiMessageDatabase.getCreateMessageToThreadMappingTableCommand());
      }

      if (oldVersion < lokiV5) {
        db.execSQL(LokiAPIDatabase.getCreateUserCountTableCommand());
      }

      if (oldVersion < lokiV6) {
        // Migrate public chats from __textsecure_group__ to __loki_public_chat_group__
        try (Cursor lokiPublicChatCursor = db.rawQuery("SELECT public_chat FROM loki_public_chat_database", null)) {
          while (lokiPublicChatCursor != null && lokiPublicChatCursor.moveToNext()) {
            String chatString = lokiPublicChatCursor.getString(0);
            PublicChat publicChat = PublicChat.fromJSON(chatString);
            if (publicChat != null) {
              byte[] groupId = publicChat.getId().getBytes();
              String oldId = GroupUtil.getEncodedId(groupId, false);
              String newId = GroupUtil.getEncodedOpenGroupId(groupId);
              ContentValues threadUpdate = new ContentValues();
              threadUpdate.put("recipient_ids", newId);
              db.update("thread", threadUpdate, "recipient_ids = ?", new String[]{ oldId });
              ContentValues groupUpdate = new ContentValues();
              groupUpdate.put("group_id", newId);
              db.update("groups", groupUpdate,"group_id = ?", new String[] { oldId });
            }
          }
        }

        // Migrate RSS feeds from __textsecure_group__ to __loki_rss_feed_group__
        String[] rssFeedIds = new String[] { "loki.network.feed", "loki.network.messenger-updates.feed" };
        for (String groupId : rssFeedIds) {
          String oldId = GroupUtil.getEncodedId(groupId.getBytes(), false);
          String newId = GroupUtil.getEncodedRSSFeedId(groupId.getBytes());
          ContentValues threadUpdate = new ContentValues();
          threadUpdate.put("recipient_ids", newId);
          db.update("thread", threadUpdate, "recipient_ids = ?", new String[]{ oldId });
          ContentValues groupUpdate = new ContentValues();
          groupUpdate.put("group_id", newId);
          db.update("groups", groupUpdate,"group_id = ?", new String[] { oldId });
        }

        // Add admin field in groups
        db.execSQL("ALTER TABLE groups ADD COLUMN admins TEXT");
      }

      if (oldVersion < lokiV7) {
        db.execSQL(LokiMessageDatabase.getCreateErrorMessageTableCommand());
      }

      if (oldVersion < lokiV8) {
        db.execSQL(LokiAPIDatabase.getCreateSessionRequestTimestampCacheCommand());
      }

      if (oldVersion < lokiV9) {
        db.execSQL(LokiAPIDatabase.getCreateSnodePoolTableCommand());
        db.execSQL(LokiAPIDatabase.getCreateOnionRequestPathTableCommand());
      }

      if (oldVersion < lokiV10) {
        db.execSQL(LokiAPIDatabase.getCreateSessionRequestSentTimestampTableCommand());
        db.execSQL(LokiAPIDatabase.getCreateSessionRequestProcessedTimestampTableCommand());
      }

      if (oldVersion < lokiV11) {
        db.execSQL(LokiAPIDatabase.getCreateOpenGroupPublicKeyTableCommand());
      }

      if (oldVersion < lokiV12) {
        db.execSQL(LokiAPIDatabase.getCreateLastMessageHashValueTable2Command());
        db.execSQL(SharedSenderKeysDatabase.getCreateCurrentClosedGroupRatchetTableCommand());
        db.execSQL(SharedSenderKeysDatabase.getCreateClosedGroupPrivateKeyTableCommand());
      }

      if (oldVersion < lokiV13) {
        db.execSQL(LokiAPIDatabase.getCreateReceivedMessageHashValuesTable3Command());
      }

      if (oldVersion < lokiV14_BACKUP_FILES) {
        db.execSQL(LokiBackupFilesDatabase.getCreateTableCommand());
      }

      if (oldVersion < lokiV15) {
        db.execSQL(SharedSenderKeysDatabase.getCreateOldClosedGroupRatchetTableCommand());
      }

<<<<<<< HEAD
      if (oldVersion < lokiV16_AUDIO_ATTACHMENT_EXTRAS) {
          db.execSQL("ALTER TABLE part ADD COLUMN audio_visual_samples BLOB");
          db.execSQL("ALTER TABLE part ADD COLUMN audio_duration INTEGER");
=======
      if (oldVersion < lokiV16) {
        db.execSQL(LokiAPIDatabase.getCreateOpenGroupProfilePictureTableCommand());
>>>>>>> c8f7d788
      }

      db.setTransactionSuccessful();
    } finally {
      db.endTransaction();
    }

    if (oldVersion < MIGRATE_PREKEYS_VERSION) {
      PreKeyMigrationHelper.cleanUpPreKeys(context);
    }
  }

  public SQLiteDatabase getReadableDatabase() {
    return getReadableDatabase(databaseSecret.asString());
  }

  public SQLiteDatabase getWritableDatabase() {
    return getWritableDatabase(databaseSecret.asString());
  }

  public void markCurrent(SQLiteDatabase db) {
    db.setVersion(DATABASE_VERSION);
  }

  private void executeStatements(SQLiteDatabase db, String[] statements) {
    for (String statement : statements)
      db.execSQL(statement);
  }

  private static boolean columnExists(@NonNull SQLiteDatabase db, @NonNull String table, @NonNull String column) {
    try (Cursor cursor = db.rawQuery("PRAGMA table_info(" + table + ")", null)) {
      int nameColumnIndex = cursor.getColumnIndexOrThrow("name");

      while (cursor.moveToNext()) {
        String name = cursor.getString(nameColumnIndex);

        if (name.equals(column)) {
          return true;
        }
      }
    }

    return false;
  }
}<|MERGE_RESOLUTION|>--- conflicted
+++ resolved
@@ -92,15 +92,9 @@
   private static final int lokiV13                          = 34;
   private static final int lokiV14_BACKUP_FILES             = 35;
   private static final int lokiV15                          = 36;
-<<<<<<< HEAD
-  private static final int lokiV16_AUDIO_ATTACHMENT_EXTRAS  = 37;
-
-  private static final int    DATABASE_VERSION = lokiV16_AUDIO_ATTACHMENT_EXTRAS;
-=======
   private static final int lokiV16                          = 37;
 
   private static final int    DATABASE_VERSION = lokiV16;
->>>>>>> c8f7d788
   private static final String DATABASE_NAME    = "signal.db";
 
   private final Context        context;
@@ -640,14 +634,10 @@
         db.execSQL(SharedSenderKeysDatabase.getCreateOldClosedGroupRatchetTableCommand());
       }
 
-<<<<<<< HEAD
-      if (oldVersion < lokiV16_AUDIO_ATTACHMENT_EXTRAS) {
-          db.execSQL("ALTER TABLE part ADD COLUMN audio_visual_samples BLOB");
-          db.execSQL("ALTER TABLE part ADD COLUMN audio_duration INTEGER");
-=======
       if (oldVersion < lokiV16) {
+        db.execSQL("ALTER TABLE part ADD COLUMN audio_visual_samples BLOB");
+        db.execSQL("ALTER TABLE part ADD COLUMN audio_duration INTEGER");
         db.execSQL(LokiAPIDatabase.getCreateOpenGroupProfilePictureTableCommand());
->>>>>>> c8f7d788
       }
 
       db.setTransactionSuccessful();
