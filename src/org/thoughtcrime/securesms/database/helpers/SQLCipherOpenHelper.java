--- conflicted
+++ resolved
@@ -93,15 +93,10 @@
   private static final int lokiV14_BACKUP_FILES             = 35;
   private static final int lokiV15                          = 36;
   private static final int lokiV16                          = 37;
-<<<<<<< HEAD
-  private static final int lokiV17_CLEAR_BG_POLL_JOBS       = 38;
-
-  private static final int    DATABASE_VERSION = lokiV17_CLEAR_BG_POLL_JOBS; // Loki - onUpgrade(...) must be updated to use Loki version numbers if Signal makes any database changes
-=======
   private static final int lokiV17                          = 38;
-
-  private static final int    DATABASE_VERSION = lokiV17;
->>>>>>> e667c6ee
+  private static final int lokiV18_CLEAR_BG_POLL_JOBS       = 39;
+
+  private static final int    DATABASE_VERSION = lokiV18_CLEAR_BG_POLL_JOBS; // Loki - onUpgrade(...) must be updated to use Loki version numbers if Signal makes any database changes
   private static final String DATABASE_NAME    = "signal.db";
 
   private final Context        context;
@@ -645,16 +640,15 @@
         db.execSQL(LokiAPIDatabase.getCreateOpenGroupProfilePictureTableCommand());
       }
 
-<<<<<<< HEAD
-      if (oldVersion < lokiV17_CLEAR_BG_POLL_JOBS) {
+      if (oldVersion < lokiV17) {
+        db.execSQL("ALTER TABLE part ADD COLUMN audio_visual_samples BLOB");
+        db.execSQL("ALTER TABLE part ADD COLUMN audio_duration INTEGER");
+      }
+
+      if (oldVersion < lokiV18_CLEAR_BG_POLL_JOBS) {
         // BackgroundPollJob was replaced with BackgroundPollWorker. Clear all the scheduled job records.
         db.execSQL("DELETE FROM job_spec WHERE factory_key = 'BackgroundPollJob'");
         db.execSQL("DELETE FROM constraint_spec WHERE factory_key = 'BackgroundPollJob'");
-=======
-      if (oldVersion < lokiV17) {
-        db.execSQL("ALTER TABLE part ADD COLUMN audio_visual_samples BLOB");
-        db.execSQL("ALTER TABLE part ADD COLUMN audio_duration INTEGER");
->>>>>>> e667c6ee
       }
 
       db.setTransactionSuccessful();
