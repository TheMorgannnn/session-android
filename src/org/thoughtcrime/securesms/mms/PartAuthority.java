--- conflicted
+++ resolved
@@ -19,19 +19,12 @@
 
 public class PartAuthority {
 
-<<<<<<< HEAD
-  private static final String PART_URI_STRING   = "content://network.loki.provider.securesms/part";
-  private static final String THUMB_URI_STRING  = "content://network.loki.provider.securesms/thumb";
-  private static final Uri    PART_CONTENT_URI  = Uri.parse(PART_URI_STRING);
-  private static final Uri    THUMB_CONTENT_URI = Uri.parse(THUMB_URI_STRING);
-=======
-  private static final String PART_URI_STRING     = "content://org.thoughtcrime.securesms/part";
-  private static final String THUMB_URI_STRING    = "content://org.thoughtcrime.securesms/thumb";
-  private static final String STICKER_URI_STRING  = "content://org.thoughtcrime.securesms/sticker";
+  private static final String PART_URI_STRING     = "content://network.loki.provider.securesms/part";
+  private static final String THUMB_URI_STRING    = "content://network.loki.provider.securesms/thumb";
+  private static final String STICKER_URI_STRING  = "content://network.loki.provider.securesms/sticker";
   private static final Uri    PART_CONTENT_URI    = Uri.parse(PART_URI_STRING);
   private static final Uri    THUMB_CONTENT_URI   = Uri.parse(THUMB_URI_STRING);
   private static final Uri    STICKER_CONTENT_URI = Uri.parse(STICKER_URI_STRING);
->>>>>>> 56c17e32
 
   private static final int PART_ROW       = 1;
   private static final int THUMB_ROW      = 2;
