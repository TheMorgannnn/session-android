/*
 * Copyright (C) 2011 Whisper Systems
 *
 * This program is free software: you can redistribute it and/or modify
 * it under the terms of the GNU General Public License as published by
 * the Free Software Foundation, either version 3 of the License, or
 * (at your option) any later version.
 *
 * This program is distributed in the hope that it will be useful,
 * but WITHOUT ANY WARRANTY; without even the implied warranty of
 * MERCHANTABILITY or FITNESS FOR A PARTICULAR PURPOSE.  See the
 * GNU General Public License for more details.
 *
 * You should have received a copy of the GNU General Public License
 * along with this program.  If not, see <http://www.gnu.org/licenses/>.
 */
package org.thoughtcrime.securesms.conversation;

import android.Manifest;
import android.annotation.SuppressLint;
import android.annotation.TargetApi;
import android.arch.lifecycle.ViewModelProviders;
import android.content.ActivityNotFoundException;
import android.content.BroadcastReceiver;
import android.content.Context;
import android.content.Intent;
import android.content.IntentFilter;
import android.content.pm.PackageManager;
import android.content.res.Configuration;
import android.content.res.TypedArray;
import android.graphics.Bitmap;
import android.graphics.BitmapFactory;
import android.graphics.Color;
import android.graphics.PorterDuff;
import android.graphics.drawable.ColorDrawable;
import android.hardware.Camera;
import android.net.Uri;
import android.os.AsyncTask;
import android.os.Build;
import android.os.Bundle;
import android.os.Handler;
import android.os.Vibrator;
import android.provider.Browser;
import android.provider.Telephony;
import android.support.annotation.NonNull;
import android.support.annotation.Nullable;
import android.support.v4.content.LocalBroadcastManager;
import android.support.v4.content.pm.ShortcutInfoCompat;
import android.support.v4.content.pm.ShortcutManagerCompat;
import android.support.v4.graphics.drawable.IconCompat;
import android.support.v4.view.MenuItemCompat;
import android.support.v7.app.ActionBar;
import android.support.v7.app.AlertDialog;
import android.support.v7.widget.SearchView;
import android.support.v7.widget.Toolbar;
import android.text.Editable;
import android.text.TextUtils;
import android.text.TextWatcher;
import android.util.Pair;
import android.util.TypedValue;
import android.view.KeyEvent;
import android.view.Menu;
import android.view.MenuInflater;
import android.view.MenuItem;
import android.view.View;
import android.view.View.OnClickListener;
import android.view.View.OnFocusChangeListener;
import android.view.View.OnKeyListener;
import android.view.WindowManager;
import android.view.inputmethod.EditorInfo;
import android.view.inputmethod.InputMethodManager;
import android.widget.Button;
import android.widget.ImageButton;
import android.widget.ImageView;
import android.widget.ProgressBar;
import android.widget.TextView;
import android.widget.Toast;

import com.annimon.stream.Stream;
import com.google.android.gms.location.places.ui.PlacePicker;

import org.greenrobot.eventbus.EventBus;
import org.greenrobot.eventbus.Subscribe;
import org.greenrobot.eventbus.ThreadMode;
import org.jetbrains.annotations.NotNull;
import org.thoughtcrime.securesms.ApplicationContext;
import org.thoughtcrime.securesms.ExpirationDialog;
import org.thoughtcrime.securesms.GroupCreateActivity;
import org.thoughtcrime.securesms.GroupMembersDialog;
import org.thoughtcrime.securesms.MediaOverviewActivity;
import org.thoughtcrime.securesms.MuteDialog;
import org.thoughtcrime.securesms.PassphraseRequiredActionBarActivity;
import org.thoughtcrime.securesms.PromptMmsActivity;
import org.thoughtcrime.securesms.RegistrationActivity;
import org.thoughtcrime.securesms.ShortcutLauncherActivity;
import org.thoughtcrime.securesms.TransportOption;
import org.thoughtcrime.securesms.VerifyIdentityActivity;
import org.thoughtcrime.securesms.audio.AudioRecorder;
import org.thoughtcrime.securesms.audio.AudioSlidePlayer;
import org.thoughtcrime.securesms.color.MaterialColor;
import org.thoughtcrime.securesms.components.AnimatingToggle;
import org.thoughtcrime.securesms.components.AttachmentTypeSelector;
import org.thoughtcrime.securesms.components.ComposeText;
import org.thoughtcrime.securesms.components.ConversationSearchBottomBar;
import org.thoughtcrime.securesms.components.HidingLinearLayout;
import org.thoughtcrime.securesms.components.InputAwareLayout;
import org.thoughtcrime.securesms.components.InputPanel;
import org.thoughtcrime.securesms.components.KeyboardAwareLinearLayout.OnKeyboardShownListener;
import org.thoughtcrime.securesms.components.SendButton;
import org.thoughtcrime.securesms.components.TooltipPopup;
import org.thoughtcrime.securesms.components.emoji.EmojiKeyboardProvider;
import org.thoughtcrime.securesms.components.emoji.EmojiStrings;
import org.thoughtcrime.securesms.components.emoji.MediaKeyboard;
import org.thoughtcrime.securesms.components.identity.UntrustedSendDialog;
import org.thoughtcrime.securesms.components.identity.UnverifiedBannerView;
import org.thoughtcrime.securesms.components.identity.UnverifiedSendDialog;
import org.thoughtcrime.securesms.components.location.SignalPlace;
import org.thoughtcrime.securesms.components.reminder.ExpiredBuildReminder;
import org.thoughtcrime.securesms.components.reminder.InviteReminder;
import org.thoughtcrime.securesms.components.reminder.ReminderView;
import org.thoughtcrime.securesms.components.reminder.ServiceOutageReminder;
import org.thoughtcrime.securesms.components.reminder.UnauthorizedReminder;
import org.thoughtcrime.securesms.contacts.ContactAccessor;
import org.thoughtcrime.securesms.contacts.ContactAccessor.ContactData;
import org.thoughtcrime.securesms.contactshare.Contact;
import org.thoughtcrime.securesms.contactshare.ContactShareEditActivity;
import org.thoughtcrime.securesms.contactshare.ContactUtil;
import org.thoughtcrime.securesms.contactshare.SimpleTextWatcher;
import org.thoughtcrime.securesms.crypto.IdentityKeyParcelable;
import org.thoughtcrime.securesms.crypto.SecurityEvent;
import org.thoughtcrime.securesms.database.Address;
import org.thoughtcrime.securesms.database.DatabaseFactory;
import org.thoughtcrime.securesms.database.DraftDatabase;
import org.thoughtcrime.securesms.database.DraftDatabase.Draft;
import org.thoughtcrime.securesms.database.DraftDatabase.Drafts;
import org.thoughtcrime.securesms.database.GroupDatabase;
import org.thoughtcrime.securesms.database.IdentityDatabase;
import org.thoughtcrime.securesms.database.IdentityDatabase.IdentityRecord;
import org.thoughtcrime.securesms.database.IdentityDatabase.VerifiedStatus;
import org.thoughtcrime.securesms.database.MessagingDatabase.MarkedMessageInfo;
import org.thoughtcrime.securesms.database.MmsSmsColumns.Types;
import org.thoughtcrime.securesms.database.RecipientDatabase;
import org.thoughtcrime.securesms.database.RecipientDatabase.RegisteredState;
import org.thoughtcrime.securesms.database.SmsDatabase;
import org.thoughtcrime.securesms.database.ThreadDatabase;
import org.thoughtcrime.securesms.database.identity.IdentityRecordList;
import org.thoughtcrime.securesms.database.model.MessageRecord;
import org.thoughtcrime.securesms.database.model.MmsMessageRecord;
import org.thoughtcrime.securesms.database.model.StickerRecord;
import org.thoughtcrime.securesms.events.ReminderUpdateEvent;
import org.thoughtcrime.securesms.giph.ui.GiphyActivity;
import org.thoughtcrime.securesms.jobs.MultiDeviceBlockedUpdateJob;
import org.thoughtcrime.securesms.jobs.RetrieveProfileJob;
import org.thoughtcrime.securesms.jobs.ServiceOutageDetectionJob;
import org.thoughtcrime.securesms.linkpreview.LinkPreview;
import org.thoughtcrime.securesms.linkpreview.LinkPreviewRepository;
import org.thoughtcrime.securesms.linkpreview.LinkPreviewUtil;
import org.thoughtcrime.securesms.linkpreview.LinkPreviewViewModel;
import org.thoughtcrime.securesms.logging.Log;
import org.thoughtcrime.securesms.loki.LokiMessageDatabase;
import org.thoughtcrime.securesms.loki.LokiThreadDatabase;
import org.thoughtcrime.securesms.loki.LokiThreadDatabaseDelegate;
import org.thoughtcrime.securesms.loki.MultiDeviceUtilities;
import org.thoughtcrime.securesms.loki.redesign.activities.HomeActivity;
import org.thoughtcrime.securesms.loki.redesign.messaging.LokiAPIUtilities;
import org.thoughtcrime.securesms.loki.redesign.messaging.LokiUserDatabase;
import org.thoughtcrime.securesms.loki.redesign.views.FriendRequestViewDelegate;
import org.thoughtcrime.securesms.loki.redesign.views.MentionCandidateSelectionView;
import org.thoughtcrime.securesms.loki.redesign.views.SessionRestoreBannerView;
import org.thoughtcrime.securesms.mediasend.Media;
import org.thoughtcrime.securesms.mediasend.MediaSendActivity;
import org.thoughtcrime.securesms.mms.AttachmentManager;
import org.thoughtcrime.securesms.mms.AttachmentManager.MediaType;
import org.thoughtcrime.securesms.mms.AudioSlide;
import org.thoughtcrime.securesms.mms.GifSlide;
import org.thoughtcrime.securesms.mms.GlideApp;
import org.thoughtcrime.securesms.mms.GlideRequests;
import org.thoughtcrime.securesms.mms.ImageSlide;
import org.thoughtcrime.securesms.mms.LocationSlide;
import org.thoughtcrime.securesms.mms.MediaConstraints;
import org.thoughtcrime.securesms.mms.OutgoingExpirationUpdateMessage;
import org.thoughtcrime.securesms.mms.OutgoingGroupMediaMessage;
import org.thoughtcrime.securesms.mms.OutgoingMediaMessage;
import org.thoughtcrime.securesms.mms.OutgoingSecureMediaMessage;
import org.thoughtcrime.securesms.mms.QuoteId;
import org.thoughtcrime.securesms.mms.QuoteModel;
import org.thoughtcrime.securesms.mms.Slide;
import org.thoughtcrime.securesms.mms.SlideDeck;
import org.thoughtcrime.securesms.mms.StickerSlide;
import org.thoughtcrime.securesms.mms.TextSlide;
import org.thoughtcrime.securesms.mms.VideoSlide;
import org.thoughtcrime.securesms.notifications.MarkReadReceiver;
import org.thoughtcrime.securesms.notifications.MessageNotifier;
import org.thoughtcrime.securesms.notifications.NotificationChannels;
import org.thoughtcrime.securesms.permissions.Permissions;
import org.thoughtcrime.securesms.profiles.GroupShareProfileView;
import org.thoughtcrime.securesms.providers.BlobProvider;
import org.thoughtcrime.securesms.recipients.Recipient;
import org.thoughtcrime.securesms.recipients.RecipientExporter;
import org.thoughtcrime.securesms.recipients.RecipientFormattingException;
import org.thoughtcrime.securesms.recipients.RecipientModifiedListener;
import org.thoughtcrime.securesms.search.model.MessageResult;
import org.thoughtcrime.securesms.service.KeyCachingService;
import org.thoughtcrime.securesms.sms.MessageSender;
import org.thoughtcrime.securesms.sms.OutgoingEncryptedMessage;
import org.thoughtcrime.securesms.sms.OutgoingEndSessionMessage;
import org.thoughtcrime.securesms.sms.OutgoingTextMessage;
import org.thoughtcrime.securesms.stickers.StickerKeyboardProvider;
import org.thoughtcrime.securesms.stickers.StickerLocator;
import org.thoughtcrime.securesms.stickers.StickerManagementActivity;
import org.thoughtcrime.securesms.stickers.StickerPackInstallEvent;
import org.thoughtcrime.securesms.stickers.StickerSearchRepository;
import org.thoughtcrime.securesms.util.BitmapUtil;
import org.thoughtcrime.securesms.util.CommunicationActions;
import org.thoughtcrime.securesms.util.DateUtils;
import org.thoughtcrime.securesms.util.Dialogs;
import org.thoughtcrime.securesms.util.DirectoryHelper;
import org.thoughtcrime.securesms.util.DynamicLanguage;
import org.thoughtcrime.securesms.util.DynamicNoActionBarTheme;
import org.thoughtcrime.securesms.util.ExpirationUtil;
import org.thoughtcrime.securesms.util.GroupUtil;
import org.thoughtcrime.securesms.util.IdentityUtil;
import org.thoughtcrime.securesms.util.MediaUtil;
import org.thoughtcrime.securesms.util.ServiceUtil;
import org.thoughtcrime.securesms.util.TextSecurePreferences;
import org.thoughtcrime.securesms.util.TextSecurePreferences.MediaKeyboardMode;
import org.thoughtcrime.securesms.util.Util;
import org.thoughtcrime.securesms.util.ViewUtil;
import org.thoughtcrime.securesms.util.concurrent.AssertedSuccessListener;
import org.thoughtcrime.securesms.util.concurrent.ListenableFuture;
import org.thoughtcrime.securesms.util.concurrent.SettableFuture;
import org.thoughtcrime.securesms.util.views.Stub;
import org.whispersystems.libsignal.InvalidMessageException;
import org.whispersystems.libsignal.util.guava.Optional;
import org.whispersystems.signalservice.loki.api.LokiAPI;
import org.whispersystems.signalservice.loki.api.LokiPublicChat;
import org.whispersystems.signalservice.loki.api.LokiStorageAPI;
import org.whispersystems.signalservice.loki.api.PairingAuthorisation;
import org.whispersystems.signalservice.loki.messaging.LokiMessageFriendRequestStatus;
import org.whispersystems.signalservice.loki.messaging.LokiThreadFriendRequestStatus;
import org.whispersystems.signalservice.loki.messaging.Mention;
import org.whispersystems.signalservice.loki.utilities.PublicKeyValidation;

import java.io.IOException;
import java.text.SimpleDateFormat;
import java.util.ArrayList;
import java.util.Collections;
import java.util.Date;
import java.util.HashSet;
import java.util.LinkedList;
import java.util.List;
import java.util.Locale;
import java.util.Set;
import java.util.concurrent.ExecutionException;
import java.util.concurrent.atomic.AtomicBoolean;
import java.util.concurrent.atomic.AtomicInteger;

import kotlin.Unit;
import network.loki.messenger.R;

import static org.thoughtcrime.securesms.TransportOption.Type;
import static org.thoughtcrime.securesms.database.GroupDatabase.GroupRecord;
import static org.whispersystems.libsignal.SessionCipher.SESSION_LOCK;

/**
 * Activity for displaying a message thread, as well as
 * composing/sending a new message into that thread.
 *
 * @author Moxie Marlinspike
 *
 */
@SuppressLint("StaticFieldLeak")
public class ConversationActivity extends PassphraseRequiredActionBarActivity
    implements ConversationFragment.ConversationFragmentListener,
               AttachmentManager.AttachmentListener,
               RecipientModifiedListener,
               OnKeyboardShownListener,
               InputPanel.Listener,
               InputPanel.MediaListener,
               ComposeText.CursorPositionChangedListener,
               ConversationSearchBottomBar.EventListener,
               StickerKeyboardProvider.StickerEventListener,
               LokiThreadDatabaseDelegate,
               FriendRequestViewDelegate
{
  private static final String TAG = ConversationActivity.class.getSimpleName();

  public static final String ADDRESS_EXTRA           = "address";
  public static final String THREAD_ID_EXTRA         = "thread_id";
  public static final String IS_ARCHIVED_EXTRA       = "is_archived";
  public static final String TEXT_EXTRA              = "draft_text";
  public static final String MEDIA_EXTRA             = "media_list";
  public static final String STICKER_EXTRA           = "media_list";
  public static final String DISTRIBUTION_TYPE_EXTRA = "distribution_type";
  public static final String TIMING_EXTRA            = "timing";
  public static final String LAST_SEEN_EXTRA         = "last_seen";
  public static final String STARTING_POSITION_EXTRA = "starting_position";

  private static final int PICK_GALLERY        = 1;
  private static final int PICK_DOCUMENT       = 2;
  private static final int PICK_AUDIO          = 3;
  private static final int PICK_CONTACT        = 4;
  private static final int GET_CONTACT_DETAILS = 5;
  private static final int GROUP_EDIT          = 6;
  private static final int TAKE_PHOTO          = 7;
  private static final int ADD_CONTACT         = 8;
  private static final int PICK_LOCATION       = 9;
  private static final int PICK_GIF            = 10;
  private static final int SMS_DEFAULT         = 11;
  private static final int MEDIA_SENDER        = 12;

  private   GlideRequests               glideRequests;
  protected ComposeText                 composeText;
  private   AnimatingToggle             buttonToggle;
  private   SendButton                  sendButton;
  private   ImageButton                 attachButton;
  private   TextView                    titleTextView;
  private   TextView                    charactersLeft;
  private   ConversationFragment        fragment;
  private   Button                      unblockButton;
  private   Button                      makeDefaultSmsButton;
  private   Button                      registerButton;
  private   InputAwareLayout            container;
  private   View                        composePanel;
  protected Stub<ReminderView>          reminderView;
  private   Stub<UnverifiedBannerView>  unverifiedBannerView;
  private   Stub<GroupShareProfileView> groupShareProfileView;
  private   TypingStatusTextWatcher     typingTextWatcher;
  private   MentionTextWatcher          mentionTextWatcher;
  private   ConversationSearchBottomBar searchNav;
  private   MenuItem                    searchViewItem;
  private   ProgressBar                 messageStatusProgressBar;
  private   ImageView                   muteIndicatorImageView;
  private   TextView                    actionBarSubtitleTextView;

  private   AttachmentTypeSelector attachmentTypeSelector;
  private   AttachmentManager      attachmentManager;
  private   AudioRecorder          audioRecorder;
  private   BroadcastReceiver      securityUpdateReceiver;
  private   Stub<MediaKeyboard>    emojiDrawerStub;
  protected HidingLinearLayout     quickAttachmentToggle;
  protected HidingLinearLayout     inlineAttachmentToggle;
  private   InputPanel             inputPanel;

  private LinkPreviewViewModel         linkPreviewViewModel;
  private ConversationSearchViewModel  searchViewModel;
  private ConversationStickerViewModel stickerViewModel;

  private Recipient  recipient;
  private long       threadId;
  private int        distributionType;
  private boolean    archived;
  private boolean    isSecureText;
  private boolean    isDefaultSms            = true;
  private boolean    isMmsEnabled            = true;
  private boolean    isSecurityInitialized   = false;
  private int        expandedKeyboardHeight  = 0;
  private int        collapsedKeyboardHeight = Integer.MAX_VALUE;
  private int        keyboardHeight          = 0;

  private final IdentityRecordList      identityRecords = new IdentityRecordList();
  private final DynamicNoActionBarTheme dynamicTheme    = new DynamicNoActionBarTheme();
  private final DynamicLanguage         dynamicLanguage = new DynamicLanguage();

  private ArrayList<BroadcastReceiver> broadcastReceivers = new ArrayList<>();
  private String messageStatus = null;

  // Mentions
  private View mentionCandidateSelectionViewContainer;
  private MentionCandidateSelectionView mentionCandidateSelectionView;
  private int currentMentionStartIndex = -1;
  private ArrayList<Mention> mentions = new ArrayList<>();
  private String oldText = "";

  // Multi Device
  private   boolean isFriendsWithAnyDevice = false;

  // Restoration
  protected SessionRestoreBannerView sessionRestoreBannerView;

  @Override
  protected void onPreCreate() {
    dynamicTheme.onCreate(this);
    dynamicLanguage.onCreate(this);
  }

  @Override
  protected void onCreate(Bundle state, boolean ready) {
    Log.i(TAG, "onCreate()");

    setContentView(R.layout.conversation_activity);

    TypedArray typedArray = obtainStyledAttributes(new int[] {R.attr.conversation_background});
    int color = typedArray.getColor(0, Color.WHITE);
    typedArray.recycle();

    getWindow().getDecorView().setBackgroundColor(color);

    fragment = initFragment(R.id.fragment_content, new ConversationFragment(), dynamicLanguage.getCurrentLocale());
    fragment.friendRequestViewDelegate = this;

    registerMessageStatusObserver("calculatingPoW");
    registerMessageStatusObserver("contactingNetwork");
    registerMessageStatusObserver("sendingMessage");
    registerMessageStatusObserver("messageSent");
    registerMessageStatusObserver("messageFailed");

    initializeReceivers();
    initializeActionBar();
    initializeViews();
    initializeResources();
    initializeLinkPreviewObserver();
    initializeSearchObserver();
    initializeStickerObserver();
    initializeSecurity(false, isDefaultSms).addListener(new AssertedSuccessListener<Boolean>() {
      @Override
      public void onSuccess(Boolean result) {
        initializeProfiles();
        initializeDraft().addListener(new AssertedSuccessListener<Boolean>() {
          @Override
          public void onSuccess(Boolean loadedDraft) {
            if (loadedDraft != null && loadedDraft) {
              Log.i(TAG, "Finished loading draft");
              Util.runOnMain(() -> {
                if (fragment != null && fragment.isResumed()) {
                  fragment.moveToLastSeen();
                } else {
                  Log.w(TAG, "Wanted to move to the last seen position, but the fragment was in an invalid state");
                }
              });
            }

            if (TextSecurePreferences.isTypingIndicatorsEnabled(ConversationActivity.this)) {
              composeText.addTextChangedListener(typingTextWatcher);
            }
            composeText.setSelection(composeText.length(), composeText.length());
            composeText.addTextChangedListener(mentionTextWatcher);
            mentionCandidateSelectionView.setGlide(glideRequests);
            mentionCandidateSelectionView.setOnMentionCandidateSelected( mentionCandidate -> {
              mentions.add(mentionCandidate);
              String oldText = composeText.getText().toString();
              String newText = oldText.substring(0, currentMentionStartIndex) + "@" + mentionCandidate.getDisplayName();
              composeText.setText(newText);
              composeText.setSelection(newText.length());
              currentMentionStartIndex = -1;
              mentionCandidateSelectionView.hide();
              ConversationActivity.this.oldText = newText;
              return Unit.INSTANCE;
            });
          }
        });
      }
    });

    sessionRestoreBannerView.setOnRestore(() -> {
      this.restoreSession();
      return Unit.INSTANCE;
    });
    sessionRestoreBannerView.setOnDismiss(() -> {
      // TODO: Maybe silence for x minutes?
      DatabaseFactory.getLokiThreadDatabase(ConversationActivity.this).removeAllSessionRestoreDevices(threadId);
      updateSessionRestoreBanner();
      return Unit.INSTANCE;
    });

    LokiAPIUtilities.INSTANCE.populateUserHexEncodedPublicKeyCacheIfNeeded(threadId, this);

    LokiPublicChat publicChat = DatabaseFactory.getLokiThreadDatabase(this).getPublicChat(threadId);
    if (publicChat != null) {
      ApplicationContext.getInstance(this).getLokiPublicChatAPI().getUserCount(publicChat.getChannel(), publicChat.getServer()).success(integer -> {
        updateSubtitleTextView();
        return Unit.INSTANCE;
      });
    }

    View rootView = findViewById(R.id.rootView);
    rootView.getViewTreeObserver().addOnGlobalLayoutListener(() -> {
      int height = rootView.getRootView().getHeight() - rootView.getHeight();
      int thresholdInDP = 120;
      float scale = getResources().getDisplayMetrics().density;
      int thresholdInPX = (int)(thresholdInDP * scale);
      if (expandedKeyboardHeight == 0 || height > thresholdInPX) {
        expandedKeyboardHeight = height;
      }
      collapsedKeyboardHeight = Math.min(collapsedKeyboardHeight, height);
      keyboardHeight = expandedKeyboardHeight - collapsedKeyboardHeight;
    });
  }

  private void registerMessageStatusObserver(String status) {
    BroadcastReceiver broadcastReceiver = new BroadcastReceiver() {

      @Override
      public void onReceive(Context context, Intent intent) {
        long timestamp = intent.getLongExtra("long", 0);
        handleMessageStatusChanged(status, timestamp);
      }
    };
    broadcastReceivers.add(broadcastReceiver);
    LocalBroadcastManager.getInstance(this).registerReceiver(broadcastReceiver, new IntentFilter(status));
  }

  @Override
  protected void onNewIntent(Intent intent) {
    Log.i(TAG, "onNewIntent()");
    
    if (isFinishing()) {
      Log.w(TAG, "Activity is finishing...");
      return;
    }

    if (!Util.isEmpty(composeText) || attachmentManager.isAttachmentPresent()) {
      saveDraft();
      attachmentManager.clear(glideRequests, false);
      silentlySetComposeText("");
    }

    setIntent(intent);
    initializeResources();
    initializeSecurity(false, isDefaultSms).addListener(new AssertedSuccessListener<Boolean>() {
      @Override
      public void onSuccess(Boolean result) {
        initializeDraft();
      }
    });

    if (fragment != null) {
      fragment.onNewIntent();
    }

    searchNav.setVisibility(View.GONE);
  }

  @Override
  protected void onResume() {
    super.onResume();
    dynamicTheme.onResume(this);
    dynamicLanguage.onResume(this);

    EventBus.getDefault().register(this);
    initializeEnabledCheck();
    initializeMmsEnabledCheck();
    initializeIdentityRecords();
    composeText.setTransport(sendButton.getSelectedTransport());

    updateTitleTextView(glideRequests, recipient);
    updateSubtitleTextView();
    setActionBarColor(recipient.getColor());
    setBlockedUserState(recipient, isSecureText, isDefaultSms);
    setGroupShareProfileReminder(recipient);
    calculateCharactersRemaining();

    MessageNotifier.setVisibleThread(threadId);
    markThreadAsRead();

    DatabaseFactory.getLokiThreadDatabase(this).setDelegate(this);
    updateInputPanel();

    updateSessionRestoreBanner();

    Log.i(TAG, "onResume() Finished: " + (System.currentTimeMillis() - getIntent().getLongExtra(TIMING_EXTRA, 0)));
  }

  @Override
  protected void onPause() {
    super.onPause();
    MessageNotifier.setVisibleThread(-1L);
    if (isFinishing()) overridePendingTransition(R.anim.fade_scale_in, R.anim.slide_to_right);
    inputPanel.onPause();

    fragment.setLastSeen(System.currentTimeMillis());
    markLastSeen();
    AudioSlidePlayer.stopAll();
    EventBus.getDefault().unregister(this);

    DatabaseFactory.getLokiThreadDatabase(this).setDelegate(null);
  }

  @Override
  protected void onStop() {
    super.onStop();
    EventBus.getDefault().unregister(this);
  }

  @Override
  public void onConfigurationChanged(Configuration newConfig) {
    Log.i(TAG, "onConfigurationChanged(" + newConfig.orientation + ")");
    super.onConfigurationChanged(newConfig);
    composeText.setTransport(sendButton.getSelectedTransport());

    if (emojiDrawerStub.resolved() && container.getCurrentInput() == emojiDrawerStub.get()) {
      container.hideAttachedInput(true);
    }
  }

  @Override
  protected void onDestroy() {
    saveDraft();
    if (recipient != null)               recipient.removeListener(this);
    if (securityUpdateReceiver != null)  unregisterReceiver(securityUpdateReceiver);
    for (BroadcastReceiver broadcastReceiver : broadcastReceivers) {
      LocalBroadcastManager.getInstance(this).unregisterReceiver(broadcastReceiver);
    }
    super.onDestroy();
  }

  @Override
  public void onActivityResult(final int reqCode, int resultCode, Intent data) {
    Log.i(TAG, "onActivityResult called: " + reqCode + ", " + resultCode + " , " + data);
    super.onActivityResult(reqCode, resultCode, data);

    if ((data == null && reqCode != TAKE_PHOTO && reqCode != SMS_DEFAULT) ||
        (resultCode != RESULT_OK && reqCode != SMS_DEFAULT))
    {
      updateLinkPreviewState();
      return;
    }

    switch (reqCode) {
    case PICK_DOCUMENT:
      setMedia(data.getData(), MediaType.DOCUMENT);
      break;
    case PICK_AUDIO:
      setMedia(data.getData(), MediaType.AUDIO);
      break;
    case PICK_CONTACT:
      if (isSecureText && !isSmsForced()) {
        openContactShareEditor(data.getData());
      } else {
        addAttachmentContactInfo(data.getData());
      }
      break;
    case GET_CONTACT_DETAILS:
      sendSharedContact(data.getParcelableArrayListExtra(ContactShareEditActivity.KEY_CONTACTS));
      break;
    case GROUP_EDIT:
      recipient = Recipient.from(this, data.getParcelableExtra(GroupCreateActivity.GROUP_ADDRESS_EXTRA), true);
      recipient.addListener(this);
      updateTitleTextView(glideRequests, recipient);
      updateSubtitleTextView();
      NotificationChannels.updateContactChannelName(this, recipient);
      setBlockedUserState(recipient, isSecureText, isDefaultSms);
      supportInvalidateOptionsMenu();
      break;
    case TAKE_PHOTO:
      if (attachmentManager.getCaptureUri() != null) {
        setMedia(attachmentManager.getCaptureUri(), MediaType.IMAGE);
      }
      break;
    case ADD_CONTACT:
      recipient = Recipient.from(this, recipient.getAddress(), true);
      recipient.addListener(this);
      fragment.reloadList();
      break;
    case PICK_LOCATION:
      SignalPlace place = new SignalPlace(PlacePicker.getPlace(data, this));
      attachmentManager.setLocation(place, getCurrentMediaConstraints());
      break;
    case PICK_GIF:
      setMedia(data.getData(),
              MediaType.GIF,
              data.getIntExtra(GiphyActivity.EXTRA_WIDTH, 0),
              data.getIntExtra(GiphyActivity.EXTRA_HEIGHT, 0));
      break;
    case SMS_DEFAULT:
      initializeSecurity(isSecureText, isDefaultSms);
      break;
    case MEDIA_SENDER:
      long            expiresIn      = recipient.getExpireMessages() * 1000L;
      int             subscriptionId = sendButton.getSelectedTransport().getSimSubscriptionId().or(-1);
      boolean         initiating     = threadId == -1;
      TransportOption transport      = data.getParcelableExtra(MediaSendActivity.EXTRA_TRANSPORT);
      String          message        = data.getStringExtra(MediaSendActivity.EXTRA_MESSAGE);
      SlideDeck       slideDeck      = new SlideDeck();

      if (transport == null) {
        throw new IllegalStateException("Received a null transport from the MediaSendActivity.");
      }

      sendButton.setTransport(transport);

      List<Media> mediaList = data.getParcelableArrayListExtra(MediaSendActivity.EXTRA_MEDIA);

      for (Media mediaItem : mediaList) {
        if (MediaUtil.isVideoType(mediaItem.getMimeType())) {
          slideDeck.addSlide(new VideoSlide(this, mediaItem.getUri(), 0, mediaItem.getCaption().orNull()));
        } else if (MediaUtil.isGif(mediaItem.getMimeType())) {
          slideDeck.addSlide(new GifSlide(this, mediaItem.getUri(), 0, mediaItem.getWidth(), mediaItem.getHeight(), mediaItem.getCaption().orNull()));
        } else if (MediaUtil.isImageType(mediaItem.getMimeType())) {
          slideDeck.addSlide(new ImageSlide(this, mediaItem.getUri(), 0, mediaItem.getWidth(), mediaItem.getHeight(), mediaItem.getCaption().orNull()));
        } else {
          Log.w(TAG, "Asked to send an unexpected mimeType: '" + mediaItem.getMimeType() + "'. Skipping.");
        }
      }

      final Context context = ConversationActivity.this.getApplicationContext();

      sendMediaMessage(transport.isSms(),
                       message,
                       slideDeck,
                       inputPanel.getQuote().orNull(),
                       Collections.emptyList(),
                       Collections.emptyList(),
                       expiresIn,
                       subscriptionId,
                       initiating,
                       true).addListener(new AssertedSuccessListener<Void>() {
        @Override
        public void onSuccess(Void result) {
          AsyncTask.THREAD_POOL_EXECUTOR.execute(() -> {
            Stream.of(slideDeck.getSlides())
                  .map(Slide::getUri)
                  .withoutNulls()
                  .filter(BlobProvider::isAuthority)
                  .forEach(uri -> BlobProvider.getInstance().delete(context, uri));
          });
        }
      });

      break;
    }
  }

  @Override
  public void startActivity(Intent intent) {
    if (intent.getStringExtra(Browser.EXTRA_APPLICATION_ID) != null) {
      intent.removeExtra(Browser.EXTRA_APPLICATION_ID);
    }

    try {
      super.startActivity(intent);
    } catch (ActivityNotFoundException e) {
      Log.w(TAG, e);
      Toast.makeText(this, R.string.ConversationActivity_there_is_no_app_available_to_handle_this_link_on_your_device, Toast.LENGTH_LONG).show();
    }
  }

  @Override
  public boolean onPrepareOptionsMenu(Menu menu) {
    MenuInflater inflater = this.getMenuInflater();
    menu.clear();

    boolean isLokiGroupChat = recipient.getAddress().isPublicChat() || recipient.getAddress().isRSSFeed();

    if (isSecureText && !isLokiGroupChat) {
      if (recipient.getExpireMessages() > 0) {
        inflater.inflate(R.menu.conversation_expiring_on, menu);

        final MenuItem item       = menu.findItem(R.id.menu_expiring_messages);
        final View     actionView = MenuItemCompat.getActionView(item);
        final TextView badgeView  = actionView.findViewById(R.id.expiration_badge);

        badgeView.setText(ExpirationUtil.getExpirationAbbreviatedDisplayValue(this, recipient.getExpireMessages()));
        actionView.setOnClickListener(v -> onOptionsItemSelected(item));
      } else {
        inflater.inflate(R.menu.conversation_expiring_off, menu);
      }
    }

    if (isSingleConversation()) {
      /*
      if (isSecureText) inflater.inflate(R.menu.conversation_callable_secure, menu);
      else              inflater.inflate(R.menu.conversation_callable_insecure, menu);
       */
    } else if (isGroupConversation() && !isLokiGroupChat) {
      inflater.inflate(R.menu.conversation_group_options, menu);

      if (!isPushGroupConversation()) {
        inflater.inflate(R.menu.conversation_mms_group_options, menu);
        if (distributionType == ThreadDatabase.DistributionTypes.BROADCAST) {
          menu.findItem(R.id.menu_distribution_broadcast).setChecked(true);
        } else {
          menu.findItem(R.id.menu_distribution_conversation).setChecked(true);
        }
      } else if (isActiveGroup()) {
        inflater.inflate(R.menu.conversation_push_group_options, menu);
      }
    }

    inflater.inflate(R.menu.conversation, menu);

    if (isSingleConversation() && isSecureText) {
      inflater.inflate(R.menu.conversation_secure, menu);
    } else if (isSingleConversation()) {
      inflater.inflate(R.menu.conversation_insecure, menu);
    }

    if (recipient != null && recipient.isMuted()) inflater.inflate(R.menu.conversation_muted, menu);
    else                                          inflater.inflate(R.menu.conversation_unmuted, menu);

    /*
    if (isSingleConversation() && getRecipient().getContactUri() == null) {
      inflater.inflate(R.menu.conversation_add_to_contacts, menu);
    }


    if (recipient != null && recipient.isLocalNumber()) {
      if (isSecureText) menu.findItem(R.id.menu_call_secure).setVisible(false);
      else              menu.findItem(R.id.menu_call_insecure).setVisible(false);

      MenuItem muteItem = menu.findItem(R.id.menu_mute_notifications);

      if (muteItem != null) {
        muteItem.setVisible(false);
      }
    }
     */

    searchViewItem = menu.findItem(R.id.menu_search);

    SearchView                     searchView    = (SearchView)searchViewItem.getActionView();
    SearchView.OnQueryTextListener queryListener = new SearchView.OnQueryTextListener() {
      @Override
      public boolean onQueryTextSubmit(String query) {
        searchViewModel.onQueryUpdated(query, threadId);
        searchNav.showLoading();
        fragment.onSearchQueryUpdated(query);
        return true;
      }

      @Override
      public boolean onQueryTextChange(String query) {
        searchViewModel.onQueryUpdated(query, threadId);
        searchNav.showLoading();
        fragment.onSearchQueryUpdated(query);
        return true;
      }
    };

    searchViewItem.setOnActionExpandListener(new MenuItem.OnActionExpandListener() {
      @Override
      public boolean onMenuItemActionExpand(MenuItem item) {
        searchView.setOnQueryTextListener(queryListener);
        searchViewModel.onSearchOpened();
        searchNav.setVisibility(View.VISIBLE);
        searchNav.setData(0, 0);
        inputPanel.setVisibility(View.GONE);

        for (int i = 0; i < menu.size(); i++) {
          if (!menu.getItem(i).equals(searchViewItem)) {
            menu.getItem(i).setVisible(false);
          }
        }
        return true;
      }

      @Override
      public boolean onMenuItemActionCollapse(MenuItem item) {
        searchView.setOnQueryTextListener(null);
        searchViewModel.onSearchClosed();
        searchNav.setVisibility(View.GONE);
        inputPanel.setVisibility(View.VISIBLE);
        fragment.onSearchQueryUpdated(null);
        invalidateOptionsMenu();
        return true;
      }
    });

    super.onPrepareOptionsMenu(menu);
    return true;
  }

  @Override
  public boolean onOptionsItemSelected(MenuItem item) {
    super.onOptionsItemSelected(item);
    switch (item.getItemId()) {
    case R.id.menu_call_secure:               handleDial(getRecipient(), true);                  return true;
    case R.id.menu_call_insecure:             handleDial(getRecipient(), false);                 return true;
    case R.id.menu_view_media:                handleViewMedia();                                 return true;
    case R.id.menu_add_shortcut:              handleAddShortcut();                               return true;
    case R.id.menu_search:                    handleSearch();                                    return true;
    case R.id.menu_add_to_contacts:           handleAddToContacts();                             return true;
    case R.id.menu_reset_secure_session:      handleResetSecureSession();                        return true;
    case R.id.menu_group_recipients:          handleDisplayGroupRecipients();                    return true;
    case R.id.menu_distribution_broadcast:    handleDistributionBroadcastEnabled(item);          return true;
    case R.id.menu_distribution_conversation: handleDistributionConversationEnabled(item);       return true;
    case R.id.menu_edit_group:                handleEditPushGroup();                             return true;
    case R.id.menu_leave:                     handleLeavePushGroup();                            return true;
    case R.id.menu_invite:                    handleInviteLink();                                return true;
    case R.id.menu_mute_notifications:        handleMuteNotifications();                         return true;
    case R.id.menu_unmute_notifications:      handleUnmuteNotifications();                       return true;
    // case R.id.menu_conversation_settings:     handleConversationSettings();                      return true;
    case R.id.menu_expiring_messages_off:
    case R.id.menu_expiring_messages:         handleSelectMessageExpiration();                   return true;
    case android.R.id.home:                   handleReturnToConversationList();                  return true;
    }

    return false;
  }

  @Override
  public void onBackPressed() {
    Log.d(TAG, "onBackPressed()");
    if (container.isInputOpen()) container.hideCurrentInput(composeText);
    else                         super.onBackPressed();
  }

  @Override
  public void onKeyboardShown() {
    inputPanel.onKeyboardShown();
  }

  @Subscribe(threadMode = ThreadMode.MAIN)
  public void onEvent(ReminderUpdateEvent event) {
    updateReminders(recipient.hasSeenInviteReminder());
  }

  @Override
  public void onRequestPermissionsResult(int requestCode, @NonNull String[] permissions, @NonNull int[] grantResults) {
    Permissions.onRequestPermissionsResult(this, requestCode, permissions, grantResults);
  }

  //////// Event Handlers

  private void handleReturnToConversationList() {
    Intent intent = new Intent(this, HomeActivity.class);
    intent.setFlags(Intent.FLAG_ACTIVITY_CLEAR_TOP);
    startActivity(intent);
    finish();
  }

  private void handleSelectMessageExpiration() {
    if (isPushGroupConversation() && !isActiveGroup()) {
      return;
    }

    //noinspection CodeBlock2Expr
    ExpirationDialog.show(this, recipient.getExpireMessages(), expirationTime -> {
      new AsyncTask<Void, Void, Void>() {
        @Override
        protected Void doInBackground(Void... params) {
          DatabaseFactory.getRecipientDatabase(ConversationActivity.this).setExpireMessages(recipient, expirationTime);
          OutgoingExpirationUpdateMessage outgoingMessage = new OutgoingExpirationUpdateMessage(getRecipient(), System.currentTimeMillis(), expirationTime * 1000L);
          MessageSender.send(ConversationActivity.this, outgoingMessage, threadId, false, null);

          return null;
        }

        @Override
        protected void onPostExecute(Void result) {
          invalidateOptionsMenu();
          if (fragment != null) fragment.setLastSeen(0);
        }
      }.executeOnExecutor(AsyncTask.THREAD_POOL_EXECUTOR);
    });
  }

  private void handleMuteNotifications() {
    MuteDialog.show(this, until -> {
      recipient.setMuted(until);

      new AsyncTask<Void, Void, Void>() {
        @Override
        protected Void doInBackground(Void... params) {
          DatabaseFactory.getRecipientDatabase(ConversationActivity.this)
                         .setMuted(recipient, until);

          return null;
        }
      }.executeOnExecutor(AsyncTask.THREAD_POOL_EXECUTOR);
    });
  }

  private void handleConversationSettings() {
    /*
    Intent intent = new Intent(ConversationActivity.this, RecipientPreferenceActivity.class);
    intent.putExtra(RecipientPreferenceActivity.ADDRESS_EXTRA, recipient.getAddress());
    intent.putExtra(RecipientPreferenceActivity.CAN_HAVE_SAFETY_NUMBER_EXTRA,
                    isSecureText && !isSelfConversation());

    startActivitySceneTransition(intent, titleView.findViewById(R.id.contact_photo_image), "avatar");
     */
  }

  private void handleUnmuteNotifications() {
    recipient.setMuted(0);

    new AsyncTask<Void, Void, Void>() {
      @Override
      protected Void doInBackground(Void... params) {
        DatabaseFactory.getRecipientDatabase(ConversationActivity.this)
                       .setMuted(recipient, 0);

        return null;
      }
    }.executeOnExecutor(AsyncTask.THREAD_POOL_EXECUTOR);
  }

  private void handleUnblock() {
    int titleRes = R.string.ConversationActivity_unblock_this_contact_question;
    int bodyRes  = R.string.ConversationActivity_you_will_once_again_be_able_to_receive_messages_and_calls_from_this_contact;

    if (recipient.isGroupRecipient()) {
      titleRes = R.string.ConversationActivity_unblock_this_group_question;
      bodyRes  = R.string.ConversationActivity_unblock_this_group_description;
    }

    //noinspection CodeBlock2Expr
    new AlertDialog.Builder(this)
                   .setTitle(titleRes)
                   .setMessage(bodyRes)
                   .setNegativeButton(android.R.string.cancel, null)
                   .setPositiveButton(R.string.ConversationActivity_unblock, (dialog, which) -> {
                     new AsyncTask<Void, Void, Void>() {
                       @Override
                       protected Void doInBackground(Void... params) {
                         DatabaseFactory.getRecipientDatabase(ConversationActivity.this)
                             .setBlocked(recipient, false);

                         ApplicationContext.getInstance(ConversationActivity.this)
                             .getJobManager()
                             .add(new MultiDeviceBlockedUpdateJob());

                         return null;
                       }
                     }.executeOnExecutor(AsyncTask.THREAD_POOL_EXECUTOR);
                   }).show();
  }

  @TargetApi(Build.VERSION_CODES.KITKAT)
  private void handleMakeDefaultSms() {
    Intent intent = new Intent(Telephony.Sms.Intents.ACTION_CHANGE_DEFAULT);
    intent.putExtra(Telephony.Sms.Intents.EXTRA_PACKAGE_NAME, getPackageName());
    startActivityForResult(intent, SMS_DEFAULT);
  }

  private void handleRegisterForSignal() {
    Intent intent = new Intent(this, RegistrationActivity.class);
    intent.putExtra(RegistrationActivity.RE_REGISTRATION_EXTRA, true);
    startActivity(intent);
  }

  private void handleInviteLink() {
    String inviteText = getString(R.string.ConversationActivity_lets_switch_to_signal, getString(R.string.install_url));

    if (isDefaultSms) {
      composeText.appendInvite(inviteText);
    } else {
      Intent intent = new Intent(Intent.ACTION_SENDTO);
      intent.setData(Uri.parse("smsto:" + recipient.getAddress().serialize()));
      intent.putExtra("sms_body", inviteText);
      intent.putExtra(Intent.EXTRA_TEXT, inviteText);
      startActivity(intent);
    }
  }

  private void handleResetSecureSession() {
    AlertDialog.Builder builder = new AlertDialog.Builder(this);
    builder.setTitle(R.string.ConversationActivity_reset_secure_session_question);
    builder.setIconAttribute(R.attr.dialog_alert_icon);
    builder.setCancelable(true);
    builder.setMessage(R.string.ConversationActivity_this_may_help_if_youre_having_encryption_problems);
    builder.setPositiveButton(R.string.ConversationActivity_reset, (dialog, which) -> {
      if (isSingleConversation()) {
        final Context context = getApplicationContext();

        OutgoingEndSessionMessage endSessionMessage =
            new OutgoingEndSessionMessage(new OutgoingTextMessage(getRecipient(), "TERMINATE", 0, -1));

        new AsyncTask<OutgoingEndSessionMessage, Void, Long>() {
          @Override
          protected Long doInBackground(OutgoingEndSessionMessage... messages) {
            return MessageSender.send(context, messages[0], threadId, false, null);
          }

          @Override
          protected void onPostExecute(Long result) {
            sendComplete(result);
          }
        }.executeOnExecutor(AsyncTask.THREAD_POOL_EXECUTOR, endSessionMessage);
      }
    });
    builder.setNegativeButton(android.R.string.cancel, null);
    builder.show();
  }

  private void handleViewMedia() {
    Intent intent = new Intent(this, MediaOverviewActivity.class);
    intent.putExtra(MediaOverviewActivity.ADDRESS_EXTRA, recipient.getAddress());
    startActivity(intent);
  }

  private void handleAddShortcut() {
    Log.i(TAG, "Creating home screen shortcut for recipient " + recipient.getAddress());

    new AsyncTask<Void, Void, IconCompat>() {

      @Override
      protected IconCompat doInBackground(Void... voids) {
        Context    context = getApplicationContext();
        IconCompat icon    = null;

        if (recipient.getContactPhoto() != null) {
          try {
            Bitmap bitmap = BitmapFactory.decodeStream(recipient.getContactPhoto().openInputStream(context));
            bitmap = BitmapUtil.createScaledBitmap(bitmap, 300, 300);
            icon   = IconCompat.createWithAdaptiveBitmap(bitmap);
          } catch (IOException e) {
            Log.w(TAG, "Failed to decode contact photo during shortcut creation. Falling back to generic icon.", e);
          }
        }

        if (icon == null) {
          icon = IconCompat.createWithResource(context, recipient.isGroupRecipient() ? R.mipmap.ic_group_shortcut
                                                                                     : R.mipmap.ic_person_shortcut);
        }

        return icon;
      }

      @Override
      protected void onPostExecute(IconCompat icon) {
        Context context  = getApplicationContext();
        String  name     = Optional.fromNullable(recipient.getName())
                                  .or(Optional.fromNullable(recipient.getProfileName()))
                                  .or(recipient.toShortString());

        ShortcutInfoCompat shortcutInfo = new ShortcutInfoCompat.Builder(context, recipient.getAddress().serialize() + '-' + System.currentTimeMillis())
                                                                .setShortLabel(name)
                                                                .setIcon(icon)
                                                                .setIntent(ShortcutLauncherActivity.createIntent(context, recipient.getAddress()))
                                                                .build();

        if (ShortcutManagerCompat.requestPinShortcut(context, shortcutInfo, null)) {
          Toast.makeText(context, getString(R.string.ConversationActivity_added_to_home_screen), Toast.LENGTH_LONG).show();
        }
      }
    }.execute();
  }

  private void handleSearch() {
    searchViewModel.onSearchOpened();
  }

  private void handleLeavePushGroup() {
    if (getRecipient() == null) {
      Toast.makeText(this, getString(R.string.ConversationActivity_invalid_recipient),
                     Toast.LENGTH_LONG).show();
      return;
    }

    AlertDialog.Builder builder = new AlertDialog.Builder(this);
    builder.setTitle(getString(R.string.ConversationActivity_leave_group));
    builder.setIconAttribute(R.attr.dialog_info_icon);
    builder.setCancelable(true);
    builder.setMessage(getString(R.string.ConversationActivity_are_you_sure_you_want_to_leave_this_group));
    builder.setPositiveButton(R.string.yes, (dialog, which) -> {
      Recipient                           groupRecipient = getRecipient();
      long                                threadId       = DatabaseFactory.getThreadDatabase(this).getThreadIdFor(groupRecipient);
      Optional<OutgoingGroupMediaMessage> leaveMessage   = GroupUtil.createGroupLeaveMessage(this, groupRecipient);

      if (threadId != -1 && leaveMessage.isPresent()) {
        MessageSender.send(this, leaveMessage.get(), threadId, false, null);

        // We need to remove the master device from the group
        String masterHexEncodedPublicKey = TextSecurePreferences.getMasterHexEncodedPublicKey(this);
        String localNumber = masterHexEncodedPublicKey != null ? masterHexEncodedPublicKey : TextSecurePreferences.getLocalNumber(this);

        GroupDatabase groupDatabase = DatabaseFactory.getGroupDatabase(this);
        String        groupId       = groupRecipient.getAddress().toGroupString();
        groupDatabase.setActive(groupId, false);
        groupDatabase.remove(groupId, Address.fromSerialized(localNumber));

        initializeEnabledCheck();
      } else {
        Toast.makeText(this, R.string.ConversationActivity_error_leaving_group, Toast.LENGTH_LONG).show();
      }
    });

    builder.setNegativeButton(R.string.no, null);
    builder.show();
  }

  private void handleEditPushGroup() {
    Intent intent = new Intent(ConversationActivity.this, GroupCreateActivity.class);
    intent.putExtra(GroupCreateActivity.GROUP_ADDRESS_EXTRA, recipient.getAddress());
    startActivityForResult(intent, GROUP_EDIT);
  }

  private void handleDistributionBroadcastEnabled(MenuItem item) {
    distributionType = ThreadDatabase.DistributionTypes.BROADCAST;
    item.setChecked(true);

    if (threadId != -1) {
      new AsyncTask<Void, Void, Void>() {
        @Override
        protected Void doInBackground(Void... params) {
          DatabaseFactory.getThreadDatabase(ConversationActivity.this)
                         .setDistributionType(threadId, ThreadDatabase.DistributionTypes.BROADCAST);
          return null;
        }
      }.executeOnExecutor(AsyncTask.THREAD_POOL_EXECUTOR);
    }
  }

  private void handleDistributionConversationEnabled(MenuItem item) {
    distributionType = ThreadDatabase.DistributionTypes.CONVERSATION;
    item.setChecked(true);

    if (threadId != -1) {
      new AsyncTask<Void, Void, Void>() {
        @Override
        protected Void doInBackground(Void... params) {
          DatabaseFactory.getThreadDatabase(ConversationActivity.this)
                         .setDistributionType(threadId, ThreadDatabase.DistributionTypes.CONVERSATION);
          return null;
        }
      }.executeOnExecutor(AsyncTask.THREAD_POOL_EXECUTOR);
    }
  }

  private void handleDial(final Recipient recipient, boolean isSecure) {
    if (recipient == null) return;

    if (isSecure) {
      CommunicationActions.startVoiceCall(this, recipient);
    } else {
      try {
        Intent dialIntent = new Intent(Intent.ACTION_DIAL,
                                       Uri.parse("tel:" + recipient.getAddress().serialize()));
        startActivity(dialIntent);
      } catch (ActivityNotFoundException anfe) {
        Log.w(TAG, anfe);
        Dialogs.showAlertDialog(this,
                                getString(R.string.ConversationActivity_calls_not_supported),
                                getString(R.string.ConversationActivity_this_device_does_not_appear_to_support_dial_actions));
      }
    }
  }

  private void handleDisplayGroupRecipients() {
    new GroupMembersDialog(this, getRecipient()).display();
  }

  private void handleAddToContacts() {
    if (recipient.getAddress().isGroup()) return;

    try {
      startActivityForResult(RecipientExporter.export(recipient).asAddContactIntent(), ADD_CONTACT);
    } catch (ActivityNotFoundException e) {
      Log.w(TAG, e);
    }
  }

  private boolean handleDisplayQuickContact() {
    if (recipient.getAddress().isGroup()) return false;

//    if (recipient.getContactUri() != null) {
//      ContactsContract.QuickContact.showQuickContact(ConversationActivity.this, titleView, recipient.getContactUri(), ContactsContract.QuickContact.MODE_LARGE, null);
//    } else {
//      handleAddToContacts();
//    }

    return true;
  }

  private void handleAddAttachment() {
    if (this.isMmsEnabled || isSecureText) {
      if (attachmentTypeSelector == null) {
        attachmentTypeSelector = new AttachmentTypeSelector(this, getSupportLoaderManager(), new AttachmentTypeListener(), keyboardHeight);
      }
      attachmentTypeSelector.keyboardHeight = keyboardHeight;
      attachmentTypeSelector.show(this, attachButton);
    } else {
      handleManualMmsRequired();
    }
  }

  private void handleManualMmsRequired() {
    Toast.makeText(this, R.string.MmsDownloader_error_reading_mms_settings, Toast.LENGTH_LONG).show();

    Bundle extras = getIntent().getExtras();
    Intent intent = new Intent(this, PromptMmsActivity.class);
    if (extras != null) intent.putExtras(extras);
    startActivity(intent);
  }

  private void handleUnverifiedRecipients() {
    List<Recipient>      unverifiedRecipients = identityRecords.getUnverifiedRecipients(this);
    List<IdentityRecord> unverifiedRecords    = identityRecords.getUnverifiedRecords();
    String               message              = IdentityUtil.getUnverifiedSendDialogDescription(this, unverifiedRecipients);

    if (message == null) return;

    //noinspection CodeBlock2Expr
    new UnverifiedSendDialog(this, message, unverifiedRecords, () -> {
      initializeIdentityRecords().addListener(new ListenableFuture.Listener<Boolean>() {
        @Override
        public void onSuccess(Boolean result) {
          sendMessage();
        }

        @Override
        public void onFailure(ExecutionException e) {
          throw new AssertionError(e);
        }
      });
    }).show();
  }

  private void handleUntrustedRecipients() {
    List<Recipient>      untrustedRecipients = identityRecords.getUntrustedRecipients(this);
    List<IdentityRecord> untrustedRecords    = identityRecords.getUntrustedRecords();
    String               untrustedMessage    = IdentityUtil.getUntrustedSendDialogDescription(this, untrustedRecipients);

    if (untrustedMessage == null) return;

    //noinspection CodeBlock2Expr
    new UntrustedSendDialog(this, untrustedMessage, untrustedRecords, () -> {
      initializeIdentityRecords().addListener(new ListenableFuture.Listener<Boolean>() {
        @Override
        public void onSuccess(Boolean result) {
          sendMessage();
        }

        @Override
        public void onFailure(ExecutionException e) {
          throw new AssertionError(e);
        }
      });
    }).show();
  }

  private void handleSecurityChange(boolean isSecureText, boolean isDefaultSms) {
    Log.i(TAG, "handleSecurityChange(" + isSecureText + ", " + isDefaultSms + ")");
    if (isSecurityInitialized && isSecureText == this.isSecureText && isDefaultSms == this.isDefaultSms) {
      return;
    }

    this.isSecureText          = isSecureText;
    this.isDefaultSms          = isDefaultSms;
    this.isSecurityInitialized = true;

    boolean isMediaMessage = recipient.isMmsGroupRecipient() || attachmentManager.isAttachmentPresent();

    sendButton.resetAvailableTransports(isMediaMessage);
    sendButton.setDefaultTransport(Type.TEXTSECURE);

    /* Loki - We don't support SMS
    if (!isSecureText && !isPushGroupConversation()) sendButton.disableTransport(Type.TEXTSECURE);
    if (recipient.isPushGroupRecipient())            sendButton.disableTransport(Type.SMS);

    if (!recipient.isPushGroupRecipient() && recipient.isForceSmsSelection()) {
      sendButton.setDefaultTransport(Type.SMS);
    } else {
      if (isSecureText || isPushGroupConversation()) sendButton.setDefaultTransport(Type.TEXTSECURE);
      else                                           sendButton.setDefaultTransport(Type.SMS);
    }
    */

    calculateCharactersRemaining();
    supportInvalidateOptionsMenu();
    setBlockedUserState(recipient, isSecureText, isDefaultSms);
  }

  ///// Initializers

  private ListenableFuture<Boolean> initializeDraft() {
    final SettableFuture<Boolean> result = new SettableFuture<>();

    final String         draftText      = getIntent().getStringExtra(TEXT_EXTRA);
    final Uri            draftMedia     = getIntent().getData();
    final MediaType      draftMediaType = MediaType.from(getIntent().getType());
    final List<Media>    mediaList      = getIntent().getParcelableArrayListExtra(MEDIA_EXTRA);
    final StickerLocator stickerLocator = getIntent().getParcelableExtra(STICKER_EXTRA);

    if (stickerLocator != null && draftMedia != null) {
      sendSticker(stickerLocator, draftMedia, 0, true);
      return new SettableFuture<>(false);
    }

    if (!Util.isEmpty(mediaList)) {
      Intent sendIntent = MediaSendActivity.buildEditorIntent(this, mediaList, recipient, draftText, sendButton.getSelectedTransport());
      startActivityForResult(sendIntent, MEDIA_SENDER);
      return new SettableFuture<>(false);
    }

    if (draftText != null) {
      composeText.setText("");
      composeText.append(draftText);
      result.set(true);
    }

    if (draftMedia != null && draftMediaType != null) {
      return setMedia(draftMedia, draftMediaType);
    }

    if (draftText == null && draftMedia == null && draftMediaType == null) {
      return initializeDraftFromDatabase();
    } else {
      updateToggleButtonState();
      result.set(false);
    }

    return result;
  }

  private void initializeEnabledCheck() {
    boolean enabled = !(isPushGroupConversation() && !isActiveGroup());
    inputPanel.setEnabled(enabled);
    sendButton.setEnabled(enabled);
    attachButton.setEnabled(enabled);
  }

  private ListenableFuture<Boolean> initializeDraftFromDatabase() {
    SettableFuture<Boolean> future = new SettableFuture<>();

    new AsyncTask<Void, Void, List<Draft>>() {
      @Override
      protected List<Draft> doInBackground(Void... params) {
        DraftDatabase draftDatabase = DatabaseFactory.getDraftDatabase(ConversationActivity.this);
        List<Draft> results         = draftDatabase.getDrafts(threadId);

        draftDatabase.clearDrafts(threadId);

        return results;
      }

      @Override
      protected void onPostExecute(List<Draft> drafts) {
        if (drafts.isEmpty()) {
          future.set(false);
          updateToggleButtonState();
          return;
        }

        AtomicInteger                      draftsRemaining = new AtomicInteger(drafts.size());
        AtomicBoolean                      success         = new AtomicBoolean(false);
        ListenableFuture.Listener<Boolean> listener        = new AssertedSuccessListener<Boolean>() {
          @Override
          public void onSuccess(Boolean result) {
            success.compareAndSet(false, result);

            if (draftsRemaining.decrementAndGet() <= 0) {
              future.set(success.get());
            }
          }
        };

        for (Draft draft : drafts) {
          try {
            switch (draft.getType()) {
              case Draft.TEXT:
                composeText.setText(draft.getValue());
                listener.onSuccess(true);
                break;
              case Draft.LOCATION:
                attachmentManager.setLocation(SignalPlace.deserialize(draft.getValue()), getCurrentMediaConstraints()).addListener(listener);
                break;
              case Draft.IMAGE:
                setMedia(Uri.parse(draft.getValue()), MediaType.IMAGE).addListener(listener);
                break;
              case Draft.AUDIO:
                setMedia(Uri.parse(draft.getValue()), MediaType.AUDIO).addListener(listener);
                break;
              case Draft.VIDEO:
                setMedia(Uri.parse(draft.getValue()), MediaType.VIDEO).addListener(listener);
                break;
              case Draft.QUOTE:
                SettableFuture<Boolean> quoteResult = new SettableFuture<>();
                new QuoteRestorationTask(draft.getValue(), quoteResult).execute();
                quoteResult.addListener(listener);
                break;
            }
          } catch (IOException e) {
            Log.w(TAG, e);
          }
        }

        updateToggleButtonState();
      }
    }.executeOnExecutor(AsyncTask.THREAD_POOL_EXECUTOR);

    return future;
  }

  private ListenableFuture<Boolean> initializeSecurity(final boolean currentSecureText,
                                                       final boolean currentIsDefaultSms)
  {
    final SettableFuture<Boolean> future = new SettableFuture<>();

    handleSecurityChange(currentSecureText || isPushGroupConversation(), currentIsDefaultSms);

    new AsyncTask<Recipient, Void, boolean[]>() {
      @Override
      protected boolean[] doInBackground(Recipient... params) {
        Context           context         = ConversationActivity.this;
        Recipient         recipient       = params[0];
        Log.i(TAG, "Resolving registered state...");
        RegisteredState registeredState;

        if (recipient.isPushGroupRecipient()) {
          Log.i(TAG, "Push group recipient...");
          registeredState = RegisteredState.REGISTERED;
        } else if (recipient.isResolving()) {
          Log.i(TAG, "Talking to DB directly.");
          registeredState = DatabaseFactory.getRecipientDatabase(ConversationActivity.this).isRegistered(recipient.getAddress());
        } else {
          Log.i(TAG, "Checking through resolved recipient");
          registeredState = recipient.resolve().getRegistered();
        }

        // Loki - Override the flag below
        registeredState = RegisteredState.REGISTERED;

        Log.i(TAG, "Resolved registered state: " + registeredState);
        // Loki - Override the flag below
        boolean signalEnabled = true; // TextSecurePreferences.isPushRegistered(context);

        if (registeredState == RegisteredState.UNKNOWN) {
          try {
            Log.i(TAG, "Refreshing directory for user: " + recipient.getAddress().serialize());
            registeredState = DirectoryHelper.refreshDirectoryFor(context, recipient);
          } catch (IOException e) {
            Log.w(TAG, e);
          }
        }

        Log.i(TAG, "Returning registered state...");
        return new boolean[] {registeredState == RegisteredState.REGISTERED && signalEnabled,
                              Util.isDefaultSmsProvider(context)};
      }

      @Override
      protected void onPostExecute(boolean[] result) {
        if (result[0] != currentSecureText || result[1] != currentIsDefaultSms) {
          Log.i(TAG, "onPostExecute() handleSecurityChange: " + result[0] + " , " + result[1]);
          handleSecurityChange(result[0], result[1]);
        }
        future.set(true);
        onSecurityUpdated();
      }
    }.executeOnExecutor(AsyncTask.THREAD_POOL_EXECUTOR, recipient);

    return future;
  }

  private void onSecurityUpdated() {
    Log.i(TAG, "onSecurityUpdated()");
    updateReminders(recipient.hasSeenInviteReminder());
    updateDefaultSubscriptionId(recipient.getDefaultSubscriptionId());
  }

  protected void updateReminders(boolean seenInvite) {
    Log.i(TAG, "updateReminders(" + seenInvite + ")");

    if (UnauthorizedReminder.isEligible(this)) {
      reminderView.get().showReminder(new UnauthorizedReminder(this));
    } else if (ExpiredBuildReminder.isEligible()) {
      reminderView.get().showReminder(new ExpiredBuildReminder(this));
    } else if (ServiceOutageReminder.isEligible(this)) {
      ApplicationContext.getInstance(this).getJobManager().add(new ServiceOutageDetectionJob());
      reminderView.get().showReminder(new ServiceOutageReminder(this));
    } else if (TextSecurePreferences.isPushRegistered(this)      &&
               TextSecurePreferences.isShowInviteReminders(this) &&
               !isSecureText                                            &&
               !seenInvite                                              &&
               !recipient.isGroupRecipient())
    {
      InviteReminder reminder = new InviteReminder(this, recipient);
      reminder.setOkListener(v -> {
        handleInviteLink();
        reminderView.get().requestDismiss();
      });
      reminderView.get().showReminder(reminder);
    } else if (reminderView.resolved()) {
      reminderView.get().hide();
    }
  }

  protected void updateSessionRestoreBanner() {
    Set<String> devices = DatabaseFactory.getLokiThreadDatabase(this).getSessionRestoreDevices(threadId);
    if (devices.size() > 0) {
      sessionRestoreBannerView.update(recipient);
      sessionRestoreBannerView.show();
    } else {
      sessionRestoreBannerView.hide();
    }
  }

  private void updateDefaultSubscriptionId(Optional<Integer> defaultSubscriptionId) {
    Log.i(TAG, "updateDefaultSubscriptionId(" + defaultSubscriptionId.orNull() + ")");
    sendButton.setDefaultSubscriptionId(defaultSubscriptionId);
  }

  private void initializeMmsEnabledCheck() {
    new AsyncTask<Void, Void, Boolean>() {
      @Override
      protected Boolean doInBackground(Void... params) {
        return Util.isMmsCapable(ConversationActivity.this);
      }

      @Override
      protected void onPostExecute(Boolean isMmsEnabled) {
        ConversationActivity.this.isMmsEnabled = isMmsEnabled;
      }
    }.executeOnExecutor(AsyncTask.THREAD_POOL_EXECUTOR);
  }

  private ListenableFuture<Boolean> initializeIdentityRecords() {
    final SettableFuture<Boolean> future = new SettableFuture<>();

    new AsyncTask<Recipient, Void, Pair<IdentityRecordList, String>>() {
      @Override
      protected @NonNull Pair<IdentityRecordList, String> doInBackground(Recipient... params) {
        IdentityDatabase   identityDatabase   = DatabaseFactory.getIdentityDatabase(ConversationActivity.this);
        IdentityRecordList identityRecordList = new IdentityRecordList();
        List<Recipient>    recipients         = new LinkedList<>();

        if (params[0].isGroupRecipient()) {
          recipients.addAll(DatabaseFactory.getGroupDatabase(ConversationActivity.this)
                                           .getGroupMembers(params[0].getAddress().toGroupString(), false));
        } else {
          recipients.add(params[0]);
        }

        for (Recipient recipient : recipients) {
          Log.i(TAG, "Loading identity for: " + recipient.getAddress());
          identityRecordList.add(identityDatabase.getIdentity(recipient.getAddress()));
        }

        String message = null;

        if (identityRecordList.isUnverified()) {
          message = IdentityUtil.getUnverifiedBannerDescription(ConversationActivity.this, identityRecordList.getUnverifiedRecipients(ConversationActivity.this));
        }

        return new Pair<>(identityRecordList, message);
      }

      @Override
      protected void onPostExecute(@NonNull Pair<IdentityRecordList, String> result) {
        Log.i(TAG, "Got identity records: " + result.first.isUnverified());
        identityRecords.replaceWith(result.first);

        if (result.second != null) {
          Log.d(TAG, "Replacing banner...");
          unverifiedBannerView.get().display(result.second, result.first.getUnverifiedRecords(),
                                             new UnverifiedClickedListener(),
                                             new UnverifiedDismissedListener());
        } else if (unverifiedBannerView.resolved()) {
          Log.d(TAG, "Clearing banner...");
          unverifiedBannerView.get().hide();
        }

//        titleView.setVerified(isSecureText && identityRecords.isVerified());

        future.set(true);
      }

    }.executeOnExecutor(AsyncTask.THREAD_POOL_EXECUTOR, recipient);

    return future;
  }

  private void initializeViews() {
    titleTextView          = findViewById(R.id.titleTextView);
    buttonToggle           = ViewUtil.findById(this, R.id.button_toggle);
    sendButton             = ViewUtil.findById(this, R.id.send_button);
    attachButton           = ViewUtil.findById(this, R.id.attach_button);
    composeText            = ViewUtil.findById(this, R.id.embedded_text_editor);
    charactersLeft         = ViewUtil.findById(this, R.id.space_left);
    emojiDrawerStub        = ViewUtil.findStubById(this, R.id.emoji_drawer_stub);
    unblockButton          = ViewUtil.findById(this, R.id.unblock_button);
    makeDefaultSmsButton   = ViewUtil.findById(this, R.id.make_default_sms_button);
    registerButton         = ViewUtil.findById(this, R.id.register_button);
    composePanel           = ViewUtil.findById(this, R.id.bottom_panel);
    container              = ViewUtil.findById(this, R.id.layout_container);
    reminderView           = ViewUtil.findStubById(this, R.id.reminder_stub);
    unverifiedBannerView   = ViewUtil.findStubById(this, R.id.unverified_banner_stub);
    groupShareProfileView  = ViewUtil.findStubById(this, R.id.group_share_profile_view_stub);
    quickAttachmentToggle  = ViewUtil.findById(this, R.id.quick_attachment_toggle);
    inlineAttachmentToggle = ViewUtil.findById(this, R.id.inline_attachment_container);
    inputPanel             = ViewUtil.findById(this, R.id.bottom_panel);
    searchNav              = ViewUtil.findById(this, R.id.conversation_search_nav);
    mentionCandidateSelectionViewContainer = ViewUtil.findById(this, R.id.mentionCandidateSelectionViewContainer);
    mentionCandidateSelectionView = ViewUtil.findById(this, R.id.userSelectionView);
    sessionRestoreBannerView = ViewUtil.findById(this, R.id.sessionRestoreBannerView);
    messageStatusProgressBar = ViewUtil.findById(this, R.id.messageStatusProgressBar);
    muteIndicatorImageView = ViewUtil.findById(this, R.id.muteIndicatorImageView);
    actionBarSubtitleTextView = ViewUtil.findById(this, R.id.subtitleTextView);

    ImageButton quickCameraToggle      = ViewUtil.findById(this, R.id.quick_camera_toggle);
    ImageButton inlineAttachmentButton = ViewUtil.findById(this, R.id.inline_attachment_button);

    container.addOnKeyboardShownListener(this);
    inputPanel.setListener(this);
    inputPanel.setMediaListener(this);

    attachmentTypeSelector = null;
    attachmentManager      = new AttachmentManager(this, this);
    audioRecorder          = new AudioRecorder(this);
    typingTextWatcher      = new TypingStatusTextWatcher();
    mentionTextWatcher     = new MentionTextWatcher();

    SendButtonListener        sendButtonListener        = new SendButtonListener();
    ComposeKeyPressedListener composeKeyPressedListener = new ComposeKeyPressedListener();

    composeText.setOnEditorActionListener(sendButtonListener);
    composeText.setCursorPositionChangedListener(this);
    attachButton.setOnClickListener(new AttachButtonListener());
    attachButton.setOnLongClickListener(new AttachButtonLongClickListener());
    sendButton.setOnClickListener(sendButtonListener);
    sendButton.setEnabled(true);
    sendButton.addOnTransportChangedListener((newTransport, manuallySelected) -> {
      calculateCharactersRemaining();
      updateLinkPreviewState();
      composeText.setTransport(newTransport);
      if (manuallySelected) recordTransportPreference(newTransport);
    });

    /*
    titleView.setOnClickListener(v -> handleConversationSettings());
    titleView.setOnLongClickListener(v -> handleDisplayQuickContact());
     */
    unblockButton.setOnClickListener(v -> handleUnblock());
    makeDefaultSmsButton.setOnClickListener(v -> handleMakeDefaultSms());
    registerButton.setOnClickListener(v -> handleRegisterForSignal());

    composeText.setOnKeyListener(composeKeyPressedListener);
    composeText.addTextChangedListener(composeKeyPressedListener);
    composeText.setOnEditorActionListener(sendButtonListener);
    composeText.setOnClickListener(composeKeyPressedListener);
    composeText.setOnFocusChangeListener(composeKeyPressedListener);

    if (getPackageManager().hasSystemFeature(PackageManager.FEATURE_CAMERA) && Camera.getNumberOfCameras() > 0) {
      quickCameraToggle.setVisibility(View.VISIBLE);
      quickCameraToggle.setOnClickListener(new QuickCameraToggleListener());
    } else {
      quickCameraToggle.setVisibility(View.GONE);
    }

    searchNav.setEventListener(this);

    inlineAttachmentButton.setOnClickListener(v -> handleAddAttachment());
  }

  protected void initializeActionBar() {
    Toolbar toolbar = findViewById(R.id.toolbar);
    toolbar.getOverflowIcon().setColorFilter(Color.WHITE, PorterDuff.Mode.SRC_IN);
    setSupportActionBar(toolbar);

    ActionBar supportActionBar = getSupportActionBar();
    if (supportActionBar == null) throw new AssertionError();

//    supportActionBar.setDisplayHomeAsUpEnabled(true);
    supportActionBar.setDisplayShowTitleEnabled(false);
  }

  private void initializeResources() {
    if (recipient != null) recipient.removeListener(this);

    recipient        = Recipient.from(this, getIntent().getParcelableExtra(ADDRESS_EXTRA), true);
    threadId         = getIntent().getLongExtra(THREAD_ID_EXTRA, -1);
    archived         = getIntent().getBooleanExtra(IS_ARCHIVED_EXTRA, false);
    distributionType = getIntent().getIntExtra(DISTRIBUTION_TYPE_EXTRA, ThreadDatabase.DistributionTypes.DEFAULT);
    glideRequests    = GlideApp.with(this);

    recipient.addListener(this);
  }

  private void initializeLinkPreviewObserver() {
    linkPreviewViewModel = ViewModelProviders.of(this, new LinkPreviewViewModel.Factory(new LinkPreviewRepository(this))).get(LinkPreviewViewModel.class);

    if (!TextSecurePreferences.isLinkPreviewsEnabled(this)) {
      linkPreviewViewModel.onUserCancel();
      return;
    }

    linkPreviewViewModel.getLinkPreviewState().observe(this, previewState -> {
      if (previewState == null) return;

      if (previewState.isLoading()) {
        Log.d(TAG, "Loading link preview.");
        inputPanel.setLinkPreviewLoading();
      } else {
        Log.d(TAG, "Setting link preview: " + previewState.getLinkPreview().isPresent());
        inputPanel.setLinkPreview(glideRequests, previewState.getLinkPreview());
      }

      updateToggleButtonState();
    });
  }

  private void initializeSearchObserver() {
    searchViewModel = ViewModelProviders.of(this).get(ConversationSearchViewModel.class);

    searchViewModel.getSearchResults().observe(this, result -> {
      if (result == null) return;

      if (!result.getResults().isEmpty()) {
        MessageResult messageResult = result.getResults().get(result.getPosition());
        fragment.jumpToMessage(messageResult.messageRecipient.getAddress(), messageResult.receivedTimestampMs, searchViewModel::onMissingResult);
      }

      searchNav.setData(result.getPosition(), result.getResults().size());
    });
  }

  private void initializeStickerObserver() {
    StickerSearchRepository repository = new StickerSearchRepository(this);

    stickerViewModel = ViewModelProviders.of(this, new ConversationStickerViewModel.Factory(getApplication(), repository))
                                         .get(ConversationStickerViewModel.class);

    stickerViewModel.getStickerResults().observe(this, stickers -> {
      if (stickers == null) return;

      inputPanel.setStickerSuggestions(stickers);
    });

    stickerViewModel.getStickersAvailability().observe(this, stickersAvailable -> {
      if (stickersAvailable == null) return;

      boolean           isSystemEmojiPreferred = TextSecurePreferences.isSystemEmojiPreferred(this);
      MediaKeyboardMode keyboardMode           = TextSecurePreferences.getMediaKeyboardMode(this);
      boolean           stickerIntro           = !TextSecurePreferences.hasSeenStickerIntroTooltip(this);

      if (stickersAvailable) {
        inputPanel.showMediaKeyboardToggle(true);
        inputPanel.setMediaKeyboardToggleMode(isSystemEmojiPreferred || keyboardMode == MediaKeyboardMode.STICKER);
        if (stickerIntro) showStickerIntroductionTooltip();
      }

      if (emojiDrawerStub.resolved()) {
        initializeMediaKeyboardProviders(emojiDrawerStub.get(), stickersAvailable);
      }
    });
  }

  private void showStickerIntroductionTooltip() {
    TextSecurePreferences.setMediaKeyboardMode(this, MediaKeyboardMode.STICKER);
    inputPanel.setMediaKeyboardToggleMode(true);

    TooltipPopup.forTarget(inputPanel.getMediaKeyboardToggleAnchorView())
                .setBackgroundTint(getResources().getColor(R.color.core_blue))
                .setTextColor(getResources().getColor(R.color.core_white))
                .setText(R.string.ConversationActivity_new_say_it_with_stickers)
                .setOnDismissListener(() -> {
                  TextSecurePreferences.setHasSeenStickerIntroTooltip(this, true);
                  EventBus.getDefault().removeStickyEvent(StickerPackInstallEvent.class);
                })
                .show(TooltipPopup.POSITION_ABOVE);
  }

  @Override
  public void onSearchMoveUpPressed() {
    searchViewModel.onMoveUp();
  }

  @Override
  public void onSearchMoveDownPressed() {
    searchViewModel.onMoveDown();
  }

  private void initializeProfiles() {
    if (!isSecureText) {
      Log.i(TAG, "SMS contact, no profile fetch needed.");
      return;
    }

    ApplicationContext.getInstance(this)
                      .getJobManager()
                      .add(new RetrieveProfileJob(recipient));
  }

  @Override
  public void onModified(final Recipient recipient) {
    Log.i(TAG, "onModified(" + recipient.getAddress().serialize() + ")");
    Util.runOnMain(() -> {
      Log.i(TAG, "onModifiedRun(): " + recipient.getRegistered());
      updateTitleTextView(glideRequests, recipient);
      updateSubtitleTextView();
//      titleView.setVerified(identityRecords.isVerified());
      setBlockedUserState(recipient, isSecureText, isDefaultSms);
      setActionBarColor(recipient.getColor());
      setGroupShareProfileReminder(recipient);
      updateReminders(recipient.hasSeenInviteReminder());
      updateDefaultSubscriptionId(recipient.getDefaultSubscriptionId());
      initializeSecurity(isSecureText, isDefaultSms);

      if (searchViewItem == null || !searchViewItem.isActionViewExpanded()) {
        invalidateOptionsMenu();
      }
    });
  }

  @Subscribe(threadMode = ThreadMode.MAIN)
  public void onIdentityRecordUpdate(final IdentityRecord event) {
    initializeIdentityRecords();
  }

  @Subscribe(threadMode =  ThreadMode.MAIN, sticky = true)
  public void onStickerPackInstalled(final StickerPackInstallEvent event) {
    if (!TextSecurePreferences.hasSeenStickerIntroTooltip(this)) return;

    EventBus.getDefault().removeStickyEvent(event);
    TooltipPopup.forTarget(inputPanel.getMediaKeyboardToggleAnchorView())
                .setText(R.string.ConversationActivity_sticker_pack_installed)
                .setIconGlideModel(event.getIconGlideModel())
                .show(TooltipPopup.POSITION_ABOVE);
  }

  private void initializeReceivers() {
    securityUpdateReceiver = new BroadcastReceiver() {
      @Override
      public void onReceive(Context context, Intent intent) {
        initializeSecurity(isSecureText, isDefaultSms);
        calculateCharactersRemaining();
      }
    };

    registerReceiver(securityUpdateReceiver,
                     new IntentFilter(SecurityEvent.SECURITY_UPDATE_EVENT),
                     KeyCachingService.KEY_PERMISSION, null);
  }

  //////// Helper Methods

  private void addAttachment(int type) {
    linkPreviewViewModel.onUserCancel();

    Log.i(TAG, "Selected: " + type);
    switch (type) {
    case AttachmentTypeSelector.ADD_GALLERY:
      AttachmentManager.selectGallery(this, MEDIA_SENDER, recipient, composeText.getTextTrimmed(), sendButton.getSelectedTransport()); break;
    case AttachmentTypeSelector.ADD_DOCUMENT:
      AttachmentManager.selectDocument(this, PICK_DOCUMENT); break;
    case AttachmentTypeSelector.ADD_SOUND:
      AttachmentManager.selectAudio(this, PICK_AUDIO); break;
    case AttachmentTypeSelector.ADD_CONTACT_INFO:
      AttachmentManager.selectContactInfo(this, PICK_CONTACT); break;
    case AttachmentTypeSelector.ADD_LOCATION:
      AttachmentManager.selectLocation(this, PICK_LOCATION); break;
    case AttachmentTypeSelector.TAKE_PHOTO:
      attachmentManager.capturePhoto(this, TAKE_PHOTO); break;
    case AttachmentTypeSelector.ADD_GIF:
      AlertDialog.Builder builder = new AlertDialog.Builder(this);
      builder.setTitle("Search GIFs?");
      builder.setMessage("You will not have full metadata protection when sending GIFs.");
      builder.setPositiveButton("OK", (dialog, which) -> {
        AttachmentManager.selectGif(this, PICK_GIF, !isSecureText);
        dialog.dismiss();
      });
      builder.setNegativeButton("Cancel", (dialog, which) -> dialog.dismiss() );
      builder.create().show();
      break;
    }
  }

  private ListenableFuture<Boolean> setMedia(@Nullable Uri uri, @NonNull MediaType mediaType) {
    return setMedia(uri, mediaType, 0, 0);
  }

  private ListenableFuture<Boolean> setMedia(@Nullable Uri uri, @NonNull MediaType mediaType, int width, int height) {
    if (uri == null) {
      return new SettableFuture<>(false);
    }

    if (MediaType.VCARD.equals(mediaType) && isSecureText) {
      openContactShareEditor(uri);
      return new SettableFuture<>(false);
    } else if (MediaType.IMAGE.equals(mediaType) || MediaType.GIF.equals(mediaType) || MediaType.VIDEO.equals(mediaType)) {
      Media media = new Media(uri, MediaUtil.getMimeType(this, uri), 0, width, height, 0, Optional.absent(), Optional.absent());
      startActivityForResult(MediaSendActivity.buildEditorIntent(ConversationActivity.this, Collections.singletonList(media), recipient, composeText.getTextTrimmed(), sendButton.getSelectedTransport()), MEDIA_SENDER);
      return new SettableFuture<>(false);
    } else {
      return attachmentManager.setMedia(glideRequests, uri, mediaType, getCurrentMediaConstraints(), width, height);
    }
  }

  private void openContactShareEditor(Uri contactUri) {
    Intent intent = ContactShareEditActivity.getIntent(this, Collections.singletonList(contactUri));
    startActivityForResult(intent, GET_CONTACT_DETAILS);
  }

  private void addAttachmentContactInfo(Uri contactUri) {
    ContactAccessor contactDataList = ContactAccessor.getInstance();
    ContactData contactData = contactDataList.getContactData(this, contactUri);

    if      (contactData.numbers.size() == 1) composeText.append(contactData.numbers.get(0).number);
    else if (contactData.numbers.size() > 1)  selectContactInfo(contactData);
  }

  private void sendSharedContact(List<Contact> contacts) {
    int        subscriptionId = sendButton.getSelectedTransport().getSimSubscriptionId().or(-1);
    long       expiresIn      = recipient.getExpireMessages() * 1000L;
    boolean    initiating     = threadId == -1;

    sendMediaMessage(isSmsForced(), "", attachmentManager.buildSlideDeck(), null, contacts, Collections.emptyList(), expiresIn, subscriptionId, initiating, false);
  }

  private void selectContactInfo(ContactData contactData) {
    final CharSequence[] numbers     = new CharSequence[contactData.numbers.size()];
    final CharSequence[] numberItems = new CharSequence[contactData.numbers.size()];

    for (int i = 0; i < contactData.numbers.size(); i++) {
      numbers[i]     = contactData.numbers.get(i).number;
      numberItems[i] = contactData.numbers.get(i).type + ": " + contactData.numbers.get(i).number;
    }

    AlertDialog.Builder builder = new AlertDialog.Builder(this);
    builder.setIconAttribute(R.attr.conversation_attach_contact_info);
    builder.setTitle(R.string.ConversationActivity_select_contact_info);

    builder.setItems(numberItems, (dialog, which) -> composeText.append(numbers[which]));
    builder.show();
  }

  private Drafts getDraftsForCurrentState() {
    Drafts drafts = new Drafts();

    if (!Util.isEmpty(composeText)) {
      drafts.add(new Draft(Draft.TEXT, composeText.getTextTrimmed()));
    }

    for (Slide slide : attachmentManager.buildSlideDeck().getSlides()) {
      if      (slide.hasAudio() && slide.getUri() != null)    drafts.add(new Draft(Draft.AUDIO, slide.getUri().toString()));
      else if (slide.hasVideo() && slide.getUri() != null)    drafts.add(new Draft(Draft.VIDEO, slide.getUri().toString()));
      else if (slide.hasLocation())                           drafts.add(new Draft(Draft.LOCATION, ((LocationSlide)slide).getPlace().serialize()));
      else if (slide.hasImage() && slide.getUri() != null)    drafts.add(new Draft(Draft.IMAGE, slide.getUri().toString()));
    }

    Optional<QuoteModel> quote = inputPanel.getQuote();

    if (quote.isPresent()) {
      drafts.add(new Draft(Draft.QUOTE, new QuoteId(quote.get().getId(), quote.get().getAuthor()).serialize()));
    }

    return drafts;
  }

  protected ListenableFuture<Long> saveDraft() {
    final SettableFuture<Long> future = new SettableFuture<>();

    if (this.recipient == null) {
      future.set(threadId);
      return future;
    }

    final Drafts       drafts               = getDraftsForCurrentState();
    final long         thisThreadId         = this.threadId;
    final int          thisDistributionType = this.distributionType;

    new AsyncTask<Long, Void, Long>() {
      @Override
      protected Long doInBackground(Long... params) {
        ThreadDatabase threadDatabase = DatabaseFactory.getThreadDatabase(ConversationActivity.this);
        DraftDatabase  draftDatabase  = DatabaseFactory.getDraftDatabase(ConversationActivity.this);
        long           threadId       = params[0];

        if (drafts.size() > 0) {
          if (threadId == -1) threadId = threadDatabase.getThreadIdFor(getRecipient(), thisDistributionType);

          draftDatabase.insertDrafts(threadId, drafts);
          threadDatabase.updateSnippet(threadId, drafts.getSnippet(ConversationActivity.this),
                                       drafts.getUriSnippet(),
                                       System.currentTimeMillis(), Types.BASE_DRAFT_TYPE, true);
        } else if (threadId > 0) {
          threadDatabase.update(threadId, false);
        }

        return threadId;
      }

      @Override
      protected void onPostExecute(Long result) {
        future.set(result);
      }

    }.executeOnExecutor(AsyncTask.THREAD_POOL_EXECUTOR, thisThreadId);

    return future;
  }

  private void setActionBarColor(MaterialColor color) {
    ActionBar supportActionBar = getSupportActionBar();
    if (supportActionBar == null) throw new AssertionError();
    supportActionBar.setBackgroundDrawable(new ColorDrawable(getResources().getColor(R.color.action_bar_background)));
    setStatusBarColor(getResources().getColor(R.color.action_bar_background));
  }

  private void setBlockedUserState(Recipient recipient, boolean isSecureText, boolean isDefaultSms) {
<<<<<<< HEAD
    if (recipient.isGroupRecipient() && recipient.getAddress().isRSSFeed()) {
=======
    if (recipient.isGroupRecipient() && (recipient.getName().equals("Loki News") || recipient.getName().equals("Session Updates"))) {
>>>>>>> 079779f1
      unblockButton.setVisibility(View.GONE);
      composePanel.setVisibility(View.GONE);
      makeDefaultSmsButton.setVisibility(View.GONE);
      registerButton.setVisibility(View.GONE);
    } else if (recipient.isBlocked()) {
      unblockButton.setVisibility(View.VISIBLE);
      composePanel.setVisibility(View.GONE);
      makeDefaultSmsButton.setVisibility(View.GONE);
      registerButton.setVisibility(View.GONE);
    } else if (!isSecureText && isPushGroupConversation()) {
      unblockButton.setVisibility(View.GONE);
      composePanel.setVisibility(View.GONE);
      makeDefaultSmsButton.setVisibility(View.GONE);
      registerButton.setVisibility(View.VISIBLE);
    } else if (!isSecureText && !isDefaultSms) {
      unblockButton.setVisibility(View.GONE);
      composePanel.setVisibility(View.GONE);
      makeDefaultSmsButton.setVisibility(View.VISIBLE);
      registerButton.setVisibility(View.GONE);
    } else {
      composePanel.setVisibility(View.VISIBLE);
      unblockButton.setVisibility(View.GONE);
      makeDefaultSmsButton.setVisibility(View.GONE);
      registerButton.setVisibility(View.GONE);
    }
  }

  private void setGroupShareProfileReminder(@NonNull Recipient recipient) {
    if (recipient.isPushGroupRecipient() && !recipient.isProfileSharing() && !recipient.getAddress().isPublicChat() && !recipient.getAddress().isRSSFeed()) {
      groupShareProfileView.get().setRecipient(recipient);
      groupShareProfileView.get().setVisibility(View.VISIBLE);
    } else if (groupShareProfileView.resolved()) {
      groupShareProfileView.get().setVisibility(View.GONE);
    }
  }

  private void calculateCharactersRemaining() {
    /*
    String          messageBody     = composeText.getTextTrimmed();
    TransportOption transportOption = sendButton.getSelectedTransport();
    CharacterState  characterState  = transportOption.calculateCharacters(messageBody);

    if (characterState.charactersRemaining <= 15 || characterState.messagesSpent > 1) {
      charactersLeft.setText(String.format(dynamicLanguage.getCurrentLocale(),
                                           "%d/%d (%d)",
                                           characterState.charactersRemaining,
                                           characterState.maxTotalMessageSize,
                                           characterState.messagesSpent));
      charactersLeft.setVisibility(View.VISIBLE);
    } else {
      charactersLeft.setVisibility(View.GONE);
    }
     */
  }

  private void initializeMediaKeyboardProviders(@NonNull MediaKeyboard mediaKeyboard, boolean stickersAvailable) {
    boolean isSystemEmojiPreferred   = TextSecurePreferences.isSystemEmojiPreferred(this);

    if (stickersAvailable) {
      if (isSystemEmojiPreferred) {
        mediaKeyboard.setProviders(0, new StickerKeyboardProvider(this, this));
      } else {
        MediaKeyboardMode keyboardMode = TextSecurePreferences.getMediaKeyboardMode(this);
        int               index        = keyboardMode == MediaKeyboardMode.STICKER ? 1 : 0;

        mediaKeyboard.setProviders(index,
                                   new EmojiKeyboardProvider(this, inputPanel),
                                   new StickerKeyboardProvider(this, this));
      }
    } else if (!isSystemEmojiPreferred) {
      mediaKeyboard.setProviders(0, new EmojiKeyboardProvider(this, inputPanel));
    }
  }


  private boolean isSingleConversation() {
    return getRecipient() != null && !getRecipient().isGroupRecipient();
  }

  private boolean isActiveGroup() {
    if (!isGroupConversation()) return false;

    Optional<GroupRecord> record = DatabaseFactory.getGroupDatabase(this).getGroup(getRecipient().getAddress().toGroupString());
    return record.isPresent() && record.get().isActive();
  }

  @SuppressWarnings("SimplifiableIfStatement")
  private boolean isSelfConversation() {
    if (!TextSecurePreferences.isPushRegistered(this)) return false;
    if (recipient.isGroupRecipient())                         return false;

    return Util.isOwnNumber(this, recipient.getAddress());
  }

  private boolean isGroupConversation() {
    return getRecipient() != null && getRecipient().isGroupRecipient();
  }

  private boolean isPushGroupConversation() {
    return getRecipient() != null && getRecipient().isPushGroupRecipient();
  }

  private boolean isSmsForced() {
    return sendButton.isManualSelection() && sendButton.getSelectedTransport().isSms();
  }

  protected Recipient getRecipient() {
    return this.recipient;
  }

  protected long getThreadId() {
    return this.threadId;
  }

  private String getMessage() throws InvalidMessageException {
    String result = composeText.getTextTrimmed();
    if (result.length() < 1 && !attachmentManager.isAttachmentPresent()) throw new InvalidMessageException();
    for (Mention mention : mentions) {
      try {
        int startIndex = result.indexOf("@" + mention.getDisplayName());
        int endIndex = startIndex + mention.getDisplayName().length() + 1; // + 1 to include the @
        result = result.substring(0, startIndex) + "@" + mention.getHexEncodedPublicKey() + result.substring(endIndex);
      } catch (Exception exception) {
        Log.d("Loki", "Couldn't process mention due to error: " + exception.toString() + ".");
      }
    }
    return result;
  }

  private Pair<String, Optional<Slide>> getSplitMessage(String rawText, int maxPrimaryMessageSize) {
    String          bodyText  = rawText;
    Optional<Slide> textSlide = Optional.absent();

    if (bodyText.length() > maxPrimaryMessageSize) {
      bodyText = rawText.substring(0, maxPrimaryMessageSize);

      byte[] textData  = rawText.getBytes();
      String timestamp = new SimpleDateFormat("yyyy-MM-dd-HHmmss", Locale.US).format(new Date());
      String filename  = String.format("signal-%s.txt", timestamp);
      Uri    textUri   = BlobProvider.getInstance()
                                     .forData(textData)
                                     .withMimeType(MediaUtil.LONG_TEXT)
                                     .withFileName(filename)
                                     .createForSingleSessionInMemory();

      textSlide = Optional.of(new TextSlide(this, textUri, filename, textData.length));
    }

    return new Pair<>(bodyText, textSlide);
  }

  private MediaConstraints getCurrentMediaConstraints() {
    return sendButton.getSelectedTransport().getType() == Type.TEXTSECURE
           ? MediaConstraints.getPushMediaConstraints()
           : MediaConstraints.getMmsMediaConstraints(sendButton.getSelectedTransport().getSimSubscriptionId().or(-1));
  }

  private void markThreadAsRead() {
    new AsyncTask<Long, Void, Void>() {
      @Override
      protected Void doInBackground(Long... params) {
        Context                 context    = ConversationActivity.this;
        List<MarkedMessageInfo> messageIds = DatabaseFactory.getThreadDatabase(context).setRead(params[0], false);

        MarkReadReceiver.process(context, messageIds);

        return null;
      }
    }.executeOnExecutor(AsyncTask.THREAD_POOL_EXECUTOR, threadId);
  }

  private void markLastSeen() {
    new AsyncTask<Long, Void, Void>() {
      @Override
      protected Void doInBackground(Long... params) {
        DatabaseFactory.getThreadDatabase(ConversationActivity.this).setLastSeen(params[0]);
        return null;
      }
    }.executeOnExecutor(AsyncTask.THREAD_POOL_EXECUTOR, threadId);
  }

  protected void sendComplete(long threadId) {
    boolean refreshFragment = (threadId != this.threadId);
    this.threadId = threadId;

    if (fragment == null || !fragment.isVisible() || isFinishing()) {
      return;
    }

    fragment.setLastSeen(0);

    if (refreshFragment) {
      fragment.reload(recipient, threadId);
      MessageNotifier.setVisibleThread(threadId);
    }

    fragment.scrollToBottom();
    attachmentManager.cleanup();

    updateLinkPreviewState();
  }

  @Override
  public void handleThreadFriendRequestStatusChanged(long threadID) {
      if (threadID != this.threadId) {
        Recipient threadRecipient = DatabaseFactory.getThreadDatabase(this).getRecipientForThreadId(threadID);
        if (threadRecipient != null && !threadRecipient.isGroupRecipient()) {
          LokiStorageAPI.shared.getAllDevicePublicKeys(threadRecipient.getAddress().serialize()).success(devices -> {
            // We should update our input if this thread is a part of the other threads device
            if (devices.contains(recipient.getAddress().serialize())) {
              this.updateInputPanel();
            }
            return Unit.INSTANCE;
          });
        }
        return;
      }

      this.updateInputPanel();
  }

  @Override
  public void handleSessionRestoreDevicesChanged(long threadId) {
    if (threadId == this.threadId) {
      runOnUiThread(this::updateSessionRestoreBanner);
    }
  }

  private void updateInputPanel() {
    /*
      isFriendsWithAnyDevice caches whether we are friends with any of the other users device.

      This stops the case where the input panel disables and enables rapidly.
        - This can occur when we are not friends with the current thread BUT multi-device tells us that we are friends with another one of their devices.
     */
    if (recipient.isGroupRecipient() || isNoteToSelf() || isFriendsWithAnyDevice) {
      setInputPanelEnabled(true);
      return;
    }

    // It could take a while before our promise resolves, so we assume the best case
    LokiThreadFriendRequestStatus friendRequestStatus = DatabaseFactory.getLokiThreadDatabase(this).getFriendRequestStatus(threadId);
    boolean isPending = friendRequestStatus == LokiThreadFriendRequestStatus.REQUEST_SENDING || friendRequestStatus == LokiThreadFriendRequestStatus.REQUEST_SENT || friendRequestStatus == LokiThreadFriendRequestStatus.REQUEST_RECEIVED;
    setInputPanelEnabled(!isPending);

    // We should always have the input panel enabled if we are friends with the current user
    isFriendsWithAnyDevice = friendRequestStatus == LokiThreadFriendRequestStatus.FRIENDS;

    // Multi-device input logic
    if (!isFriendsWithAnyDevice) {
      // We should enable the input if we don't have any pending friend requests OR we are friends with a linked device
      MultiDeviceUtilities.hasPendingFriendRequestWithAnyLinkedDevice(this, recipient).success(hasPendingRequests -> {
        if (!hasPendingRequests) {
          setInputPanelEnabled(true);
        } else {
          MultiDeviceUtilities.isFriendsWithAnyLinkedDevice(this, recipient).success(isFriends -> {
            // If we are friend with any of the other devices then we want to make sure the input panel is always enabled for the duration of this conversation
            isFriendsWithAnyDevice = isFriends;
            setInputPanelEnabled(isFriends);
            return Unit.INSTANCE;
          });
        }
        return Unit.INSTANCE;
      });
    }
  }

  private void setInputPanelEnabled(boolean enabled) {
    Util.runOnMain(() -> {
      updateToggleButtonState();
      String hint = enabled ? "Message" : "Pending message request";
      inputPanel.setHint(hint);
      inputPanel.setEnabled(enabled);
      if (enabled) {
        inputPanel.composeText.requestFocus();
        InputMethodManager inputMethodManager = (InputMethodManager) getSystemService(INPUT_METHOD_SERVICE);
        inputMethodManager.showSoftInput(inputPanel.composeText, 0);
      }
    });
  }

  private void sendMessage() {
    if (inputPanel.isRecordingInLockedMode()) {
      inputPanel.releaseRecordingLock();
      return;
    }

    try {
      Recipient recipient = getRecipient();

      if (recipient == null) {
        throw new RecipientFormattingException("Badly formatted");
      }

      String          message        = getMessage();
      TransportOption transport      = sendButton.getSelectedTransport();
      boolean         forceSms       = (recipient.isForceSmsSelection() || sendButton.isManualSelection()) && transport.isSms();
      int             subscriptionId = sendButton.getSelectedTransport().getSimSubscriptionId().or(-1);
      long            expiresIn      = recipient.getExpireMessages() * 1000L;
      boolean         initiating     = threadId == -1;
      boolean         needsSplit     = !transport.isSms() && message.length() > transport.calculateCharacters(message).maxPrimaryMessageSize;
      boolean         isMediaMessage = attachmentManager.isAttachmentPresent()        ||
                                       recipient.isGroupRecipient()                   ||
                                       recipient.getAddress().isEmail()               ||
                                       inputPanel.getQuote().isPresent()              ||
                                       linkPreviewViewModel.hasLinkPreview()          ||
                                       LinkPreviewUtil.isWhitelistedMediaUrl(message) || // Loki - Send GIFs as media messages
                                       needsSplit;

      Log.i(TAG, "isManual Selection: " + sendButton.isManualSelection());
      Log.i(TAG, "forceSms: " + forceSms);

      if ((recipient.isMmsGroupRecipient() || recipient.getAddress().isEmail()) && !isMmsEnabled) {
        handleManualMmsRequired();
      } else if (!forceSms && identityRecords.isUnverified()) {
        handleUnverifiedRecipients();
      }/* else if (!forceSms && identityRecords.isUntrusted()) {
        handleUntrustedRecipients();
      }*/ else if (isMediaMessage) {
        sendMediaMessage(forceSms, expiresIn, subscriptionId, initiating);
      } else {
        sendTextMessage(forceSms, expiresIn, subscriptionId, initiating);
      }
    } catch (RecipientFormattingException ex) {
      Toast.makeText(ConversationActivity.this,
                     R.string.ConversationActivity_recipient_is_not_a_valid_sms_or_email_address_exclamation,
                     Toast.LENGTH_LONG).show();
      Log.w(TAG, ex);
    } catch (InvalidMessageException ex) {
      // Toast.makeText(ConversationActivity.this, R.string.ConversationActivity_message_is_empty_exclamation,
      //                Toast.LENGTH_SHORT).show();
      Log.w(TAG, ex);
    }
  }

  private void sendMediaMessage(final boolean forceSms, final long expiresIn, final int subscriptionId, boolean initiating)
      throws InvalidMessageException
  {
    Log.i(TAG, "Sending media message...");
    sendMediaMessage(forceSms, getMessage(), attachmentManager.buildSlideDeck(), inputPanel.getQuote().orNull(), Collections.emptyList(), linkPreviewViewModel.getActiveLinkPreviews(), expiresIn, subscriptionId, initiating, true);
  }

  private ListenableFuture<Void> sendMediaMessage(final boolean forceSms,
                                                  String body,
                                                  SlideDeck slideDeck,
                                                  QuoteModel quote,
                                                  List<Contact> contacts,
                                                  List<LinkPreview> previews,
                                                  final long expiresIn,
                                                  final int subscriptionId,
                                                  final boolean initiating,
                                                  final boolean clearComposeBox)
  {
    if (!isDefaultSms && (!isSecureText || forceSms)) {
      showDefaultSmsPrompt();
      return new SettableFuture<>(null);
    }

    if (isSecureText && !forceSms) {
      Pair<String, Optional<Slide>> splitMessage = getSplitMessage(body, sendButton.getSelectedTransport().calculateCharacters(body).maxPrimaryMessageSize);
      body = splitMessage.first;

      if (splitMessage.second.isPresent()) {
        slideDeck.addSlide(splitMessage.second.get());
      }
    }

    OutgoingMediaMessage outgoingMessageCandidate = new OutgoingMediaMessage(recipient, slideDeck, body, System.currentTimeMillis(), subscriptionId, expiresIn, distributionType, quote, contacts, previews);

    final SettableFuture<Void> future  = new SettableFuture<>();
    final Context              context = getApplicationContext();

    final OutgoingMediaMessage outgoingMessage;

    if (isSecureText && !forceSms) {
      outgoingMessage = new OutgoingSecureMediaMessage(outgoingMessageCandidate);
      ApplicationContext.getInstance(context).getTypingStatusSender().onTypingStopped(threadId);
    } else {
      outgoingMessage = outgoingMessageCandidate;
    }

    // Loki - Send a friend request if we're not yet friends with the user in question
    LokiThreadFriendRequestStatus friendRequestStatus = DatabaseFactory.getLokiThreadDatabase(context).getFriendRequestStatus(threadId);
    outgoingMessage.isFriendRequest = !isGroupConversation() && friendRequestStatus != LokiThreadFriendRequestStatus.FRIENDS; // Needed for stageOutgoingMessage(...)

    Permissions.with(this)
               .request(Manifest.permission.SEND_SMS, Manifest.permission.READ_SMS)
               .ifNecessary(!isSecureText || forceSms)
               .withPermanentDenialDialog(getString(R.string.ConversationActivity_signal_needs_sms_permission_in_order_to_send_an_sms))
               .onAllGranted(() -> {
                 if (clearComposeBox) {
                   inputPanel.clearQuote();
                   attachmentManager.clear(glideRequests, false);
                   silentlySetComposeText("");
                 }

                 final long id = fragment.stageOutgoingMessage(outgoingMessage);

                 new AsyncTask<Void, Void, Long>() {
                   @Override
                   protected Long doInBackground(Void... param) {
                     if (initiating) {
                       DatabaseFactory.getRecipientDatabase(context).setProfileSharing(recipient, true);
                     }

                     return MessageSender.send(context, outgoingMessage, threadId, forceSms, () -> fragment.releaseOutgoingMessage(id));
                   }

                   @Override
                   protected void onPostExecute(Long result) {
                     sendComplete(result);
                     future.set(null);
                   }
                 }.executeOnExecutor(AsyncTask.THREAD_POOL_EXECUTOR);
               })
               .onAnyDenied(() -> future.set(null))
               .execute();

    return future;
  }

  private void sendTextMessage(final boolean forceSms, final long expiresIn, final int subscriptionId, final boolean initiatingConversation)
      throws InvalidMessageException
  {
    if (!isDefaultSms && (!isSecureText || forceSms)) {
      showDefaultSmsPrompt();
      return;
    }

    final Context context     = getApplicationContext();
    final String  messageBody = getMessage();

    OutgoingTextMessage message;

    if (isSecureText && !forceSms) {
      message = new OutgoingEncryptedMessage(recipient, messageBody, expiresIn);
      ApplicationContext.getInstance(context).getTypingStatusSender().onTypingStopped(threadId);
    } else {
      message = new OutgoingTextMessage(recipient, messageBody, expiresIn, subscriptionId);
    }

    // Loki - Send a friend request if we're not yet friends with the user in question
    LokiThreadFriendRequestStatus friendRequestStatus = DatabaseFactory.getLokiThreadDatabase(context).getFriendRequestStatus(threadId);
    message.isFriendRequest = !isGroupConversation() && friendRequestStatus != LokiThreadFriendRequestStatus.FRIENDS; // Needed for stageOutgoingMessage(...)

    Permissions.with(this)
               .request(Manifest.permission.SEND_SMS)
               .ifNecessary(forceSms || !isSecureText)
               .withPermanentDenialDialog(getString(R.string.ConversationActivity_signal_needs_sms_permission_in_order_to_send_an_sms))
               .onAllGranted(() -> {
                 silentlySetComposeText("");
                 final long id = fragment.stageOutgoingMessage(message);

                 new AsyncTask<OutgoingTextMessage, Void, Long>() {
                   @Override
                   protected Long doInBackground(OutgoingTextMessage... messages) {
                     if (initiatingConversation) {
                       DatabaseFactory.getRecipientDatabase(context).setProfileSharing(recipient, true);
                     }

                     return MessageSender.send(context, messages[0], threadId, forceSms, () -> fragment.releaseOutgoingMessage(id));
                   }

                   @Override
                   protected void onPostExecute(Long result) {
                     sendComplete(result);
                   }
                 }.executeOnExecutor(AsyncTask.THREAD_POOL_EXECUTOR, message);

               })
               .execute();
  }

  private void showDefaultSmsPrompt() {
    new AlertDialog.Builder(this)
                   .setMessage(R.string.ConversationActivity_signal_cannot_sent_sms_mms_messages_because_it_is_not_your_default_sms_app)
                   .setNegativeButton(R.string.ConversationActivity_no, (dialog, which) -> dialog.dismiss())
                   .setPositiveButton(R.string.ConversationActivity_yes, (dialog, which) -> handleMakeDefaultSms())
                   .show();
  }

  private void updateToggleButtonState() {
    // Don't allow attachments if we're not friends with any device
    if (!isNoteToSelf() && !recipient.isGroupRecipient() && !isFriendsWithAnyDevice) {
      buttonToggle.display(sendButton);
      quickAttachmentToggle.hide();
      inlineAttachmentToggle.hide();
      return;
    }

    if (inputPanel.isRecordingInLockedMode()) {
      buttonToggle.display(sendButton);
      quickAttachmentToggle.show();
      inlineAttachmentToggle.hide();
      return;
    }

    if (composeText.getText().length() == 0 && !attachmentManager.isAttachmentPresent()) {
      buttonToggle.display(attachButton);
      quickAttachmentToggle.show();
      inlineAttachmentToggle.hide();
    } else {
      buttonToggle.display(sendButton);
      quickAttachmentToggle.hide();

      if (!attachmentManager.isAttachmentPresent() && !linkPreviewViewModel.hasLinkPreview()) {
        inlineAttachmentToggle.show();
      } else {
        inlineAttachmentToggle.hide();
      }
    }
  }

  private void updateLinkPreviewState() {
    if (TextSecurePreferences.isLinkPreviewsEnabled(this) && !sendButton.getSelectedTransport().isSms() && !attachmentManager.isAttachmentPresent()) {
      linkPreviewViewModel.onEnabled();
      linkPreviewViewModel.onTextChanged(this, composeText.getTextTrimmed(), composeText.getSelectionStart(), composeText.getSelectionEnd());
    } else {
      linkPreviewViewModel.onUserCancel();
    }
  }

  private void recordTransportPreference(TransportOption transportOption) {
    new AsyncTask<Void, Void, Void>() {
      @Override
      protected Void doInBackground(Void... params) {
        RecipientDatabase recipientDatabase = DatabaseFactory.getRecipientDatabase(ConversationActivity.this);

        recipientDatabase.setDefaultSubscriptionId(recipient, transportOption.getSimSubscriptionId().or(-1));

        if (!recipient.isPushGroupRecipient()) {
          recipientDatabase.setForceSmsSelection(recipient, recipient.getRegistered() == RegisteredState.REGISTERED && transportOption.isSms());
        }

        return null;
      }
    }.executeOnExecutor(AsyncTask.THREAD_POOL_EXECUTOR);
  }

  @Override
  public void onRecorderPermissionRequired() {
    Permissions.with(this)
               .request(Manifest.permission.RECORD_AUDIO)
               .ifNecessary()
               .withRationaleDialog(getString(R.string.ConversationActivity_to_send_audio_messages_allow_signal_access_to_your_microphone), R.drawable.ic_mic_white_48dp)
               .withPermanentDenialDialog(getString(R.string.ConversationActivity_signal_requires_the_microphone_permission_in_order_to_send_audio_messages))
               .execute();
  }

  @Override
  public void onRecorderStarted() {
    Vibrator vibrator = ServiceUtil.getVibrator(this);
    vibrator.vibrate(20);

    getWindow().addFlags(WindowManager.LayoutParams.FLAG_KEEP_SCREEN_ON);

    audioRecorder.startRecording();
  }

  @Override
  public void onRecorderLocked() {
    updateToggleButtonState();
  }

  @Override
  public void onRecorderFinished() {
    updateToggleButtonState();
    Vibrator vibrator = ServiceUtil.getVibrator(this);
    vibrator.vibrate(20);

    getWindow().clearFlags(WindowManager.LayoutParams.FLAG_KEEP_SCREEN_ON);

    ListenableFuture<Pair<Uri, Long>> future = audioRecorder.stopRecording();
    future.addListener(new ListenableFuture.Listener<Pair<Uri, Long>>() {
      @Override
      public void onSuccess(final @NonNull Pair<Uri, Long> result) {
        boolean    forceSms       = sendButton.isManualSelection() && sendButton.getSelectedTransport().isSms();
        int        subscriptionId = sendButton.getSelectedTransport().getSimSubscriptionId().or(-1);
        long       expiresIn      = recipient.getExpireMessages() * 1000L;
        boolean    initiating     = threadId == -1;
        AudioSlide audioSlide     = new AudioSlide(ConversationActivity.this, result.first, result.second, MediaUtil.AUDIO_AAC, true);
        SlideDeck  slideDeck      = new SlideDeck();
        slideDeck.addSlide(audioSlide);

        sendMediaMessage(forceSms, "", slideDeck, inputPanel.getQuote().orNull(), Collections.emptyList(), Collections.emptyList(), expiresIn, subscriptionId, initiating, true).addListener(new AssertedSuccessListener<Void>() {
          @Override
          public void onSuccess(Void nothing) {
            new AsyncTask<Void, Void, Void>() {
              @Override
              protected Void doInBackground(Void... params) {
                BlobProvider.getInstance().delete(ConversationActivity.this, result.first);
                return null;
              }
            }.executeOnExecutor(AsyncTask.THREAD_POOL_EXECUTOR);
          }
        });
      }

      @Override
      public void onFailure(ExecutionException e) {
        Toast.makeText(ConversationActivity.this, R.string.ConversationActivity_unable_to_record_audio, Toast.LENGTH_LONG).show();
      }
    });
  }

  @Override
  public void onRecorderCanceled() {
    updateToggleButtonState();
    Vibrator vibrator = ServiceUtil.getVibrator(this);
    vibrator.vibrate(50);

    getWindow().clearFlags(WindowManager.LayoutParams.FLAG_KEEP_SCREEN_ON);

    ListenableFuture<Pair<Uri, Long>> future = audioRecorder.stopRecording();
    future.addListener(new ListenableFuture.Listener<Pair<Uri, Long>>() {
      @Override
      public void onSuccess(final Pair<Uri, Long> result) {
        new AsyncTask<Void, Void, Void>() {
          @Override
          protected Void doInBackground(Void... params) {
            BlobProvider.getInstance().delete(ConversationActivity.this, result.first);
            return null;
          }
        }.executeOnExecutor(AsyncTask.THREAD_POOL_EXECUTOR);
      }

      @Override
      public void onFailure(ExecutionException e) {}
    });
  }

  @Override
  public void onEmojiToggle() {
    if (!emojiDrawerStub.resolved()) {
      Boolean stickersAvailable = stickerViewModel.getStickersAvailability().getValue();

      initializeMediaKeyboardProviders(emojiDrawerStub.get(), stickersAvailable == null ? false : stickersAvailable);

      inputPanel.setMediaKeyboard(emojiDrawerStub.get());
    }

    if (container.getCurrentInput() == emojiDrawerStub.get()) {
      container.showSoftkey(composeText);
    } else {
      container.show(composeText, emojiDrawerStub.get());
    }
  }

  @Override
  public void onLinkPreviewCanceled() {
    linkPreviewViewModel.onUserCancel();
  }

  @Override
  public void onStickerSuggestionSelected(@NonNull StickerRecord sticker) {
    sendSticker(sticker, true);
  }

  @Override
  public void onMediaSelected(@NonNull Uri uri, String contentType) {
    if (!TextUtils.isEmpty(contentType) && contentType.trim().equals("image/gif")) {
      setMedia(uri, MediaType.GIF);
    } else if (MediaUtil.isImageType(contentType)) {
      setMedia(uri, MediaType.IMAGE);
    } else if (MediaUtil.isVideoType(contentType)) {
      setMedia(uri, MediaType.VIDEO);
    } else if (MediaUtil.isAudioType(contentType)) {
      setMedia(uri, MediaType.AUDIO);
    }
  }

  @Override
  public void onCursorPositionChanged(int start, int end) {
    linkPreviewViewModel.onTextChanged(this, composeText.getTextTrimmed(), start, end);
  }

  @Override
  public void onStickerSelected(@NonNull StickerRecord stickerRecord) {
    sendSticker(stickerRecord, false);
  }

  @Override
  public void onStickerManagementClicked() {
    startActivity(StickerManagementActivity.getIntent(this));
    container.hideAttachedInput(true);
  }

  private void sendSticker(@NonNull StickerRecord stickerRecord, boolean clearCompose) {
    sendSticker(new StickerLocator(stickerRecord.getPackId(), stickerRecord.getPackKey(), stickerRecord.getStickerId()), stickerRecord.getUri(), stickerRecord.getSize(), clearCompose);

    AsyncTask.THREAD_POOL_EXECUTOR.execute(() -> {
      DatabaseFactory.getStickerDatabase(this).updateStickerLastUsedTime(stickerRecord.getRowId(), System.currentTimeMillis());
    });
  }

  private void sendSticker(@NonNull StickerLocator stickerLocator, @NonNull Uri uri, long size, boolean clearCompose) {
    if (sendButton.getSelectedTransport().isSms()) {
      Media  media  = new Media(uri, MediaUtil.IMAGE_WEBP, System.currentTimeMillis(), StickerSlide.WIDTH, StickerSlide.HEIGHT, size, Optional.absent(), Optional.absent());
      Intent intent = MediaSendActivity.buildEditorIntent(this, Collections.singletonList(media), recipient, composeText.getTextTrimmed(), sendButton.getSelectedTransport());
      startActivityForResult(intent, MEDIA_SENDER);
      return;
    }

    long            expiresIn      = recipient.getExpireMessages() * 1000L;
    int             subscriptionId = sendButton.getSelectedTransport().getSimSubscriptionId().or(-1);
    boolean         initiating     = threadId == -1;
    TransportOption transport      = sendButton.getSelectedTransport();
    SlideDeck       slideDeck      = new SlideDeck();
    Slide           stickerSlide   = new StickerSlide(this, uri, size, stickerLocator);

    slideDeck.addSlide(stickerSlide);

    sendMediaMessage(transport.isSms(), "", slideDeck, null, Collections.emptyList(), Collections.emptyList(), expiresIn, subscriptionId, initiating, clearCompose);

  }

  private void silentlySetComposeText(String text) {
    typingTextWatcher.setEnabled(false);
    composeText.setText(text);
    if (text.isEmpty()) resetMentions();
    typingTextWatcher.setEnabled(true);
  }

  // Listeners

  private class AttachmentTypeListener implements AttachmentTypeSelector.AttachmentClickedListener {
    @Override
    public void onClick(int type) {
      addAttachment(type);
    }

    @Override
    public void onQuickAttachment(Uri uri, String mimeType, String bucketId, long dateTaken, int width, int height, long size) {
      linkPreviewViewModel.onUserCancel();
      Media media = new Media(uri, mimeType, dateTaken, width, height, size, Optional.of(Media.ALL_MEDIA_BUCKET_ID), Optional.absent());
      startActivityForResult(MediaSendActivity.buildEditorIntent(ConversationActivity.this, Collections.singletonList(media), recipient, composeText.getTextTrimmed(), sendButton.getSelectedTransport()), MEDIA_SENDER);
    }
  }

  private class QuickCameraToggleListener implements OnClickListener {
    @Override
    public void onClick(View v) {
      Permissions.with(ConversationActivity.this)
                 .request(Manifest.permission.CAMERA)
                 .ifNecessary()
                 .withRationaleDialog(getString(R.string.ConversationActivity_to_capture_photos_and_video_allow_signal_access_to_the_camera), R.drawable.ic_photo_camera_white_48dp)
                 .withPermanentDenialDialog(getString(R.string.ConversationActivity_signal_needs_the_camera_permission_to_take_photos_or_video))
                 .onAllGranted(() -> {
                   composeText.clearFocus();
                   startActivityForResult(MediaSendActivity.buildCameraIntent(ConversationActivity.this, recipient, sendButton.getSelectedTransport()), MEDIA_SENDER);
                   overridePendingTransition(R.anim.camera_slide_from_bottom, R.anim.stationary);
                 })
                 .onAnyDenied(() -> Toast.makeText(ConversationActivity.this, R.string.ConversationActivity_signal_needs_camera_permissions_to_take_photos_or_video, Toast.LENGTH_LONG).show())
                 .execute();
    }
  }

  private class SendButtonListener implements OnClickListener, TextView.OnEditorActionListener {
    @Override
    public void onClick(View v) {
      sendMessage();
    }

    @Override
    public boolean onEditorAction(TextView v, int actionId, KeyEvent event) {
      if (actionId == EditorInfo.IME_ACTION_SEND) {
        sendButton.performClick();
        return true;
      }
      return false;
    }
  }

  private class AttachButtonListener implements OnClickListener {
    @Override
    public void onClick(View v) {
      handleAddAttachment();
    }
  }

  private class AttachButtonLongClickListener implements View.OnLongClickListener {
    @Override
    public boolean onLongClick(View v) {
      return sendButton.performLongClick();
    }
  }

  private class ComposeKeyPressedListener implements OnKeyListener, OnClickListener, TextWatcher, OnFocusChangeListener {

    int beforeLength;

    @Override
    public boolean onKey(View v, int keyCode, KeyEvent event) {
      if (event.getAction() == KeyEvent.ACTION_DOWN) {
        if (keyCode == KeyEvent.KEYCODE_ENTER) {
          if (TextSecurePreferences.isEnterSendsEnabled(ConversationActivity.this)) {
            sendButton.dispatchKeyEvent(new KeyEvent(KeyEvent.ACTION_DOWN, KeyEvent.KEYCODE_ENTER));
            sendButton.dispatchKeyEvent(new KeyEvent(KeyEvent.ACTION_UP, KeyEvent.KEYCODE_ENTER));
            return true;
          }
        }
      }
      return false;
    }

    @Override
    public void onClick(View v) {
      container.showSoftkey(composeText);
    }

    @Override
    public void beforeTextChanged(CharSequence s, int start, int count,int after) {
      beforeLength = composeText.getTextTrimmed().length();
    }

    @Override
    public void afterTextChanged(Editable s) {
      calculateCharactersRemaining();

      if (composeText.getTextTrimmed().length() == 0 || beforeLength == 0) {
        composeText.postDelayed(ConversationActivity.this::updateToggleButtonState, 50);
      }

      stickerViewModel.onInputTextUpdated(s.toString());
    }

    @Override
    public void onTextChanged(CharSequence s, int start, int before,int count) {}

    @Override
    public void onFocusChange(View v, boolean hasFocus) {}
  }

  private class TypingStatusTextWatcher extends SimpleTextWatcher {
    private boolean enabled = true;

    @Override
    public void onTextChanged(String text) {
      if (enabled && threadId > 0 && isSecureText && !isSmsForced()) {
        ApplicationContext.getInstance(ConversationActivity.this).getTypingStatusSender().onTypingStarted(threadId);
      }
    }

    public void setEnabled(boolean enabled) {
      this.enabled = enabled;
    }
  }

  private class MentionTextWatcher extends SimpleTextWatcher {

    @Override
    public void onTextChanged(String text) {
      boolean isBackspace = text.length() < oldText.length();
      if (isBackspace) {
        currentMentionStartIndex = -1;
        mentionCandidateSelectionView.hide();
        mentionCandidateSelectionViewContainer.setVisibility(View.GONE);
        ArrayList<Mention> mentionsToRemove = new ArrayList<>();
        for (Mention mention : mentions) {
          if (!text.contains(mention.getDisplayName())) {
            mentionsToRemove.add(mention);
          }
        }
        mentions.removeAll(mentionsToRemove);
      }
      if (text.length() > 0) {
        if (currentMentionStartIndex > text.length()) {
            resetMentions(); // Should never occur
        }
        int lastCharacterIndex = text.length() - 1;
        char lastCharacter = text.charAt(lastCharacterIndex);
        char secondToLastCharacter = ' ';
        if (lastCharacterIndex > 0) {
          secondToLastCharacter = text.charAt(lastCharacterIndex - 1);
        }
        String userHexEncodedPublicKey = TextSecurePreferences.getLocalNumber(ConversationActivity.this);
        LokiThreadDatabase threadDatabase = DatabaseFactory.getLokiThreadDatabase(ConversationActivity.this);
        LokiUserDatabase userDatabase = DatabaseFactory.getLokiUserDatabase(ConversationActivity.this);
        if (lastCharacter == '@' && Character.isWhitespace(secondToLastCharacter)) {
          List<Mention> mentionCandidates = LokiAPI.Companion.getMentionCandidates("", threadId, userHexEncodedPublicKey, threadDatabase, userDatabase);
          currentMentionStartIndex = lastCharacterIndex;
          mentionCandidateSelectionViewContainer.setVisibility(View.VISIBLE);
          mentionCandidateSelectionView.show(mentionCandidates, threadId);
        } else if (Character.isWhitespace(lastCharacter)) {
          currentMentionStartIndex = -1;
          mentionCandidateSelectionView.hide();
          mentionCandidateSelectionViewContainer.setVisibility(View.GONE);
        } else {
          if (currentMentionStartIndex != -1) {
            String query = text.substring(currentMentionStartIndex + 1); // + 1 to get rid of the @
            List<Mention> mentionCandidates = LokiAPI.Companion.getMentionCandidates(query, threadId, userHexEncodedPublicKey, threadDatabase, userDatabase);
            mentionCandidateSelectionViewContainer.setVisibility(View.VISIBLE);
            mentionCandidateSelectionView.show(mentionCandidates, threadId);
          }
        }
      }
      ConversationActivity.this.oldText = text;
    }
  }

  private void resetMentions() {
    oldText = "";
    currentMentionStartIndex = -1;
    mentions.clear();
  }

  @Override
  public void setThreadId(long threadId) {
    this.threadId = threadId;
  }

  @Override
  public void handleReplyMessage(MessageRecord messageRecord) {
    Recipient author;

    if (messageRecord.isOutgoing()) {
      author = Recipient.from(this, Address.fromSerialized(TextSecurePreferences.getLocalNumber(this)), true);
    } else {
      author = messageRecord.getIndividualRecipient();
    }

    if (messageRecord.isMms() && !((MmsMessageRecord) messageRecord).getSharedContacts().isEmpty()) {
      Contact   contact     = ((MmsMessageRecord) messageRecord).getSharedContacts().get(0);
      String    displayName = ContactUtil.getDisplayName(contact);
      String    body        = getString(R.string.ConversationActivity_quoted_contact_message, EmojiStrings.BUST_IN_SILHOUETTE, displayName);
      SlideDeck slideDeck   = new SlideDeck();

      if (contact.getAvatarAttachment() != null) {
        slideDeck.addSlide(MediaUtil.getSlideForAttachment(this, contact.getAvatarAttachment()));
      }

      inputPanel.setQuote(GlideApp.with(this),
              messageRecord.getDateSent(),
              author,
              body,
              slideDeck,
              recipient,
              threadId);

    } else if (messageRecord.isMms() && !((MmsMessageRecord) messageRecord).getLinkPreviews().isEmpty()) {
      LinkPreview linkPreview = ((MmsMessageRecord) messageRecord).getLinkPreviews().get(0);
      SlideDeck   slideDeck   = new SlideDeck();

      if (linkPreview.getThumbnail().isPresent()) {
        slideDeck.addSlide(MediaUtil.getSlideForAttachment(this, linkPreview.getThumbnail().get()));
      }

      inputPanel.setQuote(GlideApp.with(this),
              messageRecord.getDateSent(),
              author,
              messageRecord.getBody(),
              slideDeck,
              recipient,
              threadId);
    } else {
      inputPanel.setQuote(GlideApp.with(this),
              messageRecord.getDateSent(),
              author,
              messageRecord.getBody(),
              messageRecord.isMms() ? ((MmsMessageRecord) messageRecord).getSlideDeck() : new SlideDeck(),
              recipient,
              threadId);
    }
  }

  @Override
  public void onMessageActionToolbarOpened() {
     searchViewItem.collapseActionView();
  }

  @Override
  public void onForwardClicked() {
    inputPanel.clearQuote();
  }

  @Override
  public void onAttachmentChanged() {
    handleSecurityChange(isSecureText, isDefaultSms);
    updateToggleButtonState();
    updateLinkPreviewState();
  }

  private class UnverifiedDismissedListener implements UnverifiedBannerView.DismissListener {
    @Override
    public void onDismissed(final List<IdentityRecord> unverifiedIdentities) {
      final IdentityDatabase identityDatabase = DatabaseFactory.getIdentityDatabase(ConversationActivity.this);

      new AsyncTask<Void, Void, Void>() {
        @Override
        protected Void doInBackground(Void... params) {
          synchronized (SESSION_LOCK) {
            for (IdentityRecord identityRecord : unverifiedIdentities) {
              identityDatabase.setVerified(identityRecord.getAddress(),
                                           identityRecord.getIdentityKey(),
                                           VerifiedStatus.DEFAULT);
            }
          }

          return null;
        }

        @Override
        protected void onPostExecute(Void result) {
          initializeIdentityRecords();
        }
      }.executeOnExecutor(AsyncTask.THREAD_POOL_EXECUTOR);
    }
  }

  private class UnverifiedClickedListener implements UnverifiedBannerView.ClickListener {
    @Override
    public void onClicked(final List<IdentityRecord> unverifiedIdentities) {
      Log.i(TAG, "onClicked: " + unverifiedIdentities.size());
      if (unverifiedIdentities.size() == 1) {
        Intent intent = new Intent(ConversationActivity.this, VerifyIdentityActivity.class);
        intent.putExtra(VerifyIdentityActivity.ADDRESS_EXTRA, unverifiedIdentities.get(0).getAddress());
        intent.putExtra(VerifyIdentityActivity.IDENTITY_EXTRA, new IdentityKeyParcelable(unverifiedIdentities.get(0).getIdentityKey()));
        intent.putExtra(VerifyIdentityActivity.VERIFIED_EXTRA, false);

        startActivity(intent);
      } else {
        String[] unverifiedNames = new String[unverifiedIdentities.size()];

        for (int i=0;i<unverifiedIdentities.size();i++) {
          unverifiedNames[i] = Recipient.from(ConversationActivity.this, unverifiedIdentities.get(i).getAddress(), false).toShortString();
        }

        AlertDialog.Builder builder = new AlertDialog.Builder(ConversationActivity.this);
        builder.setIconAttribute(R.attr.dialog_alert_icon);
        builder.setTitle("No longer verified");
        builder.setItems(unverifiedNames, (dialog, which) -> {
          Intent intent = new Intent(ConversationActivity.this, VerifyIdentityActivity.class);
          intent.putExtra(VerifyIdentityActivity.ADDRESS_EXTRA, unverifiedIdentities.get(which).getAddress());
          intent.putExtra(VerifyIdentityActivity.IDENTITY_EXTRA, new IdentityKeyParcelable(unverifiedIdentities.get(which).getIdentityKey()));
          intent.putExtra(VerifyIdentityActivity.VERIFIED_EXTRA, false);

          startActivity(intent);
        });
        builder.show();
      }
    }
  }

  private class QuoteRestorationTask extends AsyncTask<Void, Void, MessageRecord> {

    private final String                  serialized;
    private final SettableFuture<Boolean> future;

    QuoteRestorationTask(@NonNull String serialized, @NonNull SettableFuture<Boolean> future) {
      this.serialized = serialized;
      this.future     = future;
    }

    @Override
    protected MessageRecord doInBackground(Void... voids) {
      QuoteId quoteId = QuoteId.deserialize(serialized);

      if (quoteId != null) {
        return DatabaseFactory.getMmsSmsDatabase(getApplicationContext()).getMessageFor(quoteId.getId(), quoteId.getAuthor());
      }

      return null;
    }

    @Override
    protected void onPostExecute(MessageRecord messageRecord) {
      if (messageRecord != null) {
        handleReplyMessage(messageRecord);
        future.set(true);
      } else {
        Log.e(TAG, "Failed to restore a quote from a draft. No matching message record.");
        future.set(false);
      }
    }
  }

  // region Loki
  private void updateTitleTextView(GlideRequests glide, Recipient recipient) {
    String userHexEncodedPublicKey = TextSecurePreferences.getLocalNumber(this);
    List<PairingAuthorisation> deviceLinks = DatabaseFactory.getLokiAPIDatabase(this).getPairingAuthorisations(userHexEncodedPublicKey);
    HashSet<String> userLinkedDeviceHexEncodedPublicKeys = new HashSet<>();
    for (PairingAuthorisation deviceLink : deviceLinks) {
      userLinkedDeviceHexEncodedPublicKeys.add(deviceLink.getPrimaryDevicePublicKey().toLowerCase());
      userLinkedDeviceHexEncodedPublicKeys.add(deviceLink.getSecondaryDevicePublicKey().toLowerCase());
    }
    userLinkedDeviceHexEncodedPublicKeys.add(userHexEncodedPublicKey.toLowerCase());
    if (recipient == null) {
      titleTextView.setText("Compose");
    } else if (userLinkedDeviceHexEncodedPublicKeys.contains(recipient.getAddress().toString().toLowerCase())) {
      titleTextView.setText("Note to Self");
    } else {
      titleTextView.setText((recipient.getName() == null || recipient.getName().isEmpty()) ? recipient.getAddress().toString() : recipient.getName());
    }
  }

  private void updateSubtitleTextView() {
    muteIndicatorImageView.setVisibility(View.GONE);
    actionBarSubtitleTextView.setVisibility(View.VISIBLE);
    if (messageStatus != null) {
      switch (messageStatus) {
        case "calculatingPoW": actionBarSubtitleTextView.setText("Encrypting message"); break;
        case "contactingNetwork": actionBarSubtitleTextView.setText("Tracing a path"); break;
        case "sendingMessage": actionBarSubtitleTextView.setText("Sending message"); break;
        case "messageSent": actionBarSubtitleTextView.setText("Message sent securely"); break;
        case "messageFailed": actionBarSubtitleTextView.setText("Message failed to send"); break;
      }
    } else if (recipient.isMuted()) {
      muteIndicatorImageView.setVisibility(View.VISIBLE);
      actionBarSubtitleTextView.setText("Muted until " + DateUtils.getFormattedDateTime(recipient.mutedUntil, "EEE, MMM d, yyyy HH:mm", Locale.getDefault()));
    } else if (recipient.isGroupRecipient() && recipient.getName() != null && !recipient.getName().equals("Session Updates") && !recipient.getName().equals("Loki News")) {
      LokiPublicChat publicChat = DatabaseFactory.getLokiThreadDatabase(this).getPublicChat(threadId);
      if (publicChat != null) {
        Integer userCount = DatabaseFactory.getLokiAPIDatabase(this).getUserCount(publicChat.getChannel(), publicChat.getServer());
        if (userCount == null) { userCount = 0; }
        if (userCount >= 200) {
          actionBarSubtitleTextView.setText("200+ members");
        } else {
          actionBarSubtitleTextView.setText(userCount + " members");
        }
      } else if (PublicKeyValidation.isValid(recipient.getAddress().toString())) {
        actionBarSubtitleTextView.setText(recipient.getAddress().toString());
      } else {
        actionBarSubtitleTextView.setVisibility(View.GONE);
      }
    } else if (PublicKeyValidation.isValid(recipient.getAddress().toString())) {
      actionBarSubtitleTextView.setText(recipient.getAddress().toString());
    } else {
      actionBarSubtitleTextView.setVisibility(View.GONE);
    }
    titleTextView.setTextSize(TypedValue.COMPLEX_UNIT_PX, getResources().getDimension((actionBarSubtitleTextView.getVisibility() == View.GONE) ? R.dimen.very_large_font_size : R.dimen.large_font_size));
  }

  private void setMessageStatusProgressAnimatedIfPossible(int progress) {
    if (Build.VERSION.SDK_INT >= Build.VERSION_CODES.N) {
      messageStatusProgressBar.setProgress(progress, true);
    } else {
      messageStatusProgressBar.setProgress(progress);
    }
  }

  private void updateMessageStatusProgressBar() {
    if (messageStatus != null) {
        messageStatusProgressBar.setAlpha(1.0f);
      switch (messageStatus) {
        case "calculatingPoW": setMessageStatusProgressAnimatedIfPossible(25); break;
        case "contactingNetwork": setMessageStatusProgressAnimatedIfPossible(50); break;
        case "sendingMessage": setMessageStatusProgressAnimatedIfPossible(75); break;
        case "messageSent":
          setMessageStatusProgressAnimatedIfPossible(100);
          new Handler().postDelayed(() -> messageStatusProgressBar.animate().alpha(0).setDuration(250).start(), 250);
          new Handler().postDelayed(() -> messageStatusProgressBar.setProgress(0), 500);
          break;
        case "messageFailed":
          messageStatusProgressBar.animate().alpha(0).setDuration(250).start();
          new Handler().postDelayed(() -> messageStatusProgressBar.setProgress(0), 250);
          break;
      }
    }
  }

  private void handleMessageStatusChanged(String newMessageStatus, long timestamp) {
    if (timestamp == 0) { return; }
    updateForNewMessageStatusIfNeeded(newMessageStatus, timestamp);
    if (newMessageStatus.equals("messageFailed") || newMessageStatus.equals("messageSent")) {
      new Handler().postDelayed(() -> clearMessageStatusIfNeeded(timestamp), 1000);
    }
  }

  private int precedence(String messageStatus) {
    if (messageStatus != null) {
      switch (messageStatus) {
        case "calculatingPoW": return 0;
        case "contactingNetwork": return 1;
        case "sendingMessage": return 2;
        case "messageSent": return 3;
        case "messageFailed": return 4;
        default: return -1;
      }
    } else {
        return -1;
    }
  }

  private void updateForNewMessageStatusIfNeeded(String newMessageStatus, long timestamp) {
    if (!DatabaseFactory.getSmsDatabase(this).isOutgoingMessage(timestamp) && !DatabaseFactory.getMmsDatabase(this).isOutgoingMessage(timestamp)) { return; }
    if (precedence(newMessageStatus) > precedence(messageStatus)) {
      messageStatus = newMessageStatus;
      updateSubtitleTextView();
      updateMessageStatusProgressBar();
    }
  }

  private void clearMessageStatusIfNeeded(long timestamp) {
    if (!DatabaseFactory.getSmsDatabase(this).isOutgoingMessage(timestamp) && !DatabaseFactory.getMmsDatabase(this).isOutgoingMessage(timestamp)) { return; }
    messageStatus = null;
    updateSubtitleTextView();
    updateMessageStatusProgressBar();
  }

  @Override
  public void acceptFriendRequest(@NotNull MessageRecord friendRequest) {
    // Send the accept to the original friend request thread id
    LokiMessageDatabase lokiMessageDatabase = DatabaseFactory.getLokiMessageDatabase(this);
    long originalThreadID = lokiMessageDatabase.getOriginalThreadID(friendRequest.id);
    long threadId = originalThreadID < 0 ? this.threadId : originalThreadID;

    Recipient contact = DatabaseFactory.getThreadDatabase(this).getRecipientForThreadId(threadId);
    Address address = contact.getAddress();
    String contactPubKey = address.serialize();
    DatabaseFactory.getLokiThreadDatabase(this).setFriendRequestStatus(threadId, LokiThreadFriendRequestStatus.FRIENDS);
    lokiMessageDatabase.setFriendRequestStatus(friendRequest.id, LokiMessageFriendRequestStatus.REQUEST_ACCEPTED);
    DatabaseFactory.getRecipientDatabase(this).setProfileSharing(contact, true);
    MessageSender.sendBackgroundMessageToAllDevices(this, contactPubKey);
    MessageSender.syncContact(this, address);
    updateInputPanel();
  }

  @Override
  public void rejectFriendRequest(@NotNull MessageRecord friendRequest) {
    LokiMessageDatabase lokiMessageDatabase = DatabaseFactory.getLokiMessageDatabase(this);
    long originalThreadID = lokiMessageDatabase.getOriginalThreadID(friendRequest.id);
    long threadId = originalThreadID < 0 ? this.threadId : originalThreadID;

    DatabaseFactory.getLokiThreadDatabase(this).setFriendRequestStatus(threadId, LokiThreadFriendRequestStatus.NONE);
    String contactID = DatabaseFactory.getThreadDatabase(this).getRecipientForThreadId(threadId).getAddress().toString();
    DatabaseFactory.getLokiPreKeyBundleDatabase(this).removePreKeyBundle(contactID);
    updateInputPanel();
  }

  public boolean isNoteToSelf() {
    return TextSecurePreferences.getLocalNumber(this).equals(recipient.getAddress().serialize());
  }
  // endregion

  public void restoreSession() {
    // Loki - User clicked restore session
    if (recipient.isGroupRecipient()) { return; }
    LokiThreadDatabase lokiThreadDatabase = DatabaseFactory.getLokiThreadDatabase(this);
    SmsDatabase smsDatabase = DatabaseFactory.getSmsDatabase(this);
    Set<String> devices = lokiThreadDatabase.getSessionRestoreDevices(threadId);
    for (String device : devices) { MessageSender.sendRestoreSessionMessage(this, device); }
    long messageId = smsDatabase.insertMessageOutbox(threadId, new OutgoingTextMessage(recipient,"", 0, 0), false, System.currentTimeMillis(), null);
    if (messageId > -1) {
      smsDatabase.markAsLokiSessionRestoreSent(messageId);
    }
    lokiThreadDatabase.removeAllSessionRestoreDevices(threadId);
    updateSessionRestoreBanner();
  }
}<|MERGE_RESOLUTION|>--- conflicted
+++ resolved
@@ -2081,11 +2081,7 @@
   }
 
   private void setBlockedUserState(Recipient recipient, boolean isSecureText, boolean isDefaultSms) {
-<<<<<<< HEAD
     if (recipient.isGroupRecipient() && recipient.getAddress().isRSSFeed()) {
-=======
-    if (recipient.isGroupRecipient() && (recipient.getName().equals("Loki News") || recipient.getName().equals("Session Updates"))) {
->>>>>>> 079779f1
       unblockButton.setVisibility(View.GONE);
       composePanel.setVisibility(View.GONE);
       makeDefaultSmsButton.setVisibility(View.GONE);
