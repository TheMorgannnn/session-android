--- conflicted
+++ resolved
@@ -1222,13 +1222,8 @@
 
   private void acceptFriendRequestIfNeeded(@NonNull SignalServiceContent content) {
     // If we get anything other than a friend request, we can assume that we have a session with the other user
-<<<<<<< HEAD
-    if (envelope.isFriendRequest() || isGroupChatMessage(content)) { return; }
+    if (content.isFriendRequest() || isGroupChatMessage(content)) { return; }
     becomeFriendsWithContact(content.getSender(), true, false);
-=======
-    if (content.isFriendRequest() || isGroupChatMessage(content)) { return; }
-    becomeFriendsWithContact(content.getSender(), true);
->>>>>>> 42eb8ef9
   }
 
   private void handleSessionRequestIfNeeded(@NonNull SignalServiceEnvelope envelope, @NonNull SignalServiceContent content) {
@@ -1274,13 +1269,8 @@
     });
   }
 
-<<<<<<< HEAD
-  private void updateFriendRequestStatusIfNeeded(@NonNull SignalServiceEnvelope envelope, @NonNull SignalServiceContent content, @NonNull SignalServiceDataMessage message) {
-    if (!envelope.isFriendRequest() || message.isGroupUpdate() || message.isSessionRequest()) { return; }
-=======
   private void updateFriendRequestStatusIfNeeded(@NonNull SignalServiceContent content, @NonNull SignalServiceDataMessage message) {
-    if (!content.isFriendRequest() || message.isGroupUpdate()) { return; }
->>>>>>> 42eb8ef9
+    if (!content.isFriendRequest() || message.isGroupUpdate() || message.isSessionRequest()) { return; }
     // This handles the case where another user sends us a regular message without authorisation
     Promise<Boolean, Exception> promise = PromiseUtil.timeout(MultiDeviceUtilities.shouldAutomaticallyBecomeFriendsWithDevice(content.getSender(), context), 8000);
     boolean shouldBecomeFriends = PromiseUtil.get(promise, false);
