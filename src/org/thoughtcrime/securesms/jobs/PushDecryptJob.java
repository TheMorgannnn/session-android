--- conflicted
+++ resolved
@@ -341,13 +341,9 @@
             MultiDeviceUtilities.checkForRevocation(context);
           }
         } else {
-<<<<<<< HEAD
-          // Loki - We shouldn't process session restore message any further
+          // Loki - Don't process session restore message any further
           if (message.isSessionRestore() || message.isSessionRequest()) { return; }
-=======
-          // Loki - Don't process session restore message any further
-          if (message.isSessionRestore()) { return; }
->>>>>>> 8628f4c6
+
           if (message.isEndSession()) handleEndSessionMessage(content, smsMessageId);
           else if (message.isGroupUpdate()) handleGroupMessage(content, message, smsMessageId);
           else if (message.isExpirationUpdate())
