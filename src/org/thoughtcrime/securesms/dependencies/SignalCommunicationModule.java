package org.thoughtcrime.securesms.dependencies;

import android.content.Context;

import org.greenrobot.eventbus.EventBus;
import network.loki.messenger.BuildConfig;
import org.thoughtcrime.securesms.CreateProfileActivity;
import org.thoughtcrime.securesms.DeviceListFragment;
import org.thoughtcrime.securesms.crypto.storage.SignalProtocolStoreImpl;
import org.thoughtcrime.securesms.crypto.storage.TextSecureSessionStore;
import org.thoughtcrime.securesms.database.DatabaseFactory;
import org.thoughtcrime.securesms.events.ReminderUpdateEvent;
import org.thoughtcrime.securesms.gcm.FcmService;
import org.thoughtcrime.securesms.jobs.AttachmentDownloadJob;
import org.thoughtcrime.securesms.jobs.AttachmentUploadJob;
import org.thoughtcrime.securesms.jobs.AvatarDownloadJob;
import org.thoughtcrime.securesms.jobs.CleanPreKeysJob;
import org.thoughtcrime.securesms.jobs.CreateSignedPreKeyJob;
import org.thoughtcrime.securesms.jobs.FcmRefreshJob;
import org.thoughtcrime.securesms.jobs.MultiDeviceBlockedUpdateJob;
import org.thoughtcrime.securesms.jobs.MultiDeviceConfigurationUpdateJob;
import org.thoughtcrime.securesms.jobs.MultiDeviceContactUpdateJob;
import org.thoughtcrime.securesms.jobs.MultiDeviceGroupUpdateJob;
import org.thoughtcrime.securesms.jobs.MultiDeviceProfileKeyUpdateJob;
import org.thoughtcrime.securesms.jobs.MultiDeviceReadUpdateJob;
import org.thoughtcrime.securesms.jobs.MultiDeviceStickerPackOperationJob;
import org.thoughtcrime.securesms.jobs.MultiDeviceStickerPackSyncJob;
import org.thoughtcrime.securesms.jobs.MultiDeviceVerifiedUpdateJob;
import org.thoughtcrime.securesms.jobs.PushDecryptJob;
import org.thoughtcrime.securesms.jobs.PushGroupSendJob;
import org.thoughtcrime.securesms.jobs.PushGroupUpdateJob;
import org.thoughtcrime.securesms.jobs.PushMediaSendJob;
import org.thoughtcrime.securesms.jobs.PushNotificationReceiveJob;
import org.thoughtcrime.securesms.jobs.PushTextSendJob;
import org.thoughtcrime.securesms.jobs.RefreshAttributesJob;
import org.thoughtcrime.securesms.jobs.RefreshPreKeysJob;
import org.thoughtcrime.securesms.jobs.RefreshUnidentifiedDeliveryAbilityJob;
import org.thoughtcrime.securesms.jobs.RequestGroupInfoJob;
import org.thoughtcrime.securesms.jobs.RetrieveProfileAvatarJob;
import org.thoughtcrime.securesms.jobs.RetrieveProfileJob;
import org.thoughtcrime.securesms.jobs.RotateCertificateJob;
import org.thoughtcrime.securesms.jobs.RotateProfileKeyJob;
import org.thoughtcrime.securesms.jobs.RotateSignedPreKeyJob;
import org.thoughtcrime.securesms.jobs.SendDeliveryReceiptJob;
import org.thoughtcrime.securesms.jobs.SendReadReceiptJob;
<<<<<<< HEAD
import org.thoughtcrime.securesms.jobs.TypingSendJob;
=======
import org.thoughtcrime.securesms.jobs.StickerDownloadJob;
import org.thoughtcrime.securesms.jobs.StickerPackDownloadJob;
import org.thoughtcrime.securesms.jobs.TypingSendJob;
import org.thoughtcrime.securesms.linkpreview.LinkPreviewRepository;
>>>>>>> 56c17e32
import org.thoughtcrime.securesms.logging.Log;
import org.thoughtcrime.securesms.preferences.AppProtectionPreferenceFragment;
import org.thoughtcrime.securesms.push.SecurityEventListener;
import org.thoughtcrime.securesms.push.SignalServiceNetworkAccess;
import org.thoughtcrime.securesms.service.IncomingMessageObserver;
import org.thoughtcrime.securesms.service.WebRtcCallService;
<<<<<<< HEAD
import org.thoughtcrime.securesms.util.RealtimeSleepTimer;
=======
import org.thoughtcrime.securesms.stickers.StickerPackPreviewRepository;
import org.thoughtcrime.securesms.stickers.StickerRemoteUriLoader;
>>>>>>> 56c17e32
import org.thoughtcrime.securesms.util.TextSecurePreferences;
import org.whispersystems.libsignal.util.guava.Optional;
import org.whispersystems.signalservice.api.SignalServiceAccountManager;
import org.whispersystems.signalservice.api.SignalServiceMessageReceiver;
import org.whispersystems.signalservice.api.SignalServiceMessageSender;
import org.whispersystems.signalservice.api.util.CredentialsProvider;
import org.whispersystems.signalservice.api.util.SleepTimer;
import org.whispersystems.signalservice.api.util.UptimeSleepTimer;
import org.whispersystems.signalservice.api.websocket.ConnectivityListener;

import dagger.Module;
import dagger.Provides;

@Module(complete = false, injects = {CleanPreKeysJob.class,
                                     CreateSignedPreKeyJob.class,
                                     PushGroupSendJob.class,
                                     PushTextSendJob.class,
                                     PushMediaSendJob.class,
                                     AttachmentDownloadJob.class,
                                     RefreshPreKeysJob.class,
                                     IncomingMessageObserver.class,
                                     PushNotificationReceiveJob.class,
                                     MultiDeviceContactUpdateJob.class,
                                     MultiDeviceGroupUpdateJob.class,
                                     MultiDeviceReadUpdateJob.class,
                                     MultiDeviceBlockedUpdateJob.class,
                                     DeviceListFragment.class,
                                     RefreshAttributesJob.class,
                                     FcmRefreshJob.class,
                                     RequestGroupInfoJob.class,
                                     PushGroupUpdateJob.class,
                                     AvatarDownloadJob.class,
                                     RotateSignedPreKeyJob.class,
                                     WebRtcCallService.class,
                                     RetrieveProfileJob.class,
                                     MultiDeviceVerifiedUpdateJob.class,
                                     CreateProfileActivity.class,
                                     RetrieveProfileAvatarJob.class,
                                     MultiDeviceProfileKeyUpdateJob.class,
                                     SendReadReceiptJob.class,
                                     AppProtectionPreferenceFragment.class,
                                     FcmService.class,
                                     RotateCertificateJob.class,
                                     SendDeliveryReceiptJob.class,
                                     RotateProfileKeyJob.class,
                                     MultiDeviceConfigurationUpdateJob.class,
                                     RefreshUnidentifiedDeliveryAbilityJob.class,
                                     TypingSendJob.class,
                                     AttachmentUploadJob.class,
<<<<<<< HEAD
                                     PushDecryptJob.class})
=======
                                     StickerDownloadJob.class,
                                     StickerPackPreviewRepository.class,
                                     StickerRemoteUriLoader.Factory.class,
                                     StickerPackDownloadJob.class,
                                     MultiDeviceStickerPackOperationJob.class,
                                     MultiDeviceStickerPackSyncJob.class,
                                     LinkPreviewRepository.class})
>>>>>>> 56c17e32
public class SignalCommunicationModule {

  private static final String TAG = SignalCommunicationModule.class.getSimpleName();

  private final Context                      context;
  private final SignalServiceNetworkAccess   networkAccess;

  private SignalServiceAccountManager  accountManager;
  private SignalServiceMessageSender   messageSender;
  private SignalServiceMessageReceiver messageReceiver;

  public SignalCommunicationModule(Context context, SignalServiceNetworkAccess networkAccess) {
    this.context       = context;
    this.networkAccess = networkAccess;
  }

  @Provides
  synchronized SignalServiceAccountManager provideSignalAccountManager() {
    if (this.accountManager == null) {
      this.accountManager = new SignalServiceAccountManager(networkAccess.getConfiguration(context),
                                                            new DynamicCredentialsProvider(context),
                                                            BuildConfig.USER_AGENT);
    }

    return this.accountManager;
  }

  @Provides
  public synchronized SignalServiceMessageSender provideSignalMessageSender() {
    if (this.messageSender == null) {
      this.messageSender = new SignalServiceMessageSender(networkAccess.getConfiguration(context),
                                                          new DynamicCredentialsProvider(context),
                                                          new SignalProtocolStoreImpl(context),
                                                          BuildConfig.USER_AGENT,
                                                          TextSecurePreferences.isMultiDevice(context),
                                                          Optional.fromNullable(IncomingMessageObserver.getPipe()),
                                                          Optional.fromNullable(IncomingMessageObserver.getUnidentifiedPipe()),
                                                          Optional.of(new SecurityEventListener(context)),
                                                          TextSecurePreferences.getLocalNumber(context),
                                                          DatabaseFactory.getLokiAPIDatabase(context),
                                                          DatabaseFactory.getLokiThreadDatabase(context),
                                                          DatabaseFactory.getLokiMessageFriendRequestDatabase(context),
                                                          DatabaseFactory.getLokiPreKeyBundleDatabase(context),
                                                          new TextSecureSessionStore(context));
    } else {
      this.messageSender.setMessagePipe(IncomingMessageObserver.getPipe(), IncomingMessageObserver.getUnidentifiedPipe());
      this.messageSender.setIsMultiDevice(TextSecurePreferences.isMultiDevice(context));
    }

    return this.messageSender;
  }

  @Provides
  synchronized SignalServiceMessageReceiver provideSignalMessageReceiver() {
    if (this.messageReceiver == null) {
      SleepTimer sleepTimer =  TextSecurePreferences.isFcmDisabled(context) ? new RealtimeSleepTimer(context) : new UptimeSleepTimer();

      this.messageReceiver = new SignalServiceMessageReceiver(networkAccess.getConfiguration(context),
                                                              new DynamicCredentialsProvider(context),
                                                              BuildConfig.USER_AGENT,
                                                              new PipeConnectivityListener(),
                                                              sleepTimer);
    }

    return this.messageReceiver;
  }

  @Provides
  synchronized SignalServiceNetworkAccess provideSignalServiceNetworkAccess() {
    return networkAccess;
  }

  private static class DynamicCredentialsProvider implements CredentialsProvider {

    private final Context context;

    private DynamicCredentialsProvider(Context context) {
      this.context = context.getApplicationContext();
    }

    @Override
    public String getUser() {
      return TextSecurePreferences.getLocalNumber(context);
    }

    @Override
    public String getPassword() {
      return TextSecurePreferences.getPushServerPassword(context);
    }

    @Override
    public String getSignalingKey() {
      return TextSecurePreferences.getSignalingKey(context);
    }
  }

  private class PipeConnectivityListener implements ConnectivityListener {

    @Override
    public void onConnected() {
      Log.i(TAG, "onConnected()");
    }

    @Override
    public void onConnecting() {
      Log.i(TAG, "onConnecting()");
    }

    @Override
    public void onDisconnected() {
      Log.w(TAG, "onDisconnected()");
    }

    @Override
    public void onAuthenticationFailure() {
      Log.w(TAG, "onAuthenticationFailure()");
      TextSecurePreferences.setUnauthorizedReceived(context, true);
      EventBus.getDefault().post(new ReminderUpdateEvent());
    }

  }

}<|MERGE_RESOLUTION|>--- conflicted
+++ resolved
@@ -3,7 +3,6 @@
 import android.content.Context;
 
 import org.greenrobot.eventbus.EventBus;
-import network.loki.messenger.BuildConfig;
 import org.thoughtcrime.securesms.CreateProfileActivity;
 import org.thoughtcrime.securesms.DeviceListFragment;
 import org.thoughtcrime.securesms.crypto.storage.SignalProtocolStoreImpl;
@@ -43,26 +42,19 @@
 import org.thoughtcrime.securesms.jobs.RotateSignedPreKeyJob;
 import org.thoughtcrime.securesms.jobs.SendDeliveryReceiptJob;
 import org.thoughtcrime.securesms.jobs.SendReadReceiptJob;
-<<<<<<< HEAD
-import org.thoughtcrime.securesms.jobs.TypingSendJob;
-=======
 import org.thoughtcrime.securesms.jobs.StickerDownloadJob;
 import org.thoughtcrime.securesms.jobs.StickerPackDownloadJob;
 import org.thoughtcrime.securesms.jobs.TypingSendJob;
 import org.thoughtcrime.securesms.linkpreview.LinkPreviewRepository;
->>>>>>> 56c17e32
 import org.thoughtcrime.securesms.logging.Log;
 import org.thoughtcrime.securesms.preferences.AppProtectionPreferenceFragment;
 import org.thoughtcrime.securesms.push.SecurityEventListener;
 import org.thoughtcrime.securesms.push.SignalServiceNetworkAccess;
 import org.thoughtcrime.securesms.service.IncomingMessageObserver;
 import org.thoughtcrime.securesms.service.WebRtcCallService;
-<<<<<<< HEAD
-import org.thoughtcrime.securesms.util.RealtimeSleepTimer;
-=======
 import org.thoughtcrime.securesms.stickers.StickerPackPreviewRepository;
 import org.thoughtcrime.securesms.stickers.StickerRemoteUriLoader;
->>>>>>> 56c17e32
+import org.thoughtcrime.securesms.util.RealtimeSleepTimer;
 import org.thoughtcrime.securesms.util.TextSecurePreferences;
 import org.whispersystems.libsignal.util.guava.Optional;
 import org.whispersystems.signalservice.api.SignalServiceAccountManager;
@@ -75,6 +67,7 @@
 
 import dagger.Module;
 import dagger.Provides;
+import network.loki.messenger.BuildConfig;
 
 @Module(complete = false, injects = {CleanPreKeysJob.class,
                                      CreateSignedPreKeyJob.class,
@@ -112,9 +105,7 @@
                                      RefreshUnidentifiedDeliveryAbilityJob.class,
                                      TypingSendJob.class,
                                      AttachmentUploadJob.class,
-<<<<<<< HEAD
-                                     PushDecryptJob.class})
-=======
+                                     PushDecryptJob.class,
                                      StickerDownloadJob.class,
                                      StickerPackPreviewRepository.class,
                                      StickerRemoteUriLoader.Factory.class,
@@ -122,7 +113,7 @@
                                      MultiDeviceStickerPackOperationJob.class,
                                      MultiDeviceStickerPackSyncJob.class,
                                      LinkPreviewRepository.class})
->>>>>>> 56c17e32
+
 public class SignalCommunicationModule {
 
   private static final String TAG = SignalCommunicationModule.class.getSimpleName();
