--- conflicted
+++ resolved
@@ -48,20 +48,12 @@
         val groupID = GroupUtil.doubleEncodeGroupID(groupPublicKey)
         val admins = setOf( userPublicKey )
         val adminsAsData = admins.map { ByteString.copyFrom(Hex.fromStringCondensed(it)) }
-<<<<<<< HEAD
         storage.createGroup(groupID, name, LinkedList(members.map { fromSerialized(it) }),
-            null, null, LinkedList(admins.map { Address.fromSerialized(it) }), System.currentTimeMillis())
-=======
-        storage.createGroup(groupID, name, LinkedList(members.map { Address.fromSerialized(it) }),
             null, null, LinkedList(admins.map { Address.fromSerialized(it) }), SnodeAPI.nowWithOffset)
->>>>>>> 7da3e4f0
         storage.setProfileSharing(Address.fromSerialized(groupID), true)
 
         // Send a closed group update message to all members individually
         val closedGroupUpdateKind = ClosedGroupControlMessage.Kind.New(ByteString.copyFrom(Hex.fromStringCondensed(groupPublicKey)), name, encryptionKeyPair, membersAsData, adminsAsData, 0)
-<<<<<<< HEAD
-        val sentTime = System.currentTimeMillis() + SnodeAPI.clockOffset
-=======
         val sentTime = SnodeAPI.nowWithOffset
 
         // Add the group to the user's set of public keys to poll for
@@ -72,7 +64,6 @@
         val threadID = storage.getOrCreateThreadIdFor(Address.fromSerialized(groupID))
         storage.insertOutgoingInfoMessage(context, groupID, SignalServiceGroup.Type.CREATION, name, members, admins, threadID, sentTime)
 
->>>>>>> 7da3e4f0
         for (member in members) {
             val closedGroupControlMessage = ClosedGroupControlMessage(closedGroupUpdateKind, groupID)
             closedGroupControlMessage.sentTimestamp = sentTime
@@ -131,13 +122,8 @@
     val admins = group.admins.map { it.serialize() }
     // Send the update to the group
     val kind = ClosedGroupControlMessage.Kind.NameChange(newName)
-<<<<<<< HEAD
-    val sentTime = System.currentTimeMillis() + SnodeAPI.clockOffset
+    val sentTime = SnodeAPI.nowWithOffset
     val closedGroupControlMessage = ClosedGroupControlMessage(kind, groupID)
-=======
-    val sentTime = SnodeAPI.nowWithOffset
-    val closedGroupControlMessage = ClosedGroupControlMessage(kind)
->>>>>>> 7da3e4f0
     closedGroupControlMessage.sentTimestamp = sentTime
     send(closedGroupControlMessage, Address.fromSerialized(groupID))
     // Update the group
@@ -176,13 +162,8 @@
     val name = group.title
     // Send the update to the group
     val memberUpdateKind = ClosedGroupControlMessage.Kind.MembersAdded(newMembersAsData)
-<<<<<<< HEAD
-    val sentTime = System.currentTimeMillis() + SnodeAPI.clockOffset
+    val sentTime = SnodeAPI.nowWithOffset
     val closedGroupControlMessage = ClosedGroupControlMessage(memberUpdateKind, groupID)
-=======
-    val sentTime = SnodeAPI.nowWithOffset
-    val closedGroupControlMessage = ClosedGroupControlMessage(memberUpdateKind)
->>>>>>> 7da3e4f0
     closedGroupControlMessage.sentTimestamp = sentTime
     send(closedGroupControlMessage, Address.fromSerialized(groupID))
     // Send closed group update messages to any new members individually
@@ -195,11 +176,7 @@
         // updates from before that timestamp. By setting the timestamp of the message below to a value
         // greater than that of the `MembersAdded` message, we ensure that newly added members ignore
         // the `MembersAdded` message.
-<<<<<<< HEAD
-        closedGroupControlMessage.sentTimestamp = System.currentTimeMillis() + SnodeAPI.clockOffset
-=======
         closedGroupControlMessage.sentTimestamp = SnodeAPI.nowWithOffset
->>>>>>> 7da3e4f0
         send(closedGroupControlMessage, Address.fromSerialized(member))
     }
     // Notify the user
@@ -240,13 +217,8 @@
     val name = group.title
     // Send the update to the group
     val memberUpdateKind = ClosedGroupControlMessage.Kind.MembersRemoved(removeMembersAsData)
-<<<<<<< HEAD
-    val sentTime = System.currentTimeMillis() + SnodeAPI.clockOffset
+    val sentTime = SnodeAPI.nowWithOffset
     val closedGroupControlMessage = ClosedGroupControlMessage(memberUpdateKind, groupID)
-=======
-    val sentTime = SnodeAPI.nowWithOffset
-    val closedGroupControlMessage = ClosedGroupControlMessage(memberUpdateKind)
->>>>>>> 7da3e4f0
     closedGroupControlMessage.sentTimestamp = sentTime
     send(closedGroupControlMessage, Address.fromSerialized(groupID))
     // Send the new encryption key pair to the remaining group members.
@@ -275,13 +247,8 @@
         val admins = group.admins.map { it.serialize() }
         val name = group.title
         // Send the update to the group
-<<<<<<< HEAD
         val closedGroupControlMessage = ClosedGroupControlMessage(ClosedGroupControlMessage.Kind.MemberLeft(), groupID)
-        val sentTime = System.currentTimeMillis() + SnodeAPI.clockOffset
-=======
-        val closedGroupControlMessage = ClosedGroupControlMessage(ClosedGroupControlMessage.Kind.MemberLeft())
         val sentTime = SnodeAPI.nowWithOffset
->>>>>>> 7da3e4f0
         closedGroupControlMessage.sentTimestamp = sentTime
         storage.setActive(groupID, false)
         sendNonDurably(closedGroupControlMessage, Address.fromSerialized(groupID)).success {
@@ -340,13 +307,8 @@
         ClosedGroupControlMessage.KeyPairWrapper(publicKey, ByteString.copyFrom(ciphertext))
     }
     val kind = ClosedGroupControlMessage.Kind.EncryptionKeyPair(ByteString.copyFrom(Hex.fromStringCondensed(groupPublicKey)), wrappers)
-<<<<<<< HEAD
-    val sentTime = System.currentTimeMillis() + SnodeAPI.clockOffset
+    val sentTime = SnodeAPI.nowWithOffset
     val closedGroupControlMessage = ClosedGroupControlMessage(kind, null)
-=======
-    val sentTime = SnodeAPI.nowWithOffset
-    val closedGroupControlMessage = ClosedGroupControlMessage(kind)
->>>>>>> 7da3e4f0
     closedGroupControlMessage.sentTimestamp = sentTime
     return if (force) {
         MessageSender.sendNonDurably(closedGroupControlMessage, Address.fromSerialized(destination))
