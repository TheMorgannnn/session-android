--- conflicted
+++ resolved
@@ -265,20 +265,12 @@
     val kind = ClosedGroupControlMessage.Kind.EncryptionKeyPair(ByteString.copyFrom(Hex.fromStringCondensed(groupPublicKey)), wrappers)
     val sentTime = System.currentTimeMillis()
     val closedGroupControlMessage = ClosedGroupControlMessage(kind)
-<<<<<<< HEAD
-    sendNonDurably(closedGroupControlMessage, Address.fromSerialized(groupID)).success {
-        // Store it * after * having sent out the message to the group
-        storage.addClosedGroupEncryptionKeyPair(newKeyPair, groupPublicKey)
-    }.always {
-        pendingKeyPair[groupPublicKey] = Optional.absent()
-=======
     closedGroupControlMessage.sentTimestamp = sentTime
     return if (force) {
         MessageSender.sendNonDurably(closedGroupControlMessage, Address.fromSerialized(destination))
     } else {
         MessageSender.send(closedGroupControlMessage, Address.fromSerialized(destination))
         null
->>>>>>> 0b6282bc
     }
 }
 
@@ -297,7 +289,6 @@
     val closedGroupControlMessage = ClosedGroupControlMessage(ClosedGroupControlMessage.Kind.EncryptionKeyPairRequest())
     closedGroupControlMessage.sentTimestamp = sentTime
     send(closedGroupControlMessage, Address.fromSerialized(groupID))
-<<<<<<< HEAD
 }
 
 fun MessageSender.sendLatestEncryptionKeyPair(publicKey: String, groupPublicKey: String) {
@@ -326,6 +317,4 @@
     val kind = ClosedGroupControlMessage.Kind.EncryptionKeyPair(ByteString.copyFrom(Hex.fromStringCondensed(groupPublicKey)), listOf(wrapper))
     val closedGroupControlMessage = ClosedGroupControlMessage(kind)
     MessageSender.send(closedGroupControlMessage, Address.fromSerialized(publicKey))
-=======
->>>>>>> 0b6282bc
 }