--- conflicted
+++ resolved
@@ -239,11 +239,7 @@
         storage.createGroup(groupID, name, LinkedList(members.map { Address.fromSerialized(it) }),
                             null, null, LinkedList(admins.map { Address.fromSerialized(it) }), formationTimestamp)
         // Notify the user
-<<<<<<< HEAD
-        storage.insertIncomingInfoMessage(context, sender, groupID, SignalServiceProtos.GroupContext.Type.UPDATE, SignalServiceGroup.Type.NEW_GROUP, name, members, admins)
-=======
-        storage.insertIncomingInfoMessage(context, sender, groupID, SignalServiceProtos.GroupContext.Type.UPDATE, SignalServiceGroup.Type.UPDATE, name, members, admins, sentTimestamp)
->>>>>>> 0b6282bc
+        storage.insertIncomingInfoMessage(context, sender, groupID, SignalServiceProtos.GroupContext.Type.UPDATE, SignalServiceGroup.Type.NEW_GROUP, name, members, admins, sentTimestamp)
     }
     storage.setProfileSharing(Address.fromSerialized(groupID), true)
     // Add the group to the user's set of public keys to poll for
@@ -360,11 +356,7 @@
     val name = kind.name
     storage.updateTitle(groupID, name)
 
-<<<<<<< HEAD
-    storage.insertIncomingInfoMessage(context, senderPublicKey, groupID, SignalServiceProtos.GroupContext.Type.UPDATE, SignalServiceGroup.Type.NAME_CHANGE, name, members, admins)
-=======
-    storage.insertIncomingInfoMessage(context, senderPublicKey, groupID, SignalServiceProtos.GroupContext.Type.UPDATE, SignalServiceGroup.Type.UPDATE, name, members, admins, message.sentTimestamp!!)
->>>>>>> 0b6282bc
+    storage.insertIncomingInfoMessage(context, senderPublicKey, groupID, SignalServiceProtos.GroupContext.Type.UPDATE, SignalServiceGroup.Type.NAME_CHANGE, name, members, admins, message.sentTimestamp!!)
 }
 
 private fun MessageReceiver.handleClosedGroupMembersAdded(message: ClosedGroupControlMessage) {
@@ -406,11 +398,7 @@
             }
         }
     }
-<<<<<<< HEAD
-    storage.insertIncomingInfoMessage(context, senderPublicKey, groupID, SignalServiceProtos.GroupContext.Type.UPDATE, SignalServiceGroup.Type.MEMBER_ADDED, name, updateMembers, admins)
-=======
-    storage.insertIncomingInfoMessage(context, senderPublicKey, groupID, SignalServiceProtos.GroupContext.Type.UPDATE, SignalServiceGroup.Type.UPDATE, name, members, admins, message.sentTimestamp!!)
->>>>>>> 0b6282bc
+    storage.insertIncomingInfoMessage(context, senderPublicKey, groupID, SignalServiceProtos.GroupContext.Type.UPDATE, SignalServiceGroup.Type.MEMBER_ADDED, name, members, admins, message.sentTimestamp!!)
 }
 
 private fun MessageReceiver.handleClosedGroupMembersRemoved(message: ClosedGroupControlMessage) {
@@ -459,11 +447,7 @@
             if (senderLeft) SignalServiceProtos.GroupContext.Type.QUIT to SignalServiceGroup.Type.QUIT
             else SignalServiceProtos.GroupContext.Type.UPDATE to SignalServiceGroup.Type.MEMBER_REMOVED
 
-<<<<<<< HEAD
-    storage.insertIncomingInfoMessage(context, senderPublicKey, groupID, contextType, signalType, name, updateMembers, admins)
-=======
     storage.insertIncomingInfoMessage(context, senderPublicKey, groupID, contextType, signalType, name, members, admins, message.sentTimestamp!!)
->>>>>>> 0b6282bc
 }
 
 private fun MessageReceiver.handleClosedGroupMemberLeft(message: ClosedGroupControlMessage) {
