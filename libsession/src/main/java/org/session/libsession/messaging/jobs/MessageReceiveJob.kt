--- conflicted
+++ resolved
@@ -1,13 +1,10 @@
 package org.session.libsession.messaging.jobs
 
 import nl.komponents.kovenant.Promise
-<<<<<<< HEAD
-=======
 import nl.komponents.kovenant.deferred
 import org.session.libsession.messaging.sending_receiving.MessageReceiver
 import org.session.libsession.messaging.sending_receiving.handle
 import org.session.libsignal.libsignal.logging.Log
->>>>>>> dbd662d6
 
 class MessageReceiveJob(val data: ByteArray, val isBackgroundPoll: Boolean, val openGroupMessageServerID: Long? = null, val openGroupID: String? = null) : Job {
 
@@ -24,17 +21,10 @@
     }
 
     override fun execute() {
-<<<<<<< HEAD
         executeAsync().get()
     }
 
     fun executeAsync(): Promise<Unit, Exception> {
-        TODO("Not yet implemented")
-=======
-        exec()
-    }
-
-    fun exec(): Promise<Unit, Exception> {
         val deferred = deferred<Unit, Exception>()
         try {
             val (message, proto) = MessageReceiver.parse(this.data, this.openGroupMessageServerID)
@@ -63,6 +53,5 @@
 
     private fun handleFailure(e: Exception) {
         delegate?.handleJobFailed(this, e)
->>>>>>> dbd662d6
     }
 }