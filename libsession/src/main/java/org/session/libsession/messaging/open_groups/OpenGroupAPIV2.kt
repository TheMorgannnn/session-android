--- conflicted
+++ resolved
@@ -397,11 +397,7 @@
                 val messages = parseMessages(roomID, server, rawMessages)
                 roomID to CompactPollResult(
                     messages = messages,
-<<<<<<< HEAD
                     deletions = deletions,
-=======
-                    deletions = deletedServerIDs,
->>>>>>> b9461c09
                     moderators = moderators
                 )
             }.toMap()
