package org.session.libsession.messaging.jobs

import kotlinx.coroutines.*
import kotlinx.coroutines.channels.Channel
import kotlinx.coroutines.channels.Channel.Factory.UNLIMITED
import org.session.libsession.messaging.MessagingModuleConfiguration
import org.session.libsignal.utilities.logging.Log
import java.util.*
import java.util.concurrent.ConcurrentHashMap
import java.util.concurrent.Executors
import java.util.concurrent.atomic.AtomicInteger
import kotlin.concurrent.schedule
import kotlin.math.min
import kotlin.math.pow
import kotlin.math.roundToLong

class JobQueue : JobDelegate {
    private var hasResumedPendingJobs = false // Just for debugging
    private val jobTimestampMap = ConcurrentHashMap<Long, AtomicInteger>()
    private val dispatcher = Executors.newSingleThreadExecutor().asCoroutineDispatcher()
    private val multiDispatcher = Executors.newFixedThreadPool(2).asCoroutineDispatcher()
    private val scope = GlobalScope + SupervisorJob()
    private val queue = Channel<Job>(UNLIMITED)

    val timer = Timer()

    init {
        // Process jobs
        scope.launch(dispatcher) {
            while (isActive) {
                queue.receive().let { job ->
                    if (job.canExecuteParallel()) {
                        launch(multiDispatcher) {
                            job.delegate = this@JobQueue
                            job.execute()
                        }
                    } else {
                        job.delegate = this@JobQueue
                        job.execute()
                    }
                }
            }
        }
    }

    companion object {

        @JvmStatic
        val shared: JobQueue by lazy { JobQueue() }
    }

    private fun Job.canExecuteParallel(): Boolean {
        return this.javaClass in arrayOf(
<<<<<<< HEAD
                MessageSendJob::class.java,
                AttachmentUploadJob::class.java,
                AttachmentDownloadJob::class.java
=======
            AttachmentUploadJob::class.java,
            AttachmentDownloadJob::class.java
>>>>>>> c5e05897
        )
    }

    fun add(job: Job) {
        addWithoutExecuting(job)
        queue.offer(job) // offer always called on unlimited capacity
    }

    private fun addWithoutExecuting(job: Job) {
        // When adding multiple jobs in rapid succession, timestamps might not be good enough as a unique ID. To
        // deal with this we keep track of the number of jobs with a given timestamp and add that to the end of the
        // timestamp to make it a unique ID. We can't use a random number because we do still want to keep track
        // of the order in which the jobs were added.
        val currentTime = System.currentTimeMillis()
        jobTimestampMap.putIfAbsent(currentTime, AtomicInteger())
        job.id = currentTime.toString() + jobTimestampMap[currentTime]!!.getAndIncrement().toString()
        MessagingModuleConfiguration.shared.storage.persistJob(job)
    }

    fun resumePendingJobs() {
        if (hasResumedPendingJobs) {
            Log.d("Loki", "resumePendingJobs() should only be called once.")
            return
        }
        hasResumedPendingJobs = true
        val allJobTypes = listOf(
            AttachmentUploadJob.KEY,
            AttachmentDownloadJob.KEY,
            MessageReceiveJob.KEY,
            MessageSendJob.KEY,
            NotifyPNServerJob.KEY
        )
        allJobTypes.forEach { type ->
            val allPendingJobs = MessagingModuleConfiguration.shared.storage.getAllPendingJobs(type)
            val pendingJobs = mutableListOf<Job>()
            for ((id, job) in allPendingJobs) {
                if (job == null) {
                    // Job failed to deserialize, remove it from the DB
                    handleJobFailedPermanently(id)
                } else {
                    pendingJobs.add(job)
                }
            }
            pendingJobs.sortedBy { it.id }.forEach { job ->
                Log.i("Loki", "Resuming pending job of type: ${job::class.simpleName}.")
                queue.offer(job) // Offer always called on unlimited capacity
            }
        }
    }

    override fun handleJobSucceeded(job: Job) {
        val jobId = job.id ?: return
        MessagingModuleConfiguration.shared.storage.markJobAsSucceeded(jobId)
    }

    override fun handleJobFailed(job: Job, error: Exception) {
        job.failureCount += 1
        val storage = MessagingModuleConfiguration.shared.storage
        if (storage.isJobCanceled(job)) { return Log.i("Loki", "${job::class.simpleName} canceled.")}
        if (job.failureCount == job.maxFailureCount) {
            handleJobFailedPermanently(job, error)
        } else {
            storage.persistJob(job)
            val retryInterval = getRetryInterval(job)
            Log.i("Loki", "${job::class.simpleName} failed; scheduling retry (failure count is ${job.failureCount}).")
            timer.schedule(delay = retryInterval) {
                Log.i("Loki", "Retrying ${job::class.simpleName}.")
                queue.offer(job)
            }
        }
    }

    override fun handleJobFailedPermanently(job: Job, error: Exception) {
        val jobId = job.id ?: return
        handleJobFailedPermanently(jobId)
    }

    private fun handleJobFailedPermanently(jobId: String) {
        val storage = MessagingModuleConfiguration.shared.storage
        storage.markJobAsFailed(jobId)
    }

    private fun getRetryInterval(job: Job): Long {
        // Arbitrary backoff factor...
        // try  1 delay: 0.5s
        // try  2 delay: 1s
        // ...
        // try  5 delay: 16s
        // ...
        // try 11 delay: 512s
        val maxBackoff = (10 * 60).toDouble() // 10 minutes
        return (1000 * 0.25 * min(maxBackoff, (2.0).pow(job.failureCount))).roundToLong()
    }
}<|MERGE_RESOLUTION|>--- conflicted
+++ resolved
@@ -51,14 +51,9 @@
 
     private fun Job.canExecuteParallel(): Boolean {
         return this.javaClass in arrayOf(
-<<<<<<< HEAD
-                MessageSendJob::class.java,
+            MessageSendJob::class.java,
                 AttachmentUploadJob::class.java,
                 AttachmentDownloadJob::class.java
-=======
-            AttachmentUploadJob::class.java,
-            AttachmentDownloadJob::class.java
->>>>>>> c5e05897
         )
     }
 
