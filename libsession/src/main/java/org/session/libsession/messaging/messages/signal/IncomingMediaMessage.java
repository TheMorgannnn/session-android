--- conflicted
+++ resolved
@@ -87,14 +87,9 @@
                                           Optional<QuoteModel> quote,
                                           Optional<List<LinkPreview>> linkPreviews)
   {
-<<<<<<< HEAD
     return new IncomingMediaMessage(from, message.getSentTimestamp(), -1, expiresIn, expireStartedAt, false,
-            false, false, Optional.fromNullable(message.getText()), group, Optional.fromNullable(attachments), quote, Optional.absent(), linkPreviews, Optional.absent());
-=======
-    return new IncomingMediaMessage(from, message.getSentTimestamp(), -1, expiresIn, false,
             false, false, message.getHasMention(), Optional.fromNullable(message.getText()),
             group, Optional.fromNullable(attachments), quote, Optional.absent(), linkPreviews, Optional.absent());
->>>>>>> 7da3e4f0
   }
 
   public int getSubscriptionId() {
