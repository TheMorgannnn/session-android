--- conflicted
+++ resolved
@@ -10,14 +10,9 @@
     companion object {
 
         // Keys used for database storage
-<<<<<<< HEAD
-        private val KEY_ID = "id"
-        private val KEY_FAILURE_COUNT = "failure_count"
-        internal const val MAX_BUFFER_SIZE = 1_000_000 // bytes
-=======
         private val ID_KEY = "id"
         private val FAILURE_COUNT_KEY = "failure_count"
->>>>>>> c5e05897
+        internal const val MAX_BUFFER_SIZE = 1_000_000 // bytes
     }
 
     fun execute()
