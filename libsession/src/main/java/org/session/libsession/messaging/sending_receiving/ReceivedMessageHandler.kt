package org.session.libsession.messaging.sending_receiving

import android.text.TextUtils
import org.session.libsession.messaging.MessagingModuleConfiguration
import org.session.libsession.messaging.jobs.AttachmentDownloadJob
import org.session.libsession.messaging.jobs.JobQueue
import org.session.libsession.messaging.messages.Message
import org.session.libsession.messaging.messages.control.*
import org.session.libsession.messaging.messages.visible.Attachment
import org.session.libsession.messaging.messages.visible.VisibleMessage
import org.session.libsession.messaging.sending_receiving.attachments.PointerAttachment
import org.session.libsession.messaging.sending_receiving.data_extraction.DataExtractionNotificationInfoMessage
import org.session.libsession.messaging.sending_receiving.link_preview.LinkPreview
import org.session.libsession.messaging.sending_receiving.notifications.PushNotificationAPI
import org.session.libsession.messaging.sending_receiving.pollers.ClosedGroupPollerV2
import org.session.libsession.messaging.sending_receiving.quotes.QuoteModel
import org.session.libsession.utilities.Address
import org.session.libsession.utilities.GroupRecord
import org.session.libsession.utilities.recipients.Recipient
import org.session.libsession.utilities.GroupUtil
import org.session.libsession.utilities.SSKEnvironment
import org.session.libsession.utilities.TextSecurePreferences
import org.session.libsession.utilities.ProfileKeyUtil
import org.session.libsignal.crypto.ecc.DjbECPrivateKey
import org.session.libsignal.crypto.ecc.DjbECPublicKey
import org.session.libsignal.crypto.ecc.ECKeyPair
import org.session.libsignal.utilities.guava.Optional
import org.session.libsignal.messages.SignalServiceGroup
import org.session.libsignal.protos.SignalServiceProtos
import org.session.libsignal.utilities.removing05PrefixIfNeeded
import org.session.libsignal.utilities.toHexString
import org.session.libsignal.utilities.Base64
import org.session.libsignal.utilities.Log
import java.security.MessageDigest
import java.util.*
import kotlin.collections.ArrayList

internal fun MessageReceiver.isBlocked(publicKey: String): Boolean {
    val context = MessagingModuleConfiguration.shared.context
    val recipient = Recipient.from(context, Address.fromSerialized(publicKey), false)
    return recipient.isBlocked
}

fun MessageReceiver.handle(message: Message, proto: SignalServiceProtos.Content, openGroupID: String?) {
    when (message) {
        is ReadReceipt -> handleReadReceipt(message)
        is TypingIndicator -> handleTypingIndicator(message)
        is ClosedGroupControlMessage -> handleClosedGroupControlMessage(message)
        is ExpirationTimerUpdate -> handleExpirationTimerUpdate(message)
        is DataExtractionNotification -> handleDataExtractionNotification(message)
        is ConfigurationMessage -> handleConfigurationMessage(message)
        is VisibleMessage -> handleVisibleMessage(message, proto, openGroupID)
    }
}

// region Control Messages
private fun MessageReceiver.handleReadReceipt(message: ReadReceipt) {
    val context = MessagingModuleConfiguration.shared.context
    SSKEnvironment.shared.readReceiptManager.processReadReceipts(context, message.sender!!, message.timestamps!!, message.receivedTimestamp!!)
}

private fun MessageReceiver.handleTypingIndicator(message: TypingIndicator) {
    when (message.kind!!) {
        TypingIndicator.Kind.STARTED -> showTypingIndicatorIfNeeded(message.sender!!)
        TypingIndicator.Kind.STOPPED -> hideTypingIndicatorIfNeeded(message.sender!!)
    }
}

fun MessageReceiver.showTypingIndicatorIfNeeded(senderPublicKey: String) {
    val context = MessagingModuleConfiguration.shared.context
    val address = Address.fromSerialized(senderPublicKey)
    val threadID = MessagingModuleConfiguration.shared.storage.getThreadId(address) ?: return
    SSKEnvironment.shared.typingIndicators.didReceiveTypingStartedMessage(context, threadID, address, 1)
}

fun MessageReceiver.hideTypingIndicatorIfNeeded(senderPublicKey: String) {
    val context = MessagingModuleConfiguration.shared.context
    val address = Address.fromSerialized(senderPublicKey)
    val threadID = MessagingModuleConfiguration.shared.storage.getThreadId(address) ?: return
    SSKEnvironment.shared.typingIndicators.didReceiveTypingStoppedMessage(context, threadID, address, 1, false)
}

fun MessageReceiver.cancelTypingIndicatorsIfNeeded(senderPublicKey: String) {
    val context = MessagingModuleConfiguration.shared.context
    val address = Address.fromSerialized(senderPublicKey)
    val threadID = MessagingModuleConfiguration.shared.storage.getThreadId(address) ?: return
    SSKEnvironment.shared.typingIndicators.didReceiveIncomingMessage(context, threadID, address, 1)
}

private fun MessageReceiver.handleExpirationTimerUpdate(message: ExpirationTimerUpdate) {
    if (message.duration!! > 0) {
        SSKEnvironment.shared.messageExpirationManager.setExpirationTimer(message)
    } else {
        SSKEnvironment.shared.messageExpirationManager.disableExpirationTimer(message)
    }
}

private fun MessageReceiver.handleDataExtractionNotification(message: DataExtractionNotification) {
    // We don't handle data extraction messages for groups (they shouldn't be sent, but just in case we filter them here too)
    if (message.groupPublicKey != null) return
    val storage = MessagingModuleConfiguration.shared.storage
    val senderPublicKey = message.sender!!
    val notification: DataExtractionNotificationInfoMessage = when(message.kind) {
        is DataExtractionNotification.Kind.Screenshot -> DataExtractionNotificationInfoMessage(DataExtractionNotificationInfoMessage.Kind.SCREENSHOT)
        is DataExtractionNotification.Kind.MediaSaved -> DataExtractionNotificationInfoMessage(DataExtractionNotificationInfoMessage.Kind.MEDIA_SAVED)
        else -> return
    }
    storage.insertDataExtractionNotificationMessage(senderPublicKey, notification, message.sentTimestamp!!)
}

private fun handleConfigurationMessage(message: ConfigurationMessage) {
    val context = MessagingModuleConfiguration.shared.context
    val storage = MessagingModuleConfiguration.shared.storage
    if (TextSecurePreferences.getConfigurationMessageSynced(context)
        && !TextSecurePreferences.shouldUpdateProfile(context, message.sentTimestamp!!)) return
    val userPublicKey = storage.getUserPublicKey()
    if (userPublicKey == null || message.sender != storage.getUserPublicKey()) return
    TextSecurePreferences.setConfigurationMessageSynced(context, true)
    TextSecurePreferences.setLastProfileUpdateTime(context, message.sentTimestamp!!)
    val allClosedGroupPublicKeys = storage.getAllClosedGroupPublicKeys()
    for (closedGroup in message.closedGroups) {
        if (allClosedGroupPublicKeys.contains(closedGroup.publicKey)) continue
        handleNewClosedGroup(message.sender!!, message.sentTimestamp!!, closedGroup.publicKey, closedGroup.name,
            closedGroup.encryptionKeyPair!!, closedGroup.members, closedGroup.admins, message.sentTimestamp!!)
    }
    val allV2OpenGroups = storage.getAllV2OpenGroups().map { it.value.joinURL }
    for (openGroup in message.openGroups) {
        if (allV2OpenGroups.contains(openGroup)) continue
        storage.addOpenGroup(openGroup)
    }
    val profileManager = SSKEnvironment.shared.profileManager
    val recipient = Recipient.from(context, Address.fromSerialized(userPublicKey), false)
    if (message.displayName.isNotEmpty()) {
        TextSecurePreferences.setProfileName(context, message.displayName)
        profileManager.setProfileName(context, recipient, message.displayName)
    }
    if (message.profileKey.isNotEmpty() && !message.profilePicture.isNullOrEmpty()
        && TextSecurePreferences.getProfilePictureURL(context) != message.profilePicture) {
        val profileKey = Base64.encodeBytes(message.profileKey)
        ProfileKeyUtil.setEncodedProfileKey(context, profileKey)
<<<<<<< HEAD
        profileManager.setProfileKey(context, recipient, message.profileKey)
        // handle profile photo
        if (!message.profilePicture.isNullOrEmpty() && TextSecurePreferences.getProfilePictureURL(context) != message.profilePicture) {
            storage.setUserProfilePictureUrl(message.profilePicture!!)
        }
=======
        storage.setProfileKeyForRecipient(userPublicKey, message.profileKey)
        storage.setUserProfilePictureURL(message.profilePicture!!)
>>>>>>> 01b86fcc
    }
    storage.addContacts(message.contacts)
}
//endregion

// region Visible Messages
fun MessageReceiver.handleVisibleMessage(message: VisibleMessage, proto: SignalServiceProtos.Content, openGroupID: String?) {
    val storage = MessagingModuleConfiguration.shared.storage
    val context = MessagingModuleConfiguration.shared.context
    val userPublicKey = storage.getUserPublicKey()
    // Get or create thread
    // FIXME: In case this is an open group this actually * doesn't * create the thread if it doesn't yet
    //        exist. This is intentional, but it's very non-obvious.
    val threadID = storage.getOrCreateThreadIdFor(message.syncTarget
        ?: message.sender!!, message.groupPublicKey, openGroupID)
    if (threadID < 0) {
        // Thread doesn't exist; should only be reached in a case where we are processing open group messages for a no longer existent thread
        throw MessageReceiver.Error.NoThread
    }
    // Update profile if needed
    val profile = message.profile
    if (profile != null && userPublicKey != message.sender) {
        val profileManager = SSKEnvironment.shared.profileManager
        val recipient = Recipient.from(context, Address.fromSerialized(message.sender!!), false)
        val displayName = profile.displayName!!
        if (displayName.isNotEmpty()) {
            profileManager.setProfileName(context, recipient, displayName)
        }
        if (profile.profileKey?.isNotEmpty() == true && profile.profilePictureURL?.isNotEmpty() == true
            && (recipient.profileKey == null || !MessageDigest.isEqual(recipient.profileKey, profile.profileKey))) {
            profileManager.setProfileKey(context, recipient, profile.profileKey!!)
            profileManager.setUnidentifiedAccessMode(context, recipient, Recipient.UnidentifiedAccessMode.UNKNOWN)
            profileManager.setProfilePictureURL(context, recipient, profile.profilePictureURL!!)
        }
    }
    // Parse quote if needed
    var quoteModel: QuoteModel? = null
    if (message.quote != null && proto.dataMessage.hasQuote()) {
        val quote = proto.dataMessage.quote
        val author = Address.fromSerialized(quote.author)
        val messageDataProvider = MessagingModuleConfiguration.shared.messageDataProvider
        val messageInfo = messageDataProvider.getMessageForQuote(quote.id, author)
        if (messageInfo != null) {
            val attachments = if (messageInfo.second) messageDataProvider.getAttachmentsAndLinkPreviewFor(messageInfo.first) else ArrayList()
            quoteModel = QuoteModel(quote.id, author, messageDataProvider.getMessageBodyFor(quote.id, quote.author), false, attachments)
        } else {
            quoteModel = QuoteModel(quote.id, author, quote.text, true, PointerAttachment.forPointers(proto.dataMessage.quote.attachmentsList))
        }
    }
    // Parse link preview if needed
    val linkPreviews: MutableList<LinkPreview?> = mutableListOf()
    if (message.linkPreview != null && proto.dataMessage.previewCount > 0) {
        for (preview in proto.dataMessage.previewList) {
            val thumbnail = PointerAttachment.forPointer(preview.image)
            val url = Optional.fromNullable(preview.url)
            val title = Optional.fromNullable(preview.title)
            val hasContent = !TextUtils.isEmpty(title.or("")) || thumbnail.isPresent
            if (hasContent) {
                val linkPreview = LinkPreview(url.get(), title.or(""), thumbnail)
                linkPreviews.add(linkPreview)
            } else {
                Log.w("Loki", "Discarding an invalid link preview. hasContent: $hasContent")
            }
        }
    }
    // Parse attachments if needed
    val attachments = proto.dataMessage.attachmentsList.mapNotNull { proto ->
        val attachment = Attachment.fromProto(proto)
        if (!attachment.isValid()) {
            return@mapNotNull null
        } else {
            return@mapNotNull attachment
        }
    }
    // Persist the message
    message.threadID = threadID
    val messageID = storage.persist(message, quoteModel, linkPreviews, message.groupPublicKey, openGroupID, attachments) ?: throw MessageReceiver.Error.DuplicateMessage
    // Parse & persist attachments
    // Start attachment downloads if needed
    storage.getAttachmentsForMessage(messageID).forEach { attachment ->
        attachment.attachmentId?.let { id ->
            val downloadJob = AttachmentDownloadJob(id.rowId, messageID)
            JobQueue.shared.add(downloadJob)
        }
    }
    val openGroupServerID = message.openGroupServerMessageID
    if (openGroupServerID != null) {
        val isSms = !(message.isMediaMessage() || attachments.isNotEmpty())
        storage.setOpenGroupServerMessageID(messageID, openGroupServerID, threadID, isSms)
    }
    // Cancel any typing indicators if needed
    cancelTypingIndicatorsIfNeeded(message.sender!!)
    //Notify the user if needed
    SSKEnvironment.shared.notificationManager.updateNotification(context, threadID)
}
//endregion

// region Closed Groups
private fun MessageReceiver.handleClosedGroupControlMessage(message: ClosedGroupControlMessage) {
    when (message.kind!!) {
        is ClosedGroupControlMessage.Kind.New -> handleNewClosedGroup(message)
        is ClosedGroupControlMessage.Kind.EncryptionKeyPair -> handleClosedGroupEncryptionKeyPair(message)
        is ClosedGroupControlMessage.Kind.NameChange -> handleClosedGroupNameChanged(message)
        is ClosedGroupControlMessage.Kind.MembersAdded -> handleClosedGroupMembersAdded(message)
        is ClosedGroupControlMessage.Kind.MembersRemoved -> handleClosedGroupMembersRemoved(message)
        is ClosedGroupControlMessage.Kind.MemberLeft -> handleClosedGroupMemberLeft(message)
    }
}

private fun MessageReceiver.handleNewClosedGroup(message: ClosedGroupControlMessage) {
    val kind = message.kind!! as? ClosedGroupControlMessage.Kind.New ?: return
    val groupPublicKey = kind.publicKey.toByteArray().toHexString()
    val members = kind.members.map { it.toByteArray().toHexString() }
    val admins = kind.admins.map { it.toByteArray().toHexString() }
    handleNewClosedGroup(message.sender!!, message.sentTimestamp!!, groupPublicKey, kind.name, kind.encryptionKeyPair!!, members, admins, message.sentTimestamp!!)
}

private fun handleNewClosedGroup(sender: String, sentTimestamp: Long, groupPublicKey: String, name: String, encryptionKeyPair: ECKeyPair, members: List<String>, admins: List<String>, formationTimestamp: Long) {
    val context = MessagingModuleConfiguration.shared.context
    val storage = MessagingModuleConfiguration.shared.storage
    // Create the group
    val groupID = GroupUtil.doubleEncodeGroupID(groupPublicKey)
    if (storage.getGroup(groupID) != null) {
        // Update the group
        storage.updateTitle(groupID, name)
        storage.updateMembers(groupID, members.map { Address.fromSerialized(it) })
    } else {
        storage.createGroup(groupID, name, LinkedList(members.map { Address.fromSerialized(it) }),
            null, null, LinkedList(admins.map { Address.fromSerialized(it) }), formationTimestamp)
        val userPublicKey = TextSecurePreferences.getLocalNumber(context)
        // Notify the user
        if (userPublicKey == sender) {
            val threadID = storage.getOrCreateThreadIdFor(Address.fromSerialized(groupID))
            storage.insertOutgoingInfoMessage(context, groupID, SignalServiceGroup.Type.CREATION, name, members, admins, threadID, sentTimestamp)
        } else {
            storage.insertIncomingInfoMessage(context, sender, groupID, SignalServiceGroup.Type.CREATION, name, members, admins, sentTimestamp)
        }
    }
    storage.setProfileSharing(Address.fromSerialized(groupID), true)
    // Add the group to the user's set of public keys to poll for
    storage.addClosedGroupPublicKey(groupPublicKey)
    // Store the encryption key pair
    storage.addClosedGroupEncryptionKeyPair(encryptionKeyPair, groupPublicKey)
    // Notify the PN server
    PushNotificationAPI.performOperation(PushNotificationAPI.ClosedGroupOperation.Subscribe, groupPublicKey, storage.getUserPublicKey()!!)
    // Start polling
    ClosedGroupPollerV2.shared.startPolling(groupPublicKey)
}

private fun MessageReceiver.handleClosedGroupEncryptionKeyPair(message: ClosedGroupControlMessage) {
    // Prepare
    val storage = MessagingModuleConfiguration.shared.storage
    val senderPublicKey = message.sender ?: return
    val kind = message.kind!! as? ClosedGroupControlMessage.Kind.EncryptionKeyPair ?: return
    var groupPublicKey = kind.publicKey?.toByteArray()?.toHexString()
    if (groupPublicKey.isNullOrEmpty()) groupPublicKey = message.groupPublicKey ?: return
    val userPublicKey = storage.getUserPublicKey()!!
    val userKeyPair = storage.getUserX25519KeyPair()
    // Unwrap the message
    val groupID = GroupUtil.doubleEncodeGroupID(groupPublicKey)
    val group = storage.getGroup(groupID) ?: run {
        Log.d("Loki", "Ignoring closed group encryption key pair for nonexistent group.")
        return
    }
    if (!group.isActive) {
        Log.d("Loki", "Ignoring closed group encryption key pair for inactive group.")
        return
    }
    if (!group.admins.map { it.toString() }.contains(senderPublicKey)) {
        Log.d("Loki", "Ignoring closed group encryption key pair from non-admin.")
        return
    }
    // Find our wrapper and decrypt it if possible
    val wrapper = kind.wrappers.firstOrNull { it.publicKey!! == userPublicKey } ?: return
    val encryptedKeyPair = wrapper.encryptedKeyPair!!.toByteArray()
    val plaintext = MessageDecrypter.decrypt(encryptedKeyPair, userKeyPair).first
    // Parse it
    val proto = SignalServiceProtos.KeyPair.parseFrom(plaintext)
    val keyPair = ECKeyPair(DjbECPublicKey(proto.publicKey.toByteArray().removing05PrefixIfNeeded()), DjbECPrivateKey(proto.privateKey.toByteArray()))
    // Store it if needed
    val closedGroupEncryptionKeyPairs = storage.getClosedGroupEncryptionKeyPairs(groupPublicKey)
    if (closedGroupEncryptionKeyPairs.contains(keyPair)) {
        Log.d("Loki", "Ignoring duplicate closed group encryption key pair.")
        return
    }
    storage.addClosedGroupEncryptionKeyPair(keyPair, groupPublicKey)
    Log.d("Loki", "Received a new closed group encryption key pair.")
}

private fun MessageReceiver.handleClosedGroupNameChanged(message: ClosedGroupControlMessage) {
    val context = MessagingModuleConfiguration.shared.context
    val storage = MessagingModuleConfiguration.shared.storage
    val userPublicKey = TextSecurePreferences.getLocalNumber(context)
    val senderPublicKey = message.sender ?: return
    val kind = message.kind!! as? ClosedGroupControlMessage.Kind.NameChange ?: return
    val groupPublicKey = message.groupPublicKey ?: return
    // Check that the sender is a member of the group (before the update)
    val groupID = GroupUtil.doubleEncodeGroupID(groupPublicKey)
    val group = storage.getGroup(groupID) ?: run {
        Log.d("Loki", "Ignoring closed group update for nonexistent group.")
        return
    }
    if (!group.isActive) {
        Log.d("Loki", "Ignoring closed group update for inactive group.")
        return
    }
    // Check common group update logic
    if (!isValidGroupUpdate(group, message.sentTimestamp!!, senderPublicKey)) {
        return
    }
    val members = group.members.map { it.serialize() }
    val admins = group.admins.map { it.serialize() }
    val name = kind.name
    storage.updateTitle(groupID, name)
    // Notify the user
    if (userPublicKey == senderPublicKey) {
        val threadID = storage.getOrCreateThreadIdFor(Address.fromSerialized(groupID))
        storage.insertOutgoingInfoMessage(context, groupID, SignalServiceGroup.Type.NAME_CHANGE, name, members, admins, threadID, message.sentTimestamp!!)
    } else {
        storage.insertIncomingInfoMessage(context, senderPublicKey, groupID, SignalServiceGroup.Type.NAME_CHANGE, name, members, admins, message.sentTimestamp!!)
    }
}

private fun MessageReceiver.handleClosedGroupMembersAdded(message: ClosedGroupControlMessage) {
    val context = MessagingModuleConfiguration.shared.context
    val storage = MessagingModuleConfiguration.shared.storage
    val userPublicKey = storage.getUserPublicKey()!!
    val senderPublicKey = message.sender ?: return
    val kind = message.kind!! as? ClosedGroupControlMessage.Kind.MembersAdded ?: return
    val groupPublicKey = message.groupPublicKey ?: return
    val groupID = GroupUtil.doubleEncodeGroupID(groupPublicKey)
    val group = storage.getGroup(groupID) ?: run {
        Log.d("Loki", "Ignoring closed group update for nonexistent group.")
        return
    }
    if (!group.isActive) {
        Log.d("Loki", "Ignoring closed group update for inactive group.")
        return
    }
    if (!isValidGroupUpdate(group, message.sentTimestamp!!, senderPublicKey)) { return }
    val name = group.title
    // Check common group update logic
    val members = group.members.map { it.serialize() }
    val admins = group.admins.map { it.serialize() }

    val updateMembers = kind.members.map { it.toByteArray().toHexString() }
    val newMembers = members + updateMembers
    storage.updateMembers(groupID, newMembers.map { Address.fromSerialized(it) })
    // Notify the user
    if (userPublicKey == senderPublicKey) {
        val threadID = storage.getOrCreateThreadIdFor(Address.fromSerialized(groupID))
        storage.insertOutgoingInfoMessage(context, groupID, SignalServiceGroup.Type.MEMBER_ADDED, name, updateMembers, admins, threadID, message.sentTimestamp!!)
    } else {
        storage.insertIncomingInfoMessage(context, senderPublicKey, groupID, SignalServiceGroup.Type.MEMBER_ADDED, name, updateMembers, admins, message.sentTimestamp!!)
    }
    if (userPublicKey in admins) {
        // Send the latest encryption key pair to the added members if the current user is the admin of the group
        //
        // This fixes a race condition where:
        // • A member removes another member.
        // • A member adds someone to the group and sends them the latest group key pair.
        // • The admin is offline during all of this.
        // • When the admin comes back online they see the member removed message and generate + distribute a new key pair,
        //   but they don't know about the added member yet.
        // • Now they see the member added message.
        //
        // Without the code below, the added member(s) would never get the key pair that was generated by the admin when they saw
        // the member removed message.
        val encryptionKeyPair = pendingKeyPairs[groupPublicKey]?.orNull()
            ?: storage.getLatestClosedGroupEncryptionKeyPair(groupPublicKey)
        if (encryptionKeyPair == null) {
            android.util.Log.d("Loki", "Couldn't get encryption key pair for closed group.")
        } else {
            for (user in updateMembers) {
                MessageSender.sendEncryptionKeyPair(groupPublicKey, encryptionKeyPair, setOf(user), targetUser = user, force = false)
            }
        }
    }
}

/// Removes the given members from the group IF
/// • it wasn't the admin that was removed (that should happen through a `MEMBER_LEFT` message).
/// • the admin sent the message (only the admin can truly remove members).
/// If we're among the users that were removed, delete all encryption key pairs and the group public key, unsubscribe
/// from push notifications for this closed group, and remove the given members from the zombie list for this group.
private fun MessageReceiver.handleClosedGroupMembersRemoved(message: ClosedGroupControlMessage) {
    val context = MessagingModuleConfiguration.shared.context
    val storage = MessagingModuleConfiguration.shared.storage
    val userPublicKey = storage.getUserPublicKey()!!
    val senderPublicKey = message.sender ?: return
    val kind = message.kind!! as? ClosedGroupControlMessage.Kind.MembersRemoved ?: return
    val groupPublicKey = message.groupPublicKey ?: return
    val groupID = GroupUtil.doubleEncodeGroupID(groupPublicKey)
    val group = storage.getGroup(groupID) ?: run {
        Log.d("Loki", "Ignoring closed group update for nonexistent group.")
        return
    }
    if (!group.isActive) {
        Log.d("Loki", "Ignoring closed group update for inactive group.")
        return
    }
    val name = group.title
    // Check common group update logic
    val members = group.members.map { it.serialize() }
    val admins = group.admins.map { it.toString() }
    val removedMembers = kind.members.map { it.toByteArray().toHexString() }
    // Check that the admin wasn't removed
    if (removedMembers.contains(admins.first())) {
        Log.d("Loki", "Ignoring invalid closed group update.")
        return
    }
    // Check that the message was sent by the group admin
    if (!admins.contains(senderPublicKey)) {
        Log.d("Loki", "Ignoring invalid closed group update.")
        return
    }
    if (!isValidGroupUpdate(group, message.sentTimestamp!!, senderPublicKey)) { return }
    // If the admin leaves the group is disbanded
    val didAdminLeave = admins.any { it in removedMembers }
    val newMembers = members - removedMembers
    // A user should be posting a MEMBERS_LEFT in case they leave, so this shouldn't be encountered
    val senderLeft = senderPublicKey in removedMembers
    if (senderLeft) {
        Log.d("Loki", "Received a MEMBERS_REMOVED instead of a MEMBERS_LEFT from sender: $senderPublicKey.")
    }
    val wasCurrentUserRemoved = userPublicKey in removedMembers
    // Admin should send a MEMBERS_LEFT message but handled here just in case
    if (didAdminLeave || wasCurrentUserRemoved) {
        disableLocalGroupAndUnsubscribe(groupPublicKey, groupID, userPublicKey)
    } else {
        storage.updateMembers(groupID, newMembers.map { Address.fromSerialized(it) })
    }
    // Update zombie members
    val zombies = storage.getZombieMembers(groupID)
    storage.setZombieMembers(groupID, zombies.minus(removedMembers).map { Address.fromSerialized(it) })
    val type = if (senderLeft) SignalServiceGroup.Type.QUIT else SignalServiceGroup.Type.MEMBER_REMOVED
    // Notify the user
    // We don't display zombie members in the notification as users have already been notified when those members left
    val notificationMembers = removedMembers.minus(zombies)
    if (notificationMembers.isNotEmpty()) {
        // No notification to display when only zombies have been removed
        if (userPublicKey == senderPublicKey) {
            val threadID = storage.getOrCreateThreadIdFor(Address.fromSerialized(groupID))
            storage.insertOutgoingInfoMessage(context, groupID, type, name, notificationMembers, admins, threadID, message.sentTimestamp!!)
        } else {
            storage.insertIncomingInfoMessage(context, senderPublicKey, groupID, type, name, notificationMembers, admins, message.sentTimestamp!!)
        }
    }
}

/// If a regular member left:
/// • Mark them as a zombie (to be removed by the admin later).
/// If the admin left:
/// • Unsubscribe from PNs, delete the group public key, etc. as the group will be disbanded.
private fun MessageReceiver.handleClosedGroupMemberLeft(message: ClosedGroupControlMessage) {
    val context = MessagingModuleConfiguration.shared.context
    val storage = MessagingModuleConfiguration.shared.storage
    val senderPublicKey = message.sender ?: return
    val userPublicKey = storage.getUserPublicKey()!!
    if (message.kind!! !is ClosedGroupControlMessage.Kind.MemberLeft) return
    val groupPublicKey = message.groupPublicKey ?: return
    val groupID = GroupUtil.doubleEncodeGroupID(groupPublicKey)
    val group = storage.getGroup(groupID) ?: run {
        Log.d("Loki", "Ignoring closed group update for nonexistent group.")
        return
    }
    if (!group.isActive) {
        Log.d("Loki", "Ignoring closed group update for inactive group.")
        return
    }
    val name = group.title
    // Check common group update logic
    val members = group.members.map { it.serialize() }
    val admins = group.admins.map { it.toString() }
    if (!isValidGroupUpdate(group, message.sentTimestamp!!, senderPublicKey)) {
        return
    }
    // If admin leaves the group is disbanded
    val didAdminLeave = admins.contains(senderPublicKey)
    val updatedMemberList = members - senderPublicKey
    val userLeft = (userPublicKey == senderPublicKey)
    if (didAdminLeave || userLeft) {
        disableLocalGroupAndUnsubscribe(groupPublicKey, groupID, userPublicKey)
    } else {
        storage.updateMembers(groupID, updatedMemberList.map { Address.fromSerialized(it) })
        // Update zombie members
        val zombies = storage.getZombieMembers(groupID)
        storage.setZombieMembers(groupID, zombies.plus(senderPublicKey).map { Address.fromSerialized(it) })
    }
    // Notify the user
    if (userLeft) {
        val threadID = storage.getOrCreateThreadIdFor(Address.fromSerialized(groupID))
        storage.insertOutgoingInfoMessage(context, groupID, SignalServiceGroup.Type.QUIT, name, members, admins, threadID, message.sentTimestamp!!)
    } else {
        storage.insertIncomingInfoMessage(context, senderPublicKey, groupID, SignalServiceGroup.Type.QUIT, name, members, admins, message.sentTimestamp!!)
    }
}

private fun isValidGroupUpdate(group: GroupRecord, sentTimestamp: Long, senderPublicKey: String): Boolean  {
    val oldMembers = group.members.map { it.serialize() }
    // Check that the message isn't from before the group was created
    if (group.formationTimestamp > sentTimestamp) {
        android.util.Log.d("Loki", "Ignoring closed group update from before thread was created.")
        return false
    }
    // Check that the sender is a member of the group (before the update)
    if (senderPublicKey !in oldMembers) {
        android.util.Log.d("Loki", "Ignoring closed group info message from non-member.")
        return false
    }
    return true
}

fun MessageReceiver.disableLocalGroupAndUnsubscribe(groupPublicKey: String, groupID: String, userPublicKey: String) {
    val storage = MessagingModuleConfiguration.shared.storage
    storage.removeClosedGroupPublicKey(groupPublicKey)
    // Remove the key pairs
    storage.removeAllClosedGroupEncryptionKeyPairs(groupPublicKey)
    // Mark the group as inactive
    storage.setActive(groupID, false)
    storage.removeMember(groupID, Address.fromSerialized(userPublicKey))
    // Notify the PN server
    PushNotificationAPI.performOperation(PushNotificationAPI.ClosedGroupOperation.Unsubscribe, groupPublicKey, userPublicKey)
    // Stop polling
    ClosedGroupPollerV2.shared.stopPolling(groupPublicKey)
}
// endregion<|MERGE_RESOLUTION|>--- conflicted
+++ resolved
@@ -138,16 +138,10 @@
         && TextSecurePreferences.getProfilePictureURL(context) != message.profilePicture) {
         val profileKey = Base64.encodeBytes(message.profileKey)
         ProfileKeyUtil.setEncodedProfileKey(context, profileKey)
-<<<<<<< HEAD
         profileManager.setProfileKey(context, recipient, message.profileKey)
-        // handle profile photo
         if (!message.profilePicture.isNullOrEmpty() && TextSecurePreferences.getProfilePictureURL(context) != message.profilePicture) {
-            storage.setUserProfilePictureUrl(message.profilePicture!!)
-        }
-=======
-        storage.setProfileKeyForRecipient(userPublicKey, message.profileKey)
-        storage.setUserProfilePictureURL(message.profilePicture!!)
->>>>>>> 01b86fcc
+            storage.setUserProfilePictureURL(message.profilePicture!!)
+        }
     }
     storage.addContacts(message.contacts)
 }
