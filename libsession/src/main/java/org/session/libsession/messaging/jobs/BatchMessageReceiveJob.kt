package org.session.libsession.messaging.jobs

import com.google.protobuf.ByteString
import kotlinx.coroutines.CoroutineScope
import kotlinx.coroutines.Dispatchers
import kotlinx.coroutines.async
import kotlinx.coroutines.awaitAll
import kotlinx.coroutines.coroutineScope
import kotlinx.coroutines.runBlocking
import network.loki.messenger.libsession_util.ConfigBase
import nl.komponents.kovenant.Promise
import nl.komponents.kovenant.task
import org.session.libsession.messaging.MessagingModuleConfiguration
import org.session.libsession.messaging.messages.Destination
import org.session.libsession.messaging.messages.Message
import org.session.libsession.messaging.messages.Message.Companion.senderOrSync
import org.session.libsession.messaging.messages.control.CallMessage
import org.session.libsession.messaging.messages.control.ClosedGroupControlMessage
import org.session.libsession.messaging.messages.control.ConfigurationMessage
import org.session.libsession.messaging.messages.control.DataExtractionNotification
import org.session.libsession.messaging.messages.control.ExpirationTimerUpdate
import org.session.libsession.messaging.messages.control.MessageRequestResponse
import org.session.libsession.messaging.messages.control.ReadReceipt
import org.session.libsession.messaging.messages.control.SharedConfigurationMessage
import org.session.libsession.messaging.messages.control.TypingIndicator
import org.session.libsession.messaging.messages.control.UnsendRequest
import org.session.libsession.messaging.messages.visible.ParsedMessage
import org.session.libsession.messaging.messages.visible.VisibleMessage
import org.session.libsession.messaging.open_groups.OpenGroupApi
import org.session.libsession.messaging.sending_receiving.MessageReceiver
import org.session.libsession.messaging.sending_receiving.handle
import org.session.libsession.messaging.sending_receiving.handleOpenGroupReactions
import org.session.libsession.messaging.sending_receiving.handleUnsendRequest
import org.session.libsession.messaging.sending_receiving.handleVisibleMessage
import org.session.libsession.messaging.utilities.Data
import org.session.libsession.messaging.utilities.SodiumUtilities
import org.session.libsession.utilities.SSKEnvironment
import org.session.libsignal.protos.UtilProtos
import org.session.libsignal.utilities.AccountId
import org.session.libsignal.utilities.IdPrefix
import org.session.libsignal.utilities.Log
import kotlin.math.max

data class MessageReceiveParameters(
    val data: ByteArray,
    val serverHash: String? = null,
    val openGroupMessageServerID: Long? = null,
    val reactions: Map<String, OpenGroupApi.Reaction>? = null,
    val closedGroup: Destination.ClosedGroup? = null
)

class BatchMessageReceiveJob(
    val messages: List<MessageReceiveParameters>,
    val openGroupID: String? = null
) : Job {

    override var delegate: JobDelegate? = null
    override var id: String? = null
    override var failureCount: Int = 0
    override val maxFailureCount: Int = 1 // handled in JobQueue onJobFailed
    // Failure Exceptions must be retryable if they're a  MessageReceiver.Error
    val failures = mutableListOf<MessageReceiveParameters>()

    companion object {
        const val TAG = "BatchMessageReceiveJob"
        const val KEY = "BatchMessageReceiveJob"

        const val BATCH_DEFAULT_NUMBER = 512

        // used for processing messages that don't have a thread and shouldn't create one
        const val NO_THREAD_MAPPING = -1L

        // Keys used for database storage
        private val NUM_MESSAGES_KEY = "numMessages"
        private val DATA_KEY = "data"
        private val SERVER_HASH_KEY = "serverHash"
        private val OPEN_GROUP_MESSAGE_SERVER_ID_KEY = "openGroupMessageServerID"
        private val OPEN_GROUP_ID_KEY = "open_group_id"
        private val CLOSED_GROUP_DESTINATION_KEY = "closed_group_destination"
    }

    private fun shouldCreateThread(parsedMessage: ParsedMessage): Boolean {
        val message = parsedMessage.message
        if (message is VisibleMessage) return true
        else { // message is control message otherwise
            return when(message) {
                is SharedConfigurationMessage -> false
                is ClosedGroupControlMessage -> false // message.kind is ClosedGroupControlMessage.Kind.New && !message.isSenderSelf
                is DataExtractionNotification -> false
                is MessageRequestResponse -> false
                is ExpirationTimerUpdate -> false
                is ConfigurationMessage -> false
                is TypingIndicator -> false
                is UnsendRequest -> false
                is ReadReceipt -> false
                is CallMessage -> false // TODO: maybe
                else -> false // shouldn't happen, or I guess would be Visible
            }
        }
    }

    override suspend fun execute(dispatcherName: String) {
        executeAsync(dispatcherName)
    }

<<<<<<< HEAD
    suspend fun executeAsync(dispatcherName: String) {
        val threadMap = mutableMapOf<Long, MutableList<ParsedMessage>>()
        val storage = MessagingModuleConfiguration.shared.storage
        val context = MessagingModuleConfiguration.shared.context
        val localUserPublicKey = storage.getUserPublicKey()
        val serverPublicKey = openGroupID?.let { storage.getOpenGroupPublicKey(it.split(".").dropLast(1).joinToString(".")) }
        val currentClosedGroups = storage.getAllActiveClosedGroupPublicKeys()

        // parse and collect IDs
        messages.forEach { messageParameters ->
            val (data, serverHash, openGroupMessageServerID) = messageParameters
            try {
                val (message, proto) = MessageReceiver.parse(
                    data,
                    openGroupMessageServerID,
                    openGroupPublicKey = serverPublicKey,
                    currentClosedGroups = currentClosedGroups,
                    closedGroupSessionId = messageParameters.closedGroup?.publicKey
                )
                message.serverHash = serverHash
                val parsedParams = ParsedMessage(messageParameters, message, proto)
                val threadID = Message.getThreadId(
                    message = message,
                    openGroupID = openGroupID,
                    storage = storage,
                    shouldCreateThread = shouldCreateThread(parsedParams)
                ) ?: NO_THREAD_MAPPING
                threadMap.getOrPut(threadID) { mutableListOf() } += parsedParams
            } catch (e: Exception) {
                when (e) {
                    is MessageReceiver.Error.DuplicateMessage, MessageReceiver.Error.SelfSend -> {
                        Log.i(TAG, "Couldn't receive message, failed with error: ${e.message} (id: $id)")
=======
    private fun isHidden(message: Message): Boolean{
        // if the contact is marked as hidden for 1on1 messages
        // and  the message's sentTimestamp is earlier than the sentTimestamp of the last config
        val config = MessagingModuleConfiguration.shared.configFactory
        val publicKey = MessagingModuleConfiguration.shared.storage.getUserPublicKey()
        if(config.contacts == null || message.sentTimestamp == null || publicKey == null) return false
        val contactConfigTimestamp = config.getConfigTimestamp(config.contacts!!, publicKey)
        if(message.groupPublicKey == null && // not a group
            message.openGroupServerMessageID == null && // not a community
            // not marked as hidden
            config.contacts?.get(message.senderOrSync)?.priority == ConfigBase.PRIORITY_HIDDEN &&
            // the message's sentTimestamp is earlier than the sentTimestamp of the last config
            message.sentTimestamp!! < contactConfigTimestamp
        ) {
            return true
        }

        return false
    }

    fun executeAsync(dispatcherName: String): Promise<Unit, Exception> {
        return task {
            val threadMap = mutableMapOf<Long, MutableList<ParsedMessage>>()
            val storage = MessagingModuleConfiguration.shared.storage
            val context = MessagingModuleConfiguration.shared.context
            val localUserPublicKey = storage.getUserPublicKey()
            val serverPublicKey = openGroupID?.let { storage.getOpenGroupPublicKey(it.split(".").dropLast(1).joinToString(".")) }
            val currentClosedGroups = storage.getAllActiveClosedGroupPublicKeys()

            // parse and collect IDs
            messages.forEach { messageParameters ->
                val (data, serverHash, openGroupMessageServerID) = messageParameters
                try {
                    val (message, proto) = MessageReceiver.parse(data, openGroupMessageServerID, openGroupPublicKey = serverPublicKey, currentClosedGroups = currentClosedGroups)
                    message.serverHash = serverHash
                    val parsedParams = ParsedMessage(messageParameters, message, proto)

                    if(isHidden(message)) return@forEach

                    val threadID = Message.getThreadId(message, openGroupID, storage, shouldCreateThread(parsedParams)) ?: NO_THREAD_MAPPING
                    if (!threadMap.containsKey(threadID)) {
                        threadMap[threadID] = mutableListOf(parsedParams)
                    } else {
                        threadMap[threadID]!! += parsedParams
>>>>>>> ed1bddd1
                    }
                    is MessageReceiver.Error -> {
                        if (!e.isRetryable) {
                            Log.e(TAG, "Couldn't receive message, failed permanently (id: $id)", e)
                        }
                        else {
                            Log.e(TAG, "Couldn't receive message, failed (id: $id)", e)
                            failures += messageParameters
                        }
                    }
                    else -> {
                        Log.e(TAG, "Couldn't receive message, failed (id: $id)", e)
                        failures += messageParameters
                    }
                }
            }
        }

        // iterate over threads and persist them (persistence is the longest constant in the batch process operation)
        fun processMessages(threadId: Long, messages: List<ParsedMessage>) {
            // The LinkedHashMap should preserve insertion order
            val messageIds = linkedMapOf<Long, Pair<Boolean, Boolean>>()
            val myLastSeen = storage.getLastSeen(threadId)
            var newLastSeen = myLastSeen.takeUnless { it == -1L } ?: 0
            messages.forEach { (parameters, message, proto) ->
                try {
                    when (message) {
                        is VisibleMessage -> {
                            val isUserBlindedSender =
                                message.sender == serverPublicKey?.let {
                                    SodiumUtilities.blindedKeyPair(
                                        serverPublicKey = it,
                                        edKeyPair = storage.getUserED25519KeyPair()!!
                                    )
                                }?.let {
                                    AccountId(IdPrefix.BLINDED, it.publicKey.asBytes).hexString
                                }
                            if (message.sender == localUserPublicKey || isUserBlindedSender) {
                                // use sent timestamp here since that is technically the last one we have
                                newLastSeen = max(newLastSeen, message.sentTimestamp!!)
                            }
                            val messageId = MessageReceiver.handleVisibleMessage(message, proto, openGroupID,
                                threadId,
                                runThreadUpdate = false,
                                runProfileUpdate = true)

                            if (messageId != null && message.reaction == null) {
                                messageIds[messageId] = Pair(
                                    (message.sender == localUserPublicKey || isUserBlindedSender),
                                    message.hasMention
                                )
                            }
                            parameters.openGroupMessageServerID?.let {
                                MessageReceiver.handleOpenGroupReactions(
                                    threadId,
                                    it,
                                    parameters.reactions
                                )
                            }
                        }

                        is UnsendRequest -> {
                            val deletedMessageId = MessageReceiver.handleUnsendRequest(message)

                            // If we removed a message then ensure it isn't in the 'messageIds'
                            if (deletedMessageId != null) {
                                messageIds.remove(deletedMessageId)
                            }
                        }

                        else -> MessageReceiver.handle(
                            message = message,
                            proto = proto,
                            threadId = threadId,
                            openGroupID = openGroupID,
                            closedGroup = parameters.closedGroup?.publicKey?.let(::AccountId)
                        )
                    }
                } catch (e: Exception) {
                    Log.e(TAG, "Couldn't process message (id: $id)", e)
                    if (e is MessageReceiver.Error && !e.isRetryable) {
                        Log.e(TAG, "Message failed permanently (id: $id)", e)
                    } else {
                        Log.e(TAG, "Message failed (id: $id)", e)
                        failures += parameters
                    }
                }
            }
            // increment unreads, notify, and update thread
            // last seen will be the current last seen if not changed (re-computes the read counts for thread record)
            // might have been updated from a different thread at this point
            val currentLastSeen = storage.getLastSeen(threadId).let { if (it == -1L) 0 else it }
            newLastSeen = max(newLastSeen, currentLastSeen)
            if (newLastSeen > 0 || currentLastSeen == 0L) {
                storage.markConversationAsRead(threadId, newLastSeen, force = true)
            }
            storage.updateThread(threadId, true)
            SSKEnvironment.shared.notificationManager.updateNotification(context, threadId)
        }

        coroutineScope {
            val withoutDefault = threadMap.entries.filter { it.key != NO_THREAD_MAPPING }
            val deferredThreadMap = withoutDefault.map { (threadId, messages) ->
                async(Dispatchers.Default) {
                    processMessages(threadId, messages)
                }
            }
            // await all thread processing
            deferredThreadMap.awaitAll()
        }

        val noThreadMessages = threadMap[NO_THREAD_MAPPING] ?: listOf()
        if (noThreadMessages.isNotEmpty()) {
            processMessages(NO_THREAD_MAPPING, noThreadMessages)
        }

        if (failures.isEmpty()) {
            handleSuccess(dispatcherName)
        } else {
            handleFailure(dispatcherName)
        }
    }

    private fun handleSuccess(dispatcherName: String) {
        Log.i(TAG, "Completed processing of ${messages.size} messages (id: $id)")
        delegate?.handleJobSucceeded(this, dispatcherName)
    }

    private fun handleFailure(dispatcherName: String) {
        Log.i(TAG, "Handling failure of ${failures.size} messages (${messages.size - failures.size} processed successfully) (id: $id)")
        delegate?.handleJobFailed(this, dispatcherName, Exception("One or more jobs resulted in failure"))
    }

    override fun serialize(): Data {
        val arraySize = messages.size
        val dataArrays = UtilProtos.ByteArrayList.newBuilder()
            .addAllContent(messages.map(MessageReceiveParameters::data).map(ByteString::copyFrom))
            .build()
        val serverHashes = messages.map { it.serverHash.orEmpty() }
        val openGroupServerIds = messages.map { it.openGroupMessageServerID ?: -1L }
        val closedGroups = messages.map { it.closedGroup?.publicKey.orEmpty() }
        return Data.Builder()
            .putInt(NUM_MESSAGES_KEY, arraySize)
            .putByteArray(DATA_KEY, dataArrays.toByteArray())
            .putString(OPEN_GROUP_ID_KEY, openGroupID)
            .putLongArray(OPEN_GROUP_MESSAGE_SERVER_ID_KEY, openGroupServerIds.toLongArray())
            .putStringArray(SERVER_HASH_KEY, serverHashes.toTypedArray())
            .putStringArray(CLOSED_GROUP_DESTINATION_KEY, closedGroups.toTypedArray())
            .build()
    }

    override fun getFactoryKey(): String = KEY

    class Factory : Job.Factory<BatchMessageReceiveJob> {
        override fun create(data: Data): BatchMessageReceiveJob {
            val numMessages = data.getInt(NUM_MESSAGES_KEY)
            val dataArrays = data.getByteArray(DATA_KEY)
            val contents =
                UtilProtos.ByteArrayList.parseFrom(dataArrays).contentList.map(ByteString::toByteArray)
            val serverHashes =
                if (data.hasStringArray(SERVER_HASH_KEY)) data.getStringArray(SERVER_HASH_KEY) else arrayOf()
            val openGroupMessageServerIDs = data.getLongArray(OPEN_GROUP_MESSAGE_SERVER_ID_KEY)
            val openGroupID = data.getStringOrDefault(OPEN_GROUP_ID_KEY, null)
            val closedGroups =
                if (data.hasStringArray(CLOSED_GROUP_DESTINATION_KEY)) data.getStringArray(CLOSED_GROUP_DESTINATION_KEY)
                else arrayOf()

            val parameters = (0 until numMessages).map { index ->
                val serverHash = serverHashes[index].let { if (it.isEmpty()) null else it }
                val serverId = openGroupMessageServerIDs[index].let { if (it == -1L) null else it }
                val closedGroup = closedGroups.getOrNull(index)?.let {
                    if (it.isEmpty()) null else Destination.ClosedGroup(it)
                }
                MessageReceiveParameters(
                    data = contents[index],
                    serverHash = serverHash,
                    openGroupMessageServerID = serverId,
                    closedGroup = closedGroup
                )
            }

            return BatchMessageReceiveJob(parameters, openGroupID)
        }
    }

}<|MERGE_RESOLUTION|>--- conflicted
+++ resolved
@@ -103,40 +103,6 @@
         executeAsync(dispatcherName)
     }
 
-<<<<<<< HEAD
-    suspend fun executeAsync(dispatcherName: String) {
-        val threadMap = mutableMapOf<Long, MutableList<ParsedMessage>>()
-        val storage = MessagingModuleConfiguration.shared.storage
-        val context = MessagingModuleConfiguration.shared.context
-        val localUserPublicKey = storage.getUserPublicKey()
-        val serverPublicKey = openGroupID?.let { storage.getOpenGroupPublicKey(it.split(".").dropLast(1).joinToString(".")) }
-        val currentClosedGroups = storage.getAllActiveClosedGroupPublicKeys()
-
-        // parse and collect IDs
-        messages.forEach { messageParameters ->
-            val (data, serverHash, openGroupMessageServerID) = messageParameters
-            try {
-                val (message, proto) = MessageReceiver.parse(
-                    data,
-                    openGroupMessageServerID,
-                    openGroupPublicKey = serverPublicKey,
-                    currentClosedGroups = currentClosedGroups,
-                    closedGroupSessionId = messageParameters.closedGroup?.publicKey
-                )
-                message.serverHash = serverHash
-                val parsedParams = ParsedMessage(messageParameters, message, proto)
-                val threadID = Message.getThreadId(
-                    message = message,
-                    openGroupID = openGroupID,
-                    storage = storage,
-                    shouldCreateThread = shouldCreateThread(parsedParams)
-                ) ?: NO_THREAD_MAPPING
-                threadMap.getOrPut(threadID) { mutableListOf() } += parsedParams
-            } catch (e: Exception) {
-                when (e) {
-                    is MessageReceiver.Error.DuplicateMessage, MessageReceiver.Error.SelfSend -> {
-                        Log.i(TAG, "Couldn't receive message, failed with error: ${e.message} (id: $id)")
-=======
     private fun isHidden(message: Message): Boolean{
         // if the contact is marked as hidden for 1on1 messages
         // and  the message's sentTimestamp is earlier than the sentTimestamp of the last config
@@ -157,31 +123,41 @@
         return false
     }
 
-    fun executeAsync(dispatcherName: String): Promise<Unit, Exception> {
-        return task {
-            val threadMap = mutableMapOf<Long, MutableList<ParsedMessage>>()
-            val storage = MessagingModuleConfiguration.shared.storage
-            val context = MessagingModuleConfiguration.shared.context
-            val localUserPublicKey = storage.getUserPublicKey()
-            val serverPublicKey = openGroupID?.let { storage.getOpenGroupPublicKey(it.split(".").dropLast(1).joinToString(".")) }
-            val currentClosedGroups = storage.getAllActiveClosedGroupPublicKeys()
-
-            // parse and collect IDs
-            messages.forEach { messageParameters ->
-                val (data, serverHash, openGroupMessageServerID) = messageParameters
-                try {
-                    val (message, proto) = MessageReceiver.parse(data, openGroupMessageServerID, openGroupPublicKey = serverPublicKey, currentClosedGroups = currentClosedGroups)
-                    message.serverHash = serverHash
-                    val parsedParams = ParsedMessage(messageParameters, message, proto)
-
-                    if(isHidden(message)) return@forEach
-
-                    val threadID = Message.getThreadId(message, openGroupID, storage, shouldCreateThread(parsedParams)) ?: NO_THREAD_MAPPING
-                    if (!threadMap.containsKey(threadID)) {
-                        threadMap[threadID] = mutableListOf(parsedParams)
-                    } else {
-                        threadMap[threadID]!! += parsedParams
->>>>>>> ed1bddd1
+    suspend fun executeAsync(dispatcherName: String) {
+        val threadMap = mutableMapOf<Long, MutableList<ParsedMessage>>()
+        val storage = MessagingModuleConfiguration.shared.storage
+        val context = MessagingModuleConfiguration.shared.context
+        val localUserPublicKey = storage.getUserPublicKey()
+        val serverPublicKey = openGroupID?.let { storage.getOpenGroupPublicKey(it.split(".").dropLast(1).joinToString(".")) }
+        val currentClosedGroups = storage.getAllActiveClosedGroupPublicKeys()
+
+        // parse and collect IDs
+        messages.forEach { messageParameters ->
+            val (data, serverHash, openGroupMessageServerID) = messageParameters
+            try {
+                val (message, proto) = MessageReceiver.parse(
+                    data,
+                    openGroupMessageServerID,
+                    openGroupPublicKey = serverPublicKey,
+                    currentClosedGroups = currentClosedGroups,
+                    closedGroupSessionId = messageParameters.closedGroup?.publicKey
+                )
+                message.serverHash = serverHash
+                val parsedParams = ParsedMessage(messageParameters, message, proto)
+
+                if(isHidden(message)) return@forEach
+
+                val threadID = Message.getThreadId(
+                    message = message,
+                    openGroupID = openGroupID,
+                    storage = storage,
+                    shouldCreateThread = shouldCreateThread(parsedParams)
+                ) ?: NO_THREAD_MAPPING
+                threadMap.getOrPut(threadID) { mutableListOf() } += parsedParams
+            } catch (e: Exception) {
+                when (e) {
+                    is MessageReceiver.Error.DuplicateMessage, MessageReceiver.Error.SelfSend -> {
+                        Log.i(TAG, "Couldn't receive message, failed with error: ${e.message} (id: $id)")
                     }
                     is MessageReceiver.Error -> {
                         if (!e.isRetryable) {
