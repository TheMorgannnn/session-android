package org.session.libsession.messaging.sending_receiving

import nl.komponents.kovenant.Promise
import nl.komponents.kovenant.deferred
import org.session.libsession.messaging.MessagingModuleConfiguration
import org.session.libsession.messaging.jobs.JobQueue
import org.session.libsession.messaging.jobs.MessageSendJob
import org.session.libsession.messaging.jobs.NotifyPNServerJob
import org.session.libsession.messaging.messages.Destination
import org.session.libsession.messaging.messages.Message
import org.session.libsession.messaging.messages.control.ClosedGroupControlMessage
import org.session.libsession.messaging.messages.control.ConfigurationMessage
import org.session.libsession.messaging.messages.control.ExpirationTimerUpdate
import org.session.libsession.messaging.messages.visible.*
<<<<<<< HEAD
import org.session.libsession.messaging.opengroups.OpenGroupAPI
import org.session.libsession.messaging.opengroups.OpenGroupAPIV2
import org.session.libsession.messaging.opengroups.OpenGroupMessage
import org.session.libsession.messaging.opengroups.OpenGroupMessageV2
=======
import org.session.libsession.messaging.open_groups.OpenGroupAPI
import org.session.libsession.messaging.open_groups.OpenGroupMessage
>>>>>>> 97c74bb3
import org.session.libsession.messaging.threads.Address
import org.session.libsession.messaging.utilities.MessageWrapper
import org.session.libsession.snode.RawResponsePromise
import org.session.libsession.snode.SnodeAPI
import org.session.libsession.snode.SnodeModule
import org.session.libsession.snode.SnodeMessage
import org.session.libsession.utilities.SSKEnvironment
import org.session.libsignal.service.internal.push.PushTransportDetails
import org.session.libsignal.service.internal.push.SignalServiceProtos
import org.session.libsignal.service.loki.utilities.hexEncodedPublicKey
import org.session.libsignal.utilities.Base64
import org.session.libsignal.utilities.logging.Log
import org.session.libsession.messaging.sending_receiving.attachments.Attachment as SignalAttachment
import org.session.libsession.messaging.sending_receiving.link_preview.LinkPreview as SignalLinkPreview
import org.session.libsession.messaging.sending_receiving.quotes.QuoteModel as SignalQuote

object MessageSender {

    // Error
    sealed class Error(val description: String) : Exception(description) {
        object InvalidMessage : Error("Invalid message.")
        object ProtoConversionFailed : Error("Couldn't convert message to proto.")
        object ProofOfWorkCalculationFailed : Error("Proof of work calculation failed.")
        object NoUserX25519KeyPair : Error("Couldn't find user X25519 key pair.")
        object NoUserED25519KeyPair : Error("Couldn't find user ED25519 key pair.")
        object SigningFailed : Error("Couldn't sign message.")
        object EncryptionFailed : Error("Couldn't encrypt message.")

        // Closed groups
        object NoThread : Error("Couldn't find a thread associated with the given group public key.")
        object NoKeyPair: Error("Couldn't find a private key associated with the given group public key.")
        object NoPrivateKey : Error("Couldn't find a private key associated with the given group public key.")
        object InvalidClosedGroupUpdate : Error("Invalid group update.")

        // Precondition
        class PreconditionFailure(val reason: String): Error(reason)

        internal val isRetryable: Boolean = when (this) {
            is InvalidMessage -> false
            is ProtoConversionFailed -> false
            is ProofOfWorkCalculationFailed -> false
            is InvalidClosedGroupUpdate -> false
            else -> true
        }
    }

    // Convenience
    fun send(message: Message, destination: Destination): Promise<Unit, Exception> {
        if (destination is Destination.OpenGroup || destination is Destination.OpenGroupV2) {
            return sendToOpenGroupDestination(destination, message)
        }
        return sendToSnodeDestination(destination, message)
    }

    // One-on-One Chats & Closed Groups
    private fun sendToSnodeDestination(destination: Destination, message: Message, isSyncMessage: Boolean = false): Promise<Unit, Exception> {
        val deferred = deferred<Unit, Exception>()
        val promise = deferred.promise
        val storage = MessagingModuleConfiguration.shared.storage
        val userPublicKey = storage.getUserPublicKey()
        // Set the timestamp, sender and recipient
        message.sentTimestamp ?: run { message.sentTimestamp = System.currentTimeMillis() } /* Visible messages will already have their sent timestamp set */
        message.sender = userPublicKey
        val isSelfSend = (message.recipient == userPublicKey)
        // Set the failure handler (need it here already for precondition failure handling)
        fun handleFailure(error: Exception) {
            handleFailedMessageSend(message, error)
            if (destination is Destination.Contact && message is VisibleMessage && !isSelfSend) {
                SnodeModule.shared.broadcaster.broadcast("messageFailed", message.sentTimestamp!!)
            }
            deferred.reject(error)
        }
        try {
            when (destination) {
                is Destination.Contact -> message.recipient = destination.publicKey
                is Destination.ClosedGroup -> message.recipient = destination.groupPublicKey
                is Destination.OpenGroup,
                is Destination.OpenGroupV2 -> throw Error.PreconditionFailure("Destination should not be open groups!")
            }
            // Validate the message
            if (!message.isValid()) { throw Error.InvalidMessage }
            // Stop here if this is a self-send, unless it's:
            // • a configuration message
            // • a sync message
            // • a closed group control message of type `new`
            var isNewClosedGroupControlMessage = false
            if (message is ClosedGroupControlMessage && message.kind is ClosedGroupControlMessage.Kind.New) isNewClosedGroupControlMessage = true
            if (isSelfSend && message !is ConfigurationMessage && !isSyncMessage && !isNewClosedGroupControlMessage) {
                handleSuccessfulMessageSend(message, destination)
                deferred.resolve(Unit)
                return promise
            }
            // Attach the user's profile if needed
            if (message is VisibleMessage) {
                val displayName = storage.getUserDisplayName()!!
                val profileKey = storage.getUserProfileKey()
                val profilePictureUrl = storage.getUserProfilePictureURL()
                if (profileKey != null && profilePictureUrl != null) {
                    message.profile = Profile(displayName, profileKey, profilePictureUrl)
                } else {
                    message.profile = Profile(displayName)
                }
            }
            // Convert it to protobuf
            val proto = message.toProto() ?: throw Error.ProtoConversionFailed
            // Serialize the protobuf
            val plaintext = PushTransportDetails.getPaddedMessageBody(proto.toByteArray())
            // Encrypt the serialized protobuf
            val ciphertext: ByteArray
            when (destination) {
                is Destination.Contact -> ciphertext = MessageSenderEncryption.encryptWithSessionProtocol(plaintext, destination.publicKey)
                is Destination.ClosedGroup -> {
                    val encryptionKeyPair = MessagingModuleConfiguration.shared.storage.getLatestClosedGroupEncryptionKeyPair(destination.groupPublicKey)!!
                    ciphertext = MessageSenderEncryption.encryptWithSessionProtocol(plaintext, encryptionKeyPair.hexEncodedPublicKey)
                }
                is Destination.OpenGroup,
                is Destination.OpenGroupV2 -> throw Error.PreconditionFailure("Destination should not be open groups!")
            }
            // Wrap the result
            val kind: SignalServiceProtos.Envelope.Type
            val senderPublicKey: String
            when (destination) {
                is Destination.Contact -> {
                    kind = SignalServiceProtos.Envelope.Type.SESSION_MESSAGE
                    senderPublicKey = ""
                }
                is Destination.ClosedGroup -> {
                    kind = SignalServiceProtos.Envelope.Type.CLOSED_GROUP_MESSAGE
                    senderPublicKey = destination.groupPublicKey
                }
                is Destination.OpenGroup,
                is Destination.OpenGroupV2 -> throw Error.PreconditionFailure("Destination should not be open groups!")
            }
            val wrappedMessage = MessageWrapper.wrap(kind, message.sentTimestamp!!, senderPublicKey, ciphertext)
            // Send the result
            if (destination is Destination.Contact && message is VisibleMessage && !isSelfSend) {
                SnodeModule.shared.broadcaster.broadcast("calculatingPoW", message.sentTimestamp!!)
            }
            val base64EncodedData = Base64.encodeBytes(wrappedMessage)
<<<<<<< HEAD
            // Send the result
            val snodeMessage = SnodeMessage(recipient, base64EncodedData, message.ttl, message.sentTimestamp!!)
=======
            val snodeMessage = SnodeMessage(message.recipient!!, base64EncodedData, message.ttl, message.sentTimestamp!!)
>>>>>>> 97c74bb3
            if (destination is Destination.Contact && message is VisibleMessage && !isSelfSend) {
                SnodeModule.shared.broadcaster.broadcast("sendingMessage", message.sentTimestamp!!)
            }
            SnodeAPI.sendMessage(snodeMessage).success { promises: Set<RawResponsePromise> ->
                var isSuccess = false
                val promiseCount = promises.size
                var errorCount = 0
                promises.forEach { promise: RawResponsePromise ->
                    promise.success {
                        if (isSuccess) { return@success } // Succeed as soon as the first promise succeeds
                        isSuccess = true
                        if (destination is Destination.Contact && message is VisibleMessage && !isSelfSend) {
                            SnodeModule.shared.broadcaster.broadcast("messageSent", message.sentTimestamp!!)
                        }
                        handleSuccessfulMessageSend(message, destination, isSyncMessage)
                        var shouldNotify = (message is VisibleMessage && !isSyncMessage)
                        if (message is ClosedGroupControlMessage && message.kind is ClosedGroupControlMessage.Kind.New) {
                            shouldNotify = true
                        }
                        if (shouldNotify) {
                            val notifyPNServerJob = NotifyPNServerJob(snodeMessage)
                            JobQueue.shared.add(notifyPNServerJob)
                        }
                        deferred.resolve(Unit)
                    }
                    promise.fail {
                        errorCount += 1
                        if (errorCount != promiseCount) { return@fail } // Only error out if all promises failed
                        handleFailure(it)
                    }
                }
            }.fail {
                Log.d("Loki", "Couldn't send message due to error: $it.")
                handleFailure(it)
            }
        } catch (exception: Exception) {
            handleFailure(exception)
        }
        return promise
    }

    // Open Groups
    private fun sendToOpenGroupDestination(destination: Destination, message: Message): Promise<Unit, Exception> {
        val deferred = deferred<Unit, Exception>()
        val storage = MessagingModuleConfiguration.shared.storage
        message.sentTimestamp ?: run { message.sentTimestamp = System.currentTimeMillis() }
        message.sender = storage.getUserPublicKey()
        // Set the failure handler (need it here already for precondition failure handling)
        fun handleFailure(error: Exception) {
            handleFailedMessageSend(message, error)
            deferred.reject(error)
        }
        try {
            when (destination) {
                is Destination.Contact -> throw Error.PreconditionFailure("Destination should not be contacts!")
                is Destination.ClosedGroup -> throw Error.PreconditionFailure("Destination should not be closed groups!")
                is Destination.OpenGroup -> {
                    message.recipient = "${destination.server}.${destination.channel}"
                    val server = destination.server
                    val channel = destination.channel

                    // Validate the message
                    if (message !is VisibleMessage || !message.isValid()) {
                        throw Error.InvalidMessage
                    }

                    // Convert the message to an open group message
                    val openGroupMessage = OpenGroupMessage.from(message, server) ?: run {
                        throw Error.InvalidMessage
                    }
                    // Send the result
                    OpenGroupAPI.sendMessage(openGroupMessage, channel, server).success {
                        message.openGroupServerMessageID = it.serverID
                        handleSuccessfulMessageSend(message, destination)
                        deferred.resolve(Unit)
                    }.fail {
                        handleFailure(it)
                    }
                }
                is Destination.OpenGroupV2 -> {
                    message.recipient = "${destination.server}.${destination.room}"
                    val server = destination.server
                    val room = destination.room

                    // Attach the user's profile if needed
                    if (message is VisibleMessage) {
                        val displayName = storage.getUserDisplayName()!!
                        val profileKey = storage.getUserProfileKey()
                        val profilePictureUrl = storage.getUserProfilePictureURL()
                        if (profileKey != null && profilePictureUrl != null) {
                            message.profile = Profile(displayName, profileKey, profilePictureUrl)
                        } else {
                            message.profile = Profile(displayName)
                        }
                    }

                    // Validate the message
                    if (message !is VisibleMessage || !message.isValid()) {
                        throw Error.InvalidMessage
                    }

                    val proto = message.toProto()!!

                    val openGroupMessage = OpenGroupMessageV2(
                            sender = message.sender,
                            sentTimestamp = message.sentTimestamp!!,
                            base64EncodedData = Base64.encodeBytes(PushTransportDetails.getPaddedMessageBody(proto.dataMessage!!.toByteArray())),
                    )

                    OpenGroupAPIV2.send(openGroupMessage,room,server).success {
                        message.openGroupServerMessageID = it.serverID
                        handleSuccessfulMessageSend(message, destination)
                        deferred.resolve(Unit)
                    }.fail {
                        handleFailure(it)
                    }

                }
            }
        } catch (exception: Exception) {
            handleFailure(exception)
        }
        return deferred.promise
    }

    // Result Handling
    fun handleSuccessfulMessageSend(message: Message, destination: Destination, isSyncMessage: Boolean = false) {
        val storage = MessagingModuleConfiguration.shared.storage
        val userPublicKey = storage.getUserPublicKey()!!
        val messageId = storage.getMessageIdInDatabase(message.sentTimestamp!!, message.sender?:userPublicKey) ?: return
        // Ignore future self-sends
        storage.addReceivedMessageTimestamp(message.sentTimestamp!!)
        // Track the open group server message ID
        if (message.openGroupServerMessageID != null) {
            storage.setOpenGroupServerMessageID(messageId, message.openGroupServerMessageID!!)
        }
        // Mark the message as sent
        storage.markAsSent(message.sentTimestamp!!, message.sender?:userPublicKey)
        storage.markUnidentified(message.sentTimestamp!!, message.sender?:userPublicKey)
        // Start the disappearing messages timer if needed
        if (message is VisibleMessage && !isSyncMessage) {
            SSKEnvironment.shared.messageExpirationManager.startAnyExpiration(message.sentTimestamp!!, message.sender?:userPublicKey)
        }
        // Sync the message if:
        // • it's a visible message
        // • the destination was a contact
        // • we didn't sync it already
        if (destination is Destination.Contact && !isSyncMessage) {
            if (message is VisibleMessage) { message.syncTarget = destination.publicKey }
            if (message is ExpirationTimerUpdate) { message.syncTarget = destination.publicKey }
            sendToSnodeDestination(Destination.Contact(userPublicKey), message, true)
        }
    }

    fun handleFailedMessageSend(message: Message, error: Exception) {
        val storage = MessagingModuleConfiguration.shared.storage
        val userPublicKey = storage.getUserPublicKey()!!
        storage.setErrorMessage(message.sentTimestamp!!, message.sender?:userPublicKey, error)
    }

    // Convenience
    @JvmStatic
    fun send(message: VisibleMessage, address: Address, attachments: List<SignalAttachment>, quote: SignalQuote?, linkPreview: SignalLinkPreview?) {
        val dataProvider = MessagingModuleConfiguration.shared.messageDataProvider
        val attachmentIDs = dataProvider.getAttachmentIDsFor(message.id!!)
        message.attachmentIDs.addAll(attachmentIDs)
        message.quote = Quote.from(quote)
        message.linkPreview = LinkPreview.from(linkPreview)
        message.linkPreview?.let {
            if (it.attachmentID == null) {
                dataProvider.getLinkPreviewAttachmentIDFor(message.id!!)?.let {
                    message.linkPreview!!.attachmentID = it
                    message.attachmentIDs.remove(it)
                }
            }
        }
        send(message, address)
    }

    @JvmStatic
    fun send(message: Message, address: Address) {
        val threadID = MessagingModuleConfiguration.shared.storage.getOrCreateThreadIdFor(address)
        message.threadID = threadID
        val destination = Destination.from(address)
        val job = MessageSendJob(message, destination)
        JobQueue.shared.add(job)
    }

    fun sendNonDurably(message: VisibleMessage, attachments: List<SignalAttachment>, address: Address): Promise<Unit, Exception> {
        val attachmentIDs = MessagingModuleConfiguration.shared.messageDataProvider.getAttachmentIDsFor(message.id!!)
        message.attachmentIDs.addAll(attachmentIDs)
        return sendNonDurably(message, address)
    }

    fun sendNonDurably(message: Message, address: Address): Promise<Unit, Exception> {
        val threadID = MessagingModuleConfiguration.shared.storage.getOrCreateThreadIdFor(address)
        message.threadID = threadID
        val destination = Destination.from(address)
        return send(message, destination)
    }

    // Closed groups
    fun createClosedGroup(name: String, members: Collection<String>): Promise<String, Exception> {
        return create(name, members)
    }

    fun explicitNameChange(groupPublicKey: String, newName: String) {
        return setName(groupPublicKey, newName)
    }

    fun explicitAddMembers(groupPublicKey: String, membersToAdd: List<String>) {
        return addMembers(groupPublicKey, membersToAdd)
    }

    fun explicitRemoveMembers(groupPublicKey: String, membersToRemove: List<String>) {
        return removeMembers(groupPublicKey, membersToRemove)
    }

    @JvmStatic
    fun explicitLeave(groupPublicKey: String, notifyUser: Boolean): Promise<Unit, Exception> {
        return leave(groupPublicKey, notifyUser)
    }
}<|MERGE_RESOLUTION|>--- conflicted
+++ resolved
@@ -12,15 +12,10 @@
 import org.session.libsession.messaging.messages.control.ConfigurationMessage
 import org.session.libsession.messaging.messages.control.ExpirationTimerUpdate
 import org.session.libsession.messaging.messages.visible.*
-<<<<<<< HEAD
-import org.session.libsession.messaging.opengroups.OpenGroupAPI
-import org.session.libsession.messaging.opengroups.OpenGroupAPIV2
-import org.session.libsession.messaging.opengroups.OpenGroupMessage
-import org.session.libsession.messaging.opengroups.OpenGroupMessageV2
-=======
 import org.session.libsession.messaging.open_groups.OpenGroupAPI
+import org.session.libsession.messaging.open_groups.OpenGroupAPIV2
 import org.session.libsession.messaging.open_groups.OpenGroupMessage
->>>>>>> 97c74bb3
+import org.session.libsession.messaging.open_groups.OpenGroupMessageV2
 import org.session.libsession.messaging.threads.Address
 import org.session.libsession.messaging.utilities.MessageWrapper
 import org.session.libsession.snode.RawResponsePromise
@@ -160,12 +155,8 @@
                 SnodeModule.shared.broadcaster.broadcast("calculatingPoW", message.sentTimestamp!!)
             }
             val base64EncodedData = Base64.encodeBytes(wrappedMessage)
-<<<<<<< HEAD
             // Send the result
-            val snodeMessage = SnodeMessage(recipient, base64EncodedData, message.ttl, message.sentTimestamp!!)
-=======
             val snodeMessage = SnodeMessage(message.recipient!!, base64EncodedData, message.ttl, message.sentTimestamp!!)
->>>>>>> 97c74bb3
             if (destination is Destination.Contact && message is VisibleMessage && !isSelfSend) {
                 SnodeModule.shared.broadcaster.broadcast("sendingMessage", message.sentTimestamp!!)
             }
