package org.session.libsession.messaging.jobs

import okhttp3.HttpUrl
import org.session.libsession.messaging.MessagingModuleConfiguration
import org.session.libsession.messaging.open_groups.OpenGroupApi
import org.session.libsession.messaging.sending_receiving.attachments.AttachmentId
import org.session.libsession.messaging.sending_receiving.attachments.AttachmentState
import org.session.libsession.messaging.sending_receiving.attachments.DatabaseAttachment
import org.session.libsession.messaging.utilities.Data
import org.session.libsession.snode.OnionRequestAPI
import org.session.libsession.utilities.DecodedAudio
import org.session.libsession.utilities.DownloadUtilities
import org.session.libsession.utilities.InputStreamMediaDataSource
import org.session.libsignal.streams.AttachmentCipherInputStream
import org.session.libsignal.utilities.Base64
import org.session.libsignal.utilities.Log
import java.io.File
import java.io.FileInputStream
import java.io.InputStream

class AttachmentDownloadJob(val attachmentID: Long, val databaseMessageID: Long) : Job {
    override var delegate: JobDelegate? = null
    override var id: String? = null
    override var failureCount: Int = 0

    // Error
    internal sealed class Error(val description: String) : Exception(description) {
        object NoAttachment : Error("No such attachment.")
        object NoThread: Error("Thread no longer exists")
        object NoSender: Error("Thread recipient or sender does not exist")
        object DuplicateData: Error("Attachment already downloaded")
    }

    // Settings
    override val maxFailureCount: Int = 2

    companion object {
        val KEY: String = "AttachmentDownloadJob"

        // Keys used for database storage
        private val ATTACHMENT_ID_KEY = "attachment_id"
        private val TS_INCOMING_MESSAGE_ID_KEY = "tsIncoming_message_id"
    }

    override suspend fun execute(dispatcherName: String) {
        val storage = MessagingModuleConfiguration.shared.storage
        val messageDataProvider = MessagingModuleConfiguration.shared.messageDataProvider
        val threadID = storage.getThreadIdForMms(databaseMessageID)

        val handleFailure: (java.lang.Exception, attachmentId: AttachmentId?) -> Unit = { exception, attachment ->
            if (exception == Error.NoAttachment
                    || exception == Error.NoThread
                    || exception == Error.NoSender
                    || (exception is OnionRequestAPI.HTTPRequestFailedAtDestinationException && exception.statusCode == 400)) {
                attachment?.let { id ->
                    Log.d("AttachmentDownloadJob", "Setting attachment state = failed, have attachment")
                    messageDataProvider.setAttachmentState(AttachmentState.FAILED, id, databaseMessageID)
                } ?: run {
                    Log.d("AttachmentDownloadJob", "Setting attachment state = failed, don't have attachment")
                    messageDataProvider.setAttachmentState(AttachmentState.FAILED, AttachmentId(attachmentID,0), databaseMessageID)
                }
                this.handlePermanentFailure(dispatcherName, exception)
            } else if (exception == Error.DuplicateData) {
                attachment?.let { id ->
                    Log.d("AttachmentDownloadJob", "Setting attachment state = done from duplicate data")
                    messageDataProvider.setAttachmentState(AttachmentState.DONE, id, databaseMessageID)
                } ?: run {
                    Log.d("AttachmentDownloadJob", "Setting attachment state = done from duplicate data")
                    messageDataProvider.setAttachmentState(AttachmentState.DONE, AttachmentId(attachmentID,0), databaseMessageID)
                }
                this.handleSuccess(dispatcherName)
            } else {
                if (failureCount + 1 >= maxFailureCount) {
                    attachment?.let { id ->
                        Log.d("AttachmentDownloadJob", "Setting attachment state = failed from max failure count, have attachment")
                        messageDataProvider.setAttachmentState(AttachmentState.FAILED, id, databaseMessageID)
                    } ?: run {
                        Log.d("AttachmentDownloadJob", "Setting attachment state = failed from max failure count, don't have attachment")
                        messageDataProvider.setAttachmentState(AttachmentState.FAILED, AttachmentId(attachmentID,0), databaseMessageID)
                    }
                }
                this.handleFailure(dispatcherName, exception)
            }
        }

        if (threadID < 0) {
            handleFailure(Error.NoThread, null)
            return
        }

        val threadRecipient = storage.getRecipientForThread(threadID)
        val selfSend = messageDataProvider.isMmsOutgoing(databaseMessageID)
        val sender = if (selfSend) {
            storage.getUserPublicKey()
        } else {
            messageDataProvider.getIndividualRecipientForMms(databaseMessageID)?.address?.serialize()
        }
        val contact = sender?.let { storage.getContactWithSessionID(it) }
        if (threadRecipient == null || sender == null || (contact == null && !selfSend)) {
            handleFailure(Error.NoSender, null)
            return
        }
<<<<<<< HEAD
=======
        if (!threadRecipient.isGroupRecipient && (contact?.isTrusted == true || storage.getUserPublicKey() != sender)) {
            // if we aren't receiving a group message, a message from ourselves (self-send) and the contact sending is not trusted:
            // do not continue, but do not fail
            return
        }
>>>>>>> 443ddfa3

        var tempFile: File? = null
        try {
            val attachment = messageDataProvider.getDatabaseAttachment(attachmentID)
                ?: return handleFailure(Error.NoAttachment, null)
            if (attachment.hasData()) {
                handleFailure(Error.DuplicateData, attachment.attachmentId)
                return
            }
            messageDataProvider.setAttachmentState(AttachmentState.STARTED, attachment.attachmentId, this.databaseMessageID)
            tempFile = createTempFile()
            val openGroup = storage.getOpenGroup(threadID)
            if (openGroup == null) {
                Log.d("AttachmentDownloadJob", "downloading normal attachment")
                DownloadUtilities.downloadFile(tempFile, attachment.url)
            } else {
                Log.d("AttachmentDownloadJob", "downloading open group attachment")
                val url = HttpUrl.parse(attachment.url)!!
                val fileID = url.pathSegments().last()
                OpenGroupApi.download(fileID, openGroup.room, openGroup.server).get().let {
                    tempFile.writeBytes(it)
                }
            }
            Log.d("AttachmentDownloadJob", "getting input stream")
            val inputStream = getInputStream(tempFile, attachment)

            Log.d("AttachmentDownloadJob", "inserting attachment")
            messageDataProvider.insertAttachment(databaseMessageID, attachment.attachmentId, inputStream)
            if (attachment.contentType.startsWith("audio/")) {
                // process the duration
                    try {
                        InputStreamMediaDataSource(getInputStream(tempFile, attachment)).use { mediaDataSource ->
                            val durationMs = (DecodedAudio.create(mediaDataSource).totalDuration / 1000.0).toLong()
                            messageDataProvider.updateAudioAttachmentDuration(
                                attachment.attachmentId,
                                durationMs,
                                threadID
                            )
                        }
                    } catch (e: Exception) {
                        Log.e("Loki", "Couldn't process audio attachment", e)
                    }
            }
            Log.d("AttachmentDownloadJob", "deleting tempfile")
            tempFile.delete()
            Log.d("AttachmentDownloadJob", "succeeding job")
            handleSuccess(dispatcherName)
        } catch (e: Exception) {
            Log.e("AttachmentDownloadJob", "Error processing attachment download", e)
            tempFile?.delete()
            return handleFailure(e,null)
        }
    }

    private fun getInputStream(tempFile: File, attachment: DatabaseAttachment): InputStream {
        // Assume we're retrieving an attachment for an open group server if the digest is not set
        return if (attachment.digest?.size ?: 0 == 0 || attachment.key.isNullOrEmpty()) {
            Log.d("AttachmentDownloadJob", "getting input stream with no attachment digest")
            FileInputStream(tempFile)
        } else {
            Log.d("AttachmentDownloadJob", "getting input stream with attachment digest")
            AttachmentCipherInputStream.createForAttachment(tempFile, attachment.size, Base64.decode(attachment.key), attachment.digest)
        }
    }

    private fun handleSuccess(dispatcherName: String) {
        Log.w("AttachmentDownloadJob", "Attachment downloaded successfully.")
        delegate?.handleJobSucceeded(this, dispatcherName)
    }

    private fun handlePermanentFailure(dispatcherName: String, e: Exception) {
        delegate?.handleJobFailedPermanently(this, dispatcherName, e)
    }

    private fun handleFailure(dispatcherName: String, e: Exception) {
        delegate?.handleJobFailed(this, dispatcherName, e)
    }

    private fun createTempFile(): File {
        val file = File.createTempFile("push-attachment", "tmp", MessagingModuleConfiguration.shared.context.cacheDir)
        file.deleteOnExit()
        return file
    }

    override fun serialize(): Data {
        return Data.Builder()
            .putLong(ATTACHMENT_ID_KEY, attachmentID)
            .putLong(TS_INCOMING_MESSAGE_ID_KEY, databaseMessageID)
            .build();
    }

    override fun getFactoryKey(): String {
        return KEY
    }

    class Factory : Job.Factory<AttachmentDownloadJob> {

        override fun create(data: Data): AttachmentDownloadJob {
            return AttachmentDownloadJob(data.getLong(ATTACHMENT_ID_KEY), data.getLong(TS_INCOMING_MESSAGE_ID_KEY))
        }
    }
}<|MERGE_RESOLUTION|>--- conflicted
+++ resolved
@@ -100,14 +100,11 @@
             handleFailure(Error.NoSender, null)
             return
         }
-<<<<<<< HEAD
-=======
         if (!threadRecipient.isGroupRecipient && (contact?.isTrusted == true || storage.getUserPublicKey() != sender)) {
             // if we aren't receiving a group message, a message from ourselves (self-send) and the contact sending is not trusted:
             // do not continue, but do not fail
             return
         }
->>>>>>> 443ddfa3
 
         var tempFile: File? = null
         try {
