--- conflicted
+++ resolved
@@ -30,6 +30,7 @@
     override fun isValid(): Boolean {
         if (!super.isValid()) return false
         if (attachmentIDs.isNotEmpty()) return true
+        if (openGroupInvitation != null) return true
         val text = text?.trim() ?: return false
         if (text.isNotEmpty()) return true
         return false
@@ -56,46 +57,18 @@
                 val linkPreview = LinkPreview.fromProto(linkPreviewProto)
                 result.linkPreview = linkPreview
             }
-<<<<<<< HEAD
             val openGroupInvitationProto = if (dataMessage.hasOpenGroupInvitation()) dataMessage.openGroupInvitation else null
             openGroupInvitationProto?.let {
                 val openGroupInvitation = OpenGroupInvitation.fromProto(openGroupInvitationProto)
                 openGroupInvitation?.let { result.openGroupInvitation = openGroupInvitation}
             }
             // TODO Contact
-=======
-            // TODO: Contact
->>>>>>> 54b93e56
             val profile = Profile.fromProto(dataMessage)
             if (profile != null) { result.profile = profile }
             return  result
         }
     }
 
-<<<<<<< HEAD
-    fun addSignalAttachments(signalAttachments: List<SignalAttachment>) {
-        val attachmentIDs = signalAttachments.map {
-            val databaseAttachment = it as DatabaseAttachment
-            databaseAttachment.attachmentId.rowId
-        }
-        this.attachmentIDs.addAll(attachmentIDs)
-    }
-
-    fun isMediaMessage(): Boolean {
-        return attachmentIDs.isNotEmpty() || quote != null || linkPreview != null
-    }
-
-    override fun isValid(): Boolean {
-        if (!super.isValid()) return false
-        if (attachmentIDs.isNotEmpty()) return true
-        if (openGroupInvitation != null) return true
-        val text = text?.trim() ?: return false
-        if (text.isNotEmpty()) return true
-        return false
-    }
-
-=======
->>>>>>> 54b93e56
     override fun toProto(): SignalServiceProtos.Content? {
         val proto = SignalServiceProtos.Content.newBuilder()
         val dataMessage: SignalServiceProtos.DataMessage.Builder
@@ -118,21 +91,15 @@
         if (linkPreviewProto != null) {
             dataMessage.addAllPreview(listOf(linkPreviewProto))
         }
-<<<<<<< HEAD
         //Open group invitation
         openGroupInvitation?.let {
             val openGroupInvitationProto = it.toProto()
             if (openGroupInvitationProto != null) dataMessage.openGroupInvitation = openGroupInvitationProto
         }
-        //Attachments
-        val attachments = attachmentIDs.mapNotNull { MessagingModuleConfiguration.shared.messageDataProvider.getSignalAttachmentPointer(it) }
-        if (!attachments.all { !it.url.isNullOrEmpty() }) {
-=======
         // Attachments
         val database = MessagingModuleConfiguration.shared.messageDataProvider
         val attachments = attachmentIDs.mapNotNull { database.getSignalAttachmentPointer(it) }
         if (attachments.any { it.url.isNullOrEmpty() }) {
->>>>>>> 54b93e56
             if (BuildConfig.DEBUG) {
                 Log.w(TAG, "Sending a message before all associated attachments have been uploaded.")
             }
