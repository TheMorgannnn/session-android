--- conflicted
+++ resolved
@@ -136,20 +136,8 @@
             Recipient.from(context, Address.fromSerialized(recipient!!), false).expireMessages
         }
         dataMessage.expireTimer = expiration
-<<<<<<< HEAD
-=======
-        // Group context
-        if (storage.isClosedGroup(recipient!!)) {
-            try {
-                setGroupContext(dataMessage)
-            } catch (e: Exception) {
-                Log.w(TAG, "Couldn't construct visible message proto from: $this")
-                return null
-            }
-        }
         // Community blocked message requests flag
         dataMessage.blocksCommunityMessageRequests = blocksMessageRequests
->>>>>>> 2466d9b4
         // Sync target
         if (syncTarget != null) {
             dataMessage.syncTarget = syncTarget
