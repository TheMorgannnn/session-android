--- conflicted
+++ resolved
@@ -9,7 +9,6 @@
 import com.goterl.lazysodium.interfaces.PwHash
 import com.goterl.lazysodium.interfaces.SecretBox
 import com.goterl.lazysodium.utils.Key
-<<<<<<< HEAD
 import kotlinx.coroutines.CancellationException
 import kotlinx.coroutines.CoroutineScope
 import kotlinx.coroutines.Dispatchers
@@ -19,10 +18,8 @@
 import kotlinx.coroutines.channels.SendChannel
 import kotlinx.coroutines.launch
 import kotlinx.coroutines.selects.select
-=======
 import com.goterl.lazysodium.utils.KeyPair
 import kotlinx.coroutines.coroutineScope
->>>>>>> 68750e61
 import nl.komponents.kovenant.Promise
 import nl.komponents.kovenant.all
 import nl.komponents.kovenant.functional.bind
@@ -31,16 +28,11 @@
 import org.session.libsession.messaging.MessagingModuleConfiguration
 import org.session.libsession.messaging.utilities.MessageWrapper
 import org.session.libsession.messaging.utilities.SodiumUtilities.sodium
-<<<<<<< HEAD
 import org.session.libsession.snode.model.BatchResponse
 import org.session.libsession.snode.model.StoreMessageResponse
 import org.session.libsession.snode.utilities.asyncPromise
 import org.session.libsession.snode.utilities.await
 import org.session.libsession.snode.utilities.retrySuspendAsPromise
-=======
-import org.session.libsession.snode.utilities.await
-import org.session.libsession.utilities.buildMutableMap
->>>>>>> 68750e61
 import org.session.libsession.utilities.mapValuesNotNull
 import org.session.libsession.utilities.toByteArray
 import org.session.libsignal.crypto.secureRandom
@@ -877,78 +869,26 @@
             )
         }
     }
-
-    @Suppress("UNCHECKED_CAST")
-    fun deleteMessage(
-        publicKey: String,
-        swarmAuth: SwarmAuth,
-        serverHashes: List<String>
-    ): Promise<Map<String, Boolean>, Exception> = scope.retrySuspendAsPromise(maxRetryCount) {
-        val params = buildAuthenticatedParameters(
-            auth = swarmAuth,
-            namespace = null,
-            verificationData = { _, _ ->
-                buildString {
-                    append(Snode.Method.DeleteMessage.rawValue)
-                    serverHashes.forEach(this::append)
-                }
-            }
-        ) {
-            this["messages"] = serverHashes
-        }
-
-<<<<<<< HEAD
-        val snode = getSingleTargetSnode(publicKey).await()
-        val rawResponse = invoke(Snode.Method.DeleteMessage, snode, params, publicKey).await()
-        val swarms = rawResponse["swarm"] as? Map<String, Any> ?: return@retrySuspendAsPromise mapOf()
-        swarms.mapValuesNotNull { (hexSnodePublicKey, rawJSON) ->
-            (rawJSON as? Map<String, Any>)?.let { json ->
-                val isFailed = json["failed"] as? Boolean ?: false
-                val statusCode = json["code"] as? String
-                val reason = json["reason"] as? String
-
-                if (isFailed) {
-                    Log.e(
-                        "Loki",
-                        "Failed to delete messages from: $hexSnodePublicKey due to error: $reason ($statusCode)."
-                    )
-                    false
-                } else {
-                    // Hashes of deleted messages
-                    val hashes = json["deleted"] as List<String>
-                    val signature = json["signature"] as String
-                    val snodePublicKey = Key.fromHexString(hexSnodePublicKey)
-                    // The signature looks like ( PUBKEY_HEX || RMSG[0] || ... || RMSG[N] || DMSG[0] || ... || DMSG[M] )
-                    val message = sequenceOf(swarmAuth.accountId.hexString)
-                            .plus(serverHashes)
-                            .plus(hashes)
-                            .toByteArray()
-                    sodium.cryptoSignVerifyDetached(
-                        Base64.decode(signature),
-                        message,
-                        message.size,
-                        snodePublicKey.asBytes
-                    )
-=======
-    suspend fun deleteMessage(publicKey: String, serverHashes: List<String>) {
+    
+    suspend fun deleteMessage(publicKey: String, swarmAuth: SwarmAuth, serverHashes: List<String>) {
         retryWithUniformInterval {
-            val userED25519KeyPair =
-                getUserED25519KeyPair() ?: throw (Error.NoKeyPair)
-            val userPublicKey =
-                getUserPublicKey() ?: throw (Error.NoKeyPair)
             val snode = getSingleTargetSnode(publicKey).await()
-            val verificationData =
-                sequenceOf(Snode.Method.DeleteMessage.rawValue).plus(serverHashes).toByteArray()
-            val deleteMessageParams = buildMap {
-                this["pubkey"] = userPublicKey
-                this["pubkey_ed25519"] = userED25519KeyPair.publicKey.asHexString
+            val params = buildAuthenticatedParameters(
+                auth = swarmAuth,
+                namespace = null,
+                verificationData = { _, _ ->
+                    buildString {
+                        append(Snode.Method.DeleteMessage.rawValue)
+                        serverHashes.forEach(this::append)
+                    }
+                }
+            ) {
                 this["messages"] = serverHashes
-                this["signature"] = signAndEncode(verificationData, userED25519KeyPair)
             }
             val rawResponse = invoke(
                 Snode.Method.DeleteMessage,
                 snode,
-                deleteMessageParams,
+                params,
                 publicKey
             ).await()
 
@@ -974,7 +914,9 @@
                         val signature = json["signature"] as String
                         val snodePublicKey = Key.fromHexString(hexSnodePublicKey)
                         // The signature looks like ( PUBKEY_HEX || RMSG[0] || ... || RMSG[N] || DMSG[0] || ... || DMSG[M] )
-                        val message = sequenceOf(userPublicKey).plus(serverHashes).plus(hashes)
+                        val message = sequenceOf(swarmAuth.accountId.hexString)
+                            .plus(serverHashes)
+                            .plus(hashes)
                             .toByteArray()
                         sodium.cryptoSignVerifyDetached(
                             Base64.decode(signature),
@@ -983,7 +925,6 @@
                             snodePublicKey.asBytes
                         )
                     }
->>>>>>> 68750e61
                 }
             }
 
@@ -991,9 +932,7 @@
             if (deletedMessages.entries.all { !it.value }) throw (Error.Generic)
         }
     }
-
-    }
-
+    
     // Parsing
     private fun parseSnodes(rawResponse: Any): List<Snode> =
         (rawResponse as? Map<*, *>)
