package org.session.libsession.utilities

import android.content.Context
import android.hardware.Camera
import android.net.Uri
import android.provider.Settings
import androidx.annotation.ArrayRes
import androidx.core.app.NotificationCompat
import androidx.preference.PreferenceManager.getDefaultSharedPreferences
import dagger.hilt.android.qualifiers.ApplicationContext
import kotlinx.coroutines.channels.BufferOverflow
import kotlinx.coroutines.flow.MutableSharedFlow
import kotlinx.coroutines.flow.asSharedFlow
import org.session.libsession.R
import org.session.libsession.utilities.TextSecurePreferences.Companion.CALL_NOTIFICATIONS_ENABLED
import org.session.libsession.utilities.TextSecurePreferences.Companion.SHOWN_CALL_NOTIFICATION
import org.session.libsession.utilities.TextSecurePreferences.Companion.SHOWN_CALL_WARNING
import org.session.libsignal.utilities.Log
import java.io.IOException
import java.util.Arrays
import java.util.Date
import javax.inject.Inject

interface TextSecurePreferences {

    fun getLastConfigurationSyncTime(): Long
    fun setLastConfigurationSyncTime(value: Long)
    fun getConfigurationMessageSynced(): Boolean
    fun setConfigurationMessageSynced(value: Boolean)
    fun isUsingFCM(): Boolean
    fun setIsUsingFCM(value: Boolean)
    fun getFCMToken(): String?
    fun setFCMToken(value: String)
    fun getLastFCMUploadTime(): Long
    fun setLastFCMUploadTime(value: Long)
    fun isScreenLockEnabled(): Boolean
    fun setScreenLockEnabled(value: Boolean)
    fun getScreenLockTimeout(): Long
    fun setScreenLockTimeout(value: Long)
    fun setBackupPassphrase(passphrase: String?)
    fun getBackupPassphrase(): String?
    fun setEncryptedBackupPassphrase(encryptedPassphrase: String?)
    fun getEncryptedBackupPassphrase(): String?
    fun setBackupEnabled(value: Boolean)
    fun isBackupEnabled(): Boolean
    fun setNextBackupTime(time: Long)
    fun getNextBackupTime(): Long
    fun setBackupSaveDir(dirUri: String?)
    fun getBackupSaveDir(): String?
    fun getNeedsSqlCipherMigration(): Boolean
    fun setAttachmentEncryptedSecret(secret: String)
    fun setAttachmentUnencryptedSecret(secret: String?)
    fun getAttachmentEncryptedSecret(): String?
    fun getAttachmentUnencryptedSecret(): String?
    fun setDatabaseEncryptedSecret(secret: String)
    fun setDatabaseUnencryptedSecret(secret: String?)
    fun getDatabaseUnencryptedSecret(): String?
    fun getDatabaseEncryptedSecret(): String?
    fun isIncognitoKeyboardEnabled(): Boolean
    fun isReadReceiptsEnabled(): Boolean
    fun setReadReceiptsEnabled(enabled: Boolean)
    fun isTypingIndicatorsEnabled(): Boolean
    fun setTypingIndicatorsEnabled(enabled: Boolean)
    fun isLinkPreviewsEnabled(): Boolean
    fun setLinkPreviewsEnabled(enabled: Boolean)
    fun hasSeenGIFMetaDataWarning(): Boolean
    fun setHasSeenGIFMetaDataWarning()
    fun isGifSearchInGridLayout(): Boolean
    fun setIsGifSearchInGridLayout(isGrid: Boolean)
    fun getProfileKey(): String?
    fun setProfileKey(key: String?)
    fun setProfileName(name: String?)
    fun getProfileName(): String?
    fun setProfileAvatarId(id: Int)
    fun getProfileAvatarId(): Int
    fun setProfilePictureURL(url: String?)
    fun getProfilePictureURL(): String?
    fun getNotificationPriority(): Int
    fun getMessageBodyTextSize(): Int
    fun setDirectCaptureCameraId(value: Int)
    fun getDirectCaptureCameraId(): Int
    fun getNotificationPrivacy(): NotificationPrivacyPreference
    fun getRepeatAlertsCount(): Int
    fun getLocalRegistrationId(): Int
    fun setLocalRegistrationId(registrationId: Int)
    fun isInThreadNotifications(): Boolean
    fun isUniversalUnidentifiedAccess(): Boolean
    fun getUpdateApkRefreshTime(): Long
    fun setUpdateApkRefreshTime(value: Long)
    fun setUpdateApkDownloadId(value: Long)
    fun getUpdateApkDownloadId(): Long
    fun setUpdateApkDigest(value: String?)
    fun getUpdateApkDigest(): String?
    fun getLocalNumber(): String?
    fun setLocalNumber(localNumber: String)
    fun removeLocalNumber()
    fun isEnterSendsEnabled(): Boolean
    fun isPasswordDisabled(): Boolean
    fun setPasswordDisabled(disabled: Boolean)
    fun isScreenSecurityEnabled(): Boolean
    fun getLastVersionCode(): Int
    fun setLastVersionCode(versionCode: Int)
    fun isPassphraseTimeoutEnabled(): Boolean
    fun getPassphraseTimeoutInterval(): Int
    fun getLanguage(): String?
    fun hasSeenWelcomeScreen(): Boolean
    fun setHasSeenWelcomeScreen(value: Boolean)
    fun isNotificationsEnabled(): Boolean
    fun getNotificationRingtone(): Uri
    fun removeNotificationRingtone()
    fun setNotificationRingtone(ringtone: String?)
    fun setNotificationVibrateEnabled(enabled: Boolean)
    fun isNotificationVibrateEnabled(): Boolean
    fun getNotificationLedColor(): String?
    fun getNotificationLedPattern(): String?
    fun getNotificationLedPatternCustom(): String?
    fun isThreadLengthTrimmingEnabled(): Boolean
    fun getThreadTrimLength(): Int
    fun isSystemEmojiPreferred(): Boolean
    fun getMobileMediaDownloadAllowed(): Set<String>?
    fun getWifiMediaDownloadAllowed(): Set<String>?
    fun getRoamingMediaDownloadAllowed(): Set<String>?
    fun getMediaDownloadAllowed(key: String, @ArrayRes defaultValuesRes: Int): Set<String>?
    fun getLogEncryptedSecret(): String?
    fun setLogEncryptedSecret(base64Secret: String?)
    fun getLogUnencryptedSecret(): String?
    fun setLogUnencryptedSecret(base64Secret: String?)
    fun getNotificationChannelVersion(): Int
    fun setNotificationChannelVersion(version: Int)
    fun getNotificationMessagesChannelVersion(): Int
    fun setNotificationMessagesChannelVersion(version: Int)
    fun getBooleanPreference(key: String?, defaultValue: Boolean): Boolean
    fun setBooleanPreference(key: String?, value: Boolean)
    fun getStringPreference(key: String, defaultValue: String?): String?
    fun setStringPreference(key: String?, value: String?)
    fun getIntegerPreference(key: String, defaultValue: Int): Int
    fun setIntegerPreference(key: String, value: Int)
    fun setIntegerPreferenceBlocking(key: String, value: Int): Boolean
    fun getLongPreference(key: String, defaultValue: Long): Long
    fun setLongPreference(key: String, value: Long)
    fun removePreference(key: String)
    fun getStringSetPreference(key: String, defaultValues: Set<String>): Set<String>?
    fun getHasViewedSeed(): Boolean
    fun setHasViewedSeed(hasViewedSeed: Boolean)
    fun setRestorationTime(time: Long)
    fun getRestorationTime(): Long
    fun getLastProfilePictureUpload(): Long
    fun setLastProfilePictureUpload(newValue: Long)
    fun getLastSnodePoolRefreshDate(): Long
    fun setLastSnodePoolRefreshDate(date: Date)
    fun shouldUpdateProfile(profileUpdateTime: Long): Boolean
    fun setLastProfileUpdateTime(profileUpdateTime: Long)
    fun getLastOpenTimeDate(): Long
    fun setLastOpenDate()
    fun hasSeenLinkPreviewSuggestionDialog(): Boolean
    fun setHasSeenLinkPreviewSuggestionDialog()
<<<<<<< HEAD
    fun setShownCallWarning(): Boolean
    fun setShownCallNotification(): Boolean
    fun isCallNotificationsEnabled(): Boolean
=======
    fun hasHiddenMessageRequests(): Boolean
    fun setHasHiddenMessageRequests()
>>>>>>> 2445418e
    fun clearAll()

    companion object {
        val TAG = TextSecurePreferences::class.simpleName

        internal val _events = MutableSharedFlow<String>(0, 64, BufferOverflow.DROP_OLDEST)
        val events get() = _events.asSharedFlow()

        const val DISABLE_PASSPHRASE_PREF = "pref_disable_passphrase"
        const val LANGUAGE_PREF = "pref_language"
        const val THREAD_TRIM_LENGTH = "pref_trim_length"
        const val THREAD_TRIM_NOW = "pref_trim_now"
        const val LAST_VERSION_CODE_PREF = "last_version_code"
        const val RINGTONE_PREF = "pref_key_ringtone"
        const val VIBRATE_PREF = "pref_key_vibrate"
        const val NOTIFICATION_PREF = "pref_key_enable_notifications"
        const val LED_COLOR_PREF = "pref_led_color"
        const val LED_BLINK_PREF = "pref_led_blink"
        const val LED_BLINK_PREF_CUSTOM = "pref_led_blink_custom"
        const val PASSPHRASE_TIMEOUT_INTERVAL_PREF = "pref_timeout_interval"
        const val PASSPHRASE_TIMEOUT_PREF = "pref_timeout_passphrase"
        const val SCREEN_SECURITY_PREF = "pref_screen_security"
        const val ENTER_SENDS_PREF = "pref_enter_sends"
        const val THREAD_TRIM_ENABLED = "pref_trim_threads"
        const val LOCAL_NUMBER_PREF = "pref_local_number"
        const val REGISTERED_GCM_PREF = "pref_gcm_registered"
        const val SEEN_WELCOME_SCREEN_PREF = "pref_seen_welcome_screen"
        const val UPDATE_APK_REFRESH_TIME_PREF = "pref_update_apk_refresh_time"
        const val UPDATE_APK_DOWNLOAD_ID = "pref_update_apk_download_id"
        const val UPDATE_APK_DIGEST = "pref_update_apk_digest"
        const val IN_THREAD_NOTIFICATION_PREF = "pref_key_inthread_notifications"
        const val MESSAGE_BODY_TEXT_SIZE_PREF = "pref_message_body_text_size"
        const val LOCAL_REGISTRATION_ID_PREF = "pref_local_registration_id"
        const val REPEAT_ALERTS_PREF = "pref_repeat_alerts"
        const val NOTIFICATION_PRIVACY_PREF = "pref_notification_privacy"
        const val NOTIFICATION_PRIORITY_PREF = "pref_notification_priority"
        const val MEDIA_DOWNLOAD_MOBILE_PREF = "pref_media_download_mobile"
        const val MEDIA_DOWNLOAD_WIFI_PREF = "pref_media_download_wifi"
        const val MEDIA_DOWNLOAD_ROAMING_PREF = "pref_media_download_roaming"
        const val SYSTEM_EMOJI_PREF = "pref_system_emoji"
        const val DIRECT_CAPTURE_CAMERA_ID = "pref_direct_capture_camera_id"
        const val PROFILE_KEY_PREF = "pref_profile_key"
        const val PROFILE_NAME_PREF = "pref_profile_name"
        const val PROFILE_AVATAR_ID_PREF = "pref_profile_avatar_id"
        const val PROFILE_AVATAR_URL_PREF = "pref_profile_avatar_url"
        const val READ_RECEIPTS_PREF = "pref_read_receipts"
        const val INCOGNITO_KEYBORAD_PREF = "pref_incognito_keyboard"
        const val DATABASE_ENCRYPTED_SECRET = "pref_database_encrypted_secret"
        const val DATABASE_UNENCRYPTED_SECRET = "pref_database_unencrypted_secret"
        const val ATTACHMENT_ENCRYPTED_SECRET = "pref_attachment_encrypted_secret"
        const val ATTACHMENT_UNENCRYPTED_SECRET = "pref_attachment_unencrypted_secret"
        const val NEEDS_SQLCIPHER_MIGRATION = "pref_needs_sql_cipher_migration"
        const val BACKUP_ENABLED = "pref_backup_enabled_v3"
        const val BACKUP_PASSPHRASE = "pref_backup_passphrase"
        const val ENCRYPTED_BACKUP_PASSPHRASE = "pref_encrypted_backup_passphrase"
        const val BACKUP_TIME = "pref_backup_next_time"
        const val BACKUP_NOW = "pref_backup_create"
        const val BACKUP_SAVE_DIR = "pref_save_dir"
        const val SCREEN_LOCK = "pref_android_screen_lock"
        const val SCREEN_LOCK_TIMEOUT = "pref_android_screen_lock_timeout"
        const val LOG_ENCRYPTED_SECRET = "pref_log_encrypted_secret"
        const val LOG_UNENCRYPTED_SECRET = "pref_log_unencrypted_secret"
        const val NOTIFICATION_CHANNEL_VERSION = "pref_notification_channel_version"
        const val NOTIFICATION_MESSAGES_CHANNEL_VERSION = "pref_notification_messages_channel_version"
        const val UNIVERSAL_UNIDENTIFIED_ACCESS = "pref_universal_unidentified_access"
        const val TYPING_INDICATORS = "pref_typing_indicators"
        const val LINK_PREVIEWS = "pref_link_previews"
        const val GIF_METADATA_WARNING = "has_seen_gif_metadata_warning"
        const val GIF_GRID_LAYOUT = "pref_gif_grid_layout"
        const val IS_USING_FCM = "pref_is_using_fcm"
        const val FCM_TOKEN = "pref_fcm_token"
        const val LAST_FCM_TOKEN_UPLOAD_TIME = "pref_last_fcm_token_upload_time_2"
        const val LAST_CONFIGURATION_SYNC_TIME = "pref_last_configuration_sync_time"
        const val CONFIGURATION_SYNCED = "pref_configuration_synced"
        const val LAST_PROFILE_UPDATE_TIME = "pref_last_profile_update_time"
        const val LAST_OPEN_DATE = "pref_last_open_date"
<<<<<<< HEAD
        const val CALL_NOTIFICATIONS_ENABLED = "pref_call_notifications_enabled"
        const val SHOWN_CALL_WARNING = "pref_shown_call_warning" // call warning is user-facing warning of enabling calls
        const val SHOWN_CALL_NOTIFICATION = "pref_shown_call_notification" // call notification is a promp to check privacy settings
=======
        const val HAS_HIDDEN_MESSAGE_REQUESTS = "pref_message_requests_hidden"
>>>>>>> 2445418e

        @JvmStatic
        fun getLastConfigurationSyncTime(context: Context): Long {
            return getLongPreference(context, LAST_CONFIGURATION_SYNC_TIME, 0)
        }

        @JvmStatic
        fun setLastConfigurationSyncTime(context: Context, value: Long) {
            setLongPreference(context, LAST_CONFIGURATION_SYNC_TIME, value)
        }

        @JvmStatic
        fun getConfigurationMessageSynced(context: Context): Boolean {
            return getBooleanPreference(context, CONFIGURATION_SYNCED, false)
        }

        @JvmStatic
        fun setConfigurationMessageSynced(context: Context, value: Boolean) {
            setBooleanPreference(context, CONFIGURATION_SYNCED, value)
            _events.tryEmit(CONFIGURATION_SYNCED)
        }

        @JvmStatic
        fun isUsingFCM(context: Context): Boolean {
            return getBooleanPreference(context, IS_USING_FCM, false)
        }

        @JvmStatic
        fun setIsUsingFCM(context: Context, value: Boolean) {
            setBooleanPreference(context, IS_USING_FCM, value)
        }

        @JvmStatic
        fun getFCMToken(context: Context): String? {
            return getStringPreference(context, FCM_TOKEN, "")
        }

        @JvmStatic
        fun setFCMToken(context: Context, value: String) {
            setStringPreference(context, FCM_TOKEN, value)
        }

        fun getLastFCMUploadTime(context: Context): Long {
            return getLongPreference(context, LAST_FCM_TOKEN_UPLOAD_TIME, 0)
        }

        fun setLastFCMUploadTime(context: Context, value: Long) {
            setLongPreference(context, LAST_FCM_TOKEN_UPLOAD_TIME, value)
        }

        // endregion
        @JvmStatic
        fun isScreenLockEnabled(context: Context): Boolean {
            return getBooleanPreference(context, SCREEN_LOCK, false)
        }

        @JvmStatic
        fun setScreenLockEnabled(context: Context, value: Boolean) {
            setBooleanPreference(context, SCREEN_LOCK, value)
        }

        @JvmStatic
        fun getScreenLockTimeout(context: Context): Long {
            return getLongPreference(context, SCREEN_LOCK_TIMEOUT, 0)
        }

        @JvmStatic
        fun setScreenLockTimeout(context: Context, value: Long) {
            setLongPreference(context, SCREEN_LOCK_TIMEOUT, value)
        }

        @JvmStatic
        fun setBackupPassphrase(context: Context, passphrase: String?) {
            setStringPreference(context, BACKUP_PASSPHRASE, passphrase)
        }

        @JvmStatic
        fun getBackupPassphrase(context: Context): String? {
            return getStringPreference(context, BACKUP_PASSPHRASE, null)
        }

        @JvmStatic
        fun setEncryptedBackupPassphrase(context: Context, encryptedPassphrase: String?) {
            setStringPreference(context, ENCRYPTED_BACKUP_PASSPHRASE, encryptedPassphrase)
        }

        @JvmStatic
        fun getEncryptedBackupPassphrase(context: Context): String? {
            return getStringPreference(context, ENCRYPTED_BACKUP_PASSPHRASE, null)
        }

        fun setBackupEnabled(context: Context, value: Boolean) {
            setBooleanPreference(context, BACKUP_ENABLED, value)
        }

        @JvmStatic
        fun isBackupEnabled(context: Context): Boolean {
            return getBooleanPreference(context, BACKUP_ENABLED, false)
        }

        @JvmStatic
        fun setNextBackupTime(context: Context, time: Long) {
            setLongPreference(context, BACKUP_TIME, time)
        }

        @JvmStatic
        fun getNextBackupTime(context: Context): Long {
            return getLongPreference(context, BACKUP_TIME, -1)
        }

        fun setBackupSaveDir(context: Context, dirUri: String?) {
            setStringPreference(context, BACKUP_SAVE_DIR, dirUri)
        }

        fun getBackupSaveDir(context: Context): String? {
            return getStringPreference(context, BACKUP_SAVE_DIR, null)
        }

        @JvmStatic
        fun getNeedsSqlCipherMigration(context: Context): Boolean {
            return getBooleanPreference(context, NEEDS_SQLCIPHER_MIGRATION, false)
        }

        @JvmStatic
        fun setAttachmentEncryptedSecret(context: Context, secret: String) {
            setStringPreference(context, ATTACHMENT_ENCRYPTED_SECRET, secret)
        }

        @JvmStatic
        fun setAttachmentUnencryptedSecret(context: Context, secret: String?) {
            setStringPreference(context, ATTACHMENT_UNENCRYPTED_SECRET, secret)
        }

        @JvmStatic
        fun getAttachmentEncryptedSecret(context: Context): String? {
            return getStringPreference(context, ATTACHMENT_ENCRYPTED_SECRET, null)
        }

        @JvmStatic
        fun getAttachmentUnencryptedSecret(context: Context): String? {
            return getStringPreference(context, ATTACHMENT_UNENCRYPTED_SECRET, null)
        }

        @JvmStatic
        fun setDatabaseEncryptedSecret(context: Context, secret: String) {
            setStringPreference(context, DATABASE_ENCRYPTED_SECRET, secret)
        }

        @JvmStatic
        fun setDatabaseUnencryptedSecret(context: Context, secret: String?) {
            setStringPreference(context, DATABASE_UNENCRYPTED_SECRET, secret)
        }

        @JvmStatic
        fun getDatabaseUnencryptedSecret(context: Context): String? {
            return getStringPreference(context, DATABASE_UNENCRYPTED_SECRET, null)
        }

        @JvmStatic
        fun getDatabaseEncryptedSecret(context: Context): String? {
            return getStringPreference(context, DATABASE_ENCRYPTED_SECRET, null)
        }

        @JvmStatic
        fun isIncognitoKeyboardEnabled(context: Context): Boolean {
            return getBooleanPreference(context, INCOGNITO_KEYBORAD_PREF, true)
        }

        @JvmStatic
        fun isReadReceiptsEnabled(context: Context): Boolean {
            return getBooleanPreference(context, READ_RECEIPTS_PREF, false)
        }

        fun setReadReceiptsEnabled(context: Context, enabled: Boolean) {
            setBooleanPreference(context, READ_RECEIPTS_PREF, enabled)
        }

        @JvmStatic
        fun isTypingIndicatorsEnabled(context: Context): Boolean {
            return getBooleanPreference(context, TYPING_INDICATORS, false)
        }

        @JvmStatic
        fun setTypingIndicatorsEnabled(context: Context, enabled: Boolean) {
            setBooleanPreference(context, TYPING_INDICATORS, enabled)
        }

        @JvmStatic
        fun isLinkPreviewsEnabled(context: Context): Boolean {
            return getBooleanPreference(context, LINK_PREVIEWS, false)
        }

        @JvmStatic
        fun setLinkPreviewsEnabled(context: Context, enabled: Boolean) {
            setBooleanPreference(context, LINK_PREVIEWS, enabled)
        }

        @JvmStatic
        fun hasSeenGIFMetaDataWarning(context: Context): Boolean {
            return getBooleanPreference(context, GIF_METADATA_WARNING, false)
        }

        @JvmStatic
        fun setHasSeenGIFMetaDataWarning(context: Context) {
            setBooleanPreference(context, GIF_METADATA_WARNING, true)
        }

        @JvmStatic
        fun isGifSearchInGridLayout(context: Context): Boolean {
            return getBooleanPreference(context, GIF_GRID_LAYOUT, false)
        }

        @JvmStatic
        fun setIsGifSearchInGridLayout(context: Context, isGrid: Boolean) {
            setBooleanPreference(context, GIF_GRID_LAYOUT, isGrid)
        }

        @JvmStatic
        fun getProfileKey(context: Context): String? {
            return getStringPreference(context, PROFILE_KEY_PREF, null)
        }

        @JvmStatic
        fun setProfileKey(context: Context, key: String?) {
            setStringPreference(context, PROFILE_KEY_PREF, key)
        }

        @JvmStatic
        fun setProfileName(context: Context, name: String?) {
            setStringPreference(context, PROFILE_NAME_PREF, name)
            _events.tryEmit(PROFILE_NAME_PREF)
        }

        @JvmStatic
        fun getProfileName(context: Context): String? {
            return getStringPreference(context, PROFILE_NAME_PREF, null)
        }

        @JvmStatic
        fun setProfileAvatarId(context: Context, id: Int) {
            setIntegerPreference(context, PROFILE_AVATAR_ID_PREF, id)
        }

        @JvmStatic
        fun getProfileAvatarId(context: Context): Int {
            return getIntegerPreference(context, PROFILE_AVATAR_ID_PREF, 0)
        }

        fun setProfilePictureURL(context: Context, url: String?) {
            setStringPreference(context, PROFILE_AVATAR_URL_PREF, url)
        }

        @JvmStatic
        fun getProfilePictureURL(context: Context): String? {
            return getStringPreference(context, PROFILE_AVATAR_URL_PREF, null)
        }

        @JvmStatic
        fun getNotificationPriority(context: Context): Int {
            return getStringPreference(context, NOTIFICATION_PRIORITY_PREF, NotificationCompat.PRIORITY_HIGH.toString())!!.toInt()
        }

        @JvmStatic
        fun getMessageBodyTextSize(context: Context): Int {
            return getStringPreference(context, MESSAGE_BODY_TEXT_SIZE_PREF, "16")!!.toInt()
        }

        @JvmStatic
        fun setDirectCaptureCameraId(context: Context, value: Int) {
            setIntegerPreference(context, DIRECT_CAPTURE_CAMERA_ID, value)
        }

        @JvmStatic
        fun getDirectCaptureCameraId(context: Context): Int {
            return getIntegerPreference(context, DIRECT_CAPTURE_CAMERA_ID, Camera.CameraInfo.CAMERA_FACING_BACK)
        }

        @JvmStatic
        fun getNotificationPrivacy(context: Context): NotificationPrivacyPreference {
            return NotificationPrivacyPreference(getStringPreference(context, NOTIFICATION_PRIVACY_PREF, "all"))
        }

        @JvmStatic
        fun getRepeatAlertsCount(context: Context): Int {
            return try {
                getStringPreference(context, REPEAT_ALERTS_PREF, "0")!!.toInt()
            } catch (e: NumberFormatException) {
                Log.w(TAG, e)
                0
            }
        }

        fun getLocalRegistrationId(context: Context): Int {
            return getIntegerPreference(context, LOCAL_REGISTRATION_ID_PREF, 0)
        }

        fun setLocalRegistrationId(context: Context, registrationId: Int) {
            setIntegerPreference(context, LOCAL_REGISTRATION_ID_PREF, registrationId)
        }

        @JvmStatic
        fun isInThreadNotifications(context: Context): Boolean {
            return getBooleanPreference(context, IN_THREAD_NOTIFICATION_PREF, true)
        }

        @JvmStatic
        fun isUniversalUnidentifiedAccess(context: Context): Boolean {
            return getBooleanPreference(context, UNIVERSAL_UNIDENTIFIED_ACCESS, false)
        }

        @JvmStatic
        fun getUpdateApkRefreshTime(context: Context): Long {
            return getLongPreference(context, UPDATE_APK_REFRESH_TIME_PREF, 0L)
        }

        @JvmStatic
        fun setUpdateApkRefreshTime(context: Context, value: Long) {
            setLongPreference(context, UPDATE_APK_REFRESH_TIME_PREF, value)
        }

        @JvmStatic
        fun setUpdateApkDownloadId(context: Context, value: Long) {
            setLongPreference(context, UPDATE_APK_DOWNLOAD_ID, value)
        }

        @JvmStatic
        fun getUpdateApkDownloadId(context: Context): Long {
            return getLongPreference(context, UPDATE_APK_DOWNLOAD_ID, -1)
        }

        @JvmStatic
        fun setUpdateApkDigest(context: Context, value: String?) {
            setStringPreference(context, UPDATE_APK_DIGEST, value)
        }

        @JvmStatic
        fun getUpdateApkDigest(context: Context): String? {
            return getStringPreference(context, UPDATE_APK_DIGEST, null)
        }

        @JvmStatic
        fun getLocalNumber(context: Context): String? {
            return getStringPreference(context, LOCAL_NUMBER_PREF, null)
        }

        fun setLocalNumber(context: Context, localNumber: String) {
            setStringPreference(context, LOCAL_NUMBER_PREF, localNumber.toLowerCase())
        }

        fun removeLocalNumber(context: Context) {
            removePreference(context, LOCAL_NUMBER_PREF)
        }

        @JvmStatic
        fun isEnterSendsEnabled(context: Context): Boolean {
            return getBooleanPreference(context, ENTER_SENDS_PREF, false)
        }

        @JvmStatic
        fun isPasswordDisabled(context: Context): Boolean {
            return getBooleanPreference(context, DISABLE_PASSPHRASE_PREF, true)
        }

        fun setPasswordDisabled(context: Context, disabled: Boolean) {
            setBooleanPreference(context, DISABLE_PASSPHRASE_PREF, disabled)
        }

        @JvmStatic
        fun isScreenSecurityEnabled(context: Context): Boolean {
            return getBooleanPreference(context, SCREEN_SECURITY_PREF, true)
        }

        fun getLastVersionCode(context: Context): Int {
            return getIntegerPreference(context, LAST_VERSION_CODE_PREF, 0)
        }

        @Throws(IOException::class)
        fun setLastVersionCode(context: Context, versionCode: Int) {
            if (!setIntegerPreferenceBlocking(context, LAST_VERSION_CODE_PREF, versionCode)) {
                throw IOException("couldn't write version code to sharedpreferences")
            }
        }

        @JvmStatic
        fun isPassphraseTimeoutEnabled(context: Context): Boolean {
            return getBooleanPreference(context, PASSPHRASE_TIMEOUT_PREF, false)
        }

        @JvmStatic
        fun getPassphraseTimeoutInterval(context: Context): Int {
            return getIntegerPreference(context, PASSPHRASE_TIMEOUT_INTERVAL_PREF, 5 * 60)
        }

        @JvmStatic
        fun getLanguage(context: Context): String? {
            return getStringPreference(context, LANGUAGE_PREF, "zz")
        }

        @JvmStatic
        fun hasSeenWelcomeScreen(context: Context): Boolean {
            return getBooleanPreference(context, SEEN_WELCOME_SCREEN_PREF, false)
        }

        fun setHasSeenWelcomeScreen(context: Context, value: Boolean) {
            setBooleanPreference(context, SEEN_WELCOME_SCREEN_PREF, value)
        }

        @JvmStatic
        fun isNotificationsEnabled(context: Context): Boolean {
            return getBooleanPreference(context, NOTIFICATION_PREF, true)
        }

        @JvmStatic
        fun getNotificationRingtone(context: Context): Uri {
            var result = getStringPreference(context, RINGTONE_PREF, Settings.System.DEFAULT_NOTIFICATION_URI.toString())
            if (result != null && result.startsWith("file:")) {
                result = Settings.System.DEFAULT_NOTIFICATION_URI.toString()
            }
            return Uri.parse(result)
        }

        @JvmStatic
        fun removeNotificationRingtone(context: Context) {
            removePreference(context, RINGTONE_PREF)
        }

        @JvmStatic
        fun setNotificationRingtone(context: Context, ringtone: String?) {
            setStringPreference(context, RINGTONE_PREF, ringtone)
        }

        @JvmStatic
        fun setNotificationVibrateEnabled(context: Context, enabled: Boolean) {
            setBooleanPreference(context, VIBRATE_PREF, enabled)
        }

        @JvmStatic
        fun isNotificationVibrateEnabled(context: Context): Boolean {
            return getBooleanPreference(context, VIBRATE_PREF, true)
        }

        @JvmStatic
        fun getNotificationLedColor(context: Context): String? {
            return getStringPreference(context, LED_COLOR_PREF, "blue")
        }

        @JvmStatic
        fun getNotificationLedPattern(context: Context): String? {
            return getStringPreference(context, LED_BLINK_PREF, "500,2000")
        }

        @JvmStatic
        fun getNotificationLedPatternCustom(context: Context): String? {
            return getStringPreference(context, LED_BLINK_PREF_CUSTOM, "500,2000")
        }

        @JvmStatic
        fun isThreadLengthTrimmingEnabled(context: Context): Boolean {
            return getBooleanPreference(context, THREAD_TRIM_ENABLED, false)
        }

        @JvmStatic
        fun getThreadTrimLength(context: Context): Int {
            return getStringPreference(context, THREAD_TRIM_LENGTH, "500")!!.toInt()
        }

        @JvmStatic
        fun isSystemEmojiPreferred(context: Context): Boolean {
            return getBooleanPreference(context, SYSTEM_EMOJI_PREF, false)
        }

        @JvmStatic
        fun getMobileMediaDownloadAllowed(context: Context): Set<String>? {
            return getMediaDownloadAllowed(context, MEDIA_DOWNLOAD_MOBILE_PREF, R.array.pref_media_download_mobile_data_default)
        }

        @JvmStatic
        fun getWifiMediaDownloadAllowed(context: Context): Set<String>? {
            return getMediaDownloadAllowed(context, MEDIA_DOWNLOAD_WIFI_PREF, R.array.pref_media_download_wifi_default)
        }

        @JvmStatic
        fun getRoamingMediaDownloadAllowed(context: Context): Set<String>? {
            return getMediaDownloadAllowed(context, MEDIA_DOWNLOAD_ROAMING_PREF, R.array.pref_media_download_roaming_default)
        }

        private fun getMediaDownloadAllowed(context: Context, key: String, @ArrayRes defaultValuesRes: Int): Set<String>? {
            return getStringSetPreference(context, key, HashSet(Arrays.asList(*context.resources.getStringArray(defaultValuesRes))))
        }

        @JvmStatic
        fun getLogEncryptedSecret(context: Context): String? {
            return getStringPreference(context, LOG_ENCRYPTED_SECRET, null)
        }

        @JvmStatic
        fun setLogEncryptedSecret(context: Context, base64Secret: String?) {
            setStringPreference(context, LOG_ENCRYPTED_SECRET, base64Secret)
        }

        @JvmStatic
        fun getLogUnencryptedSecret(context: Context): String? {
            return getStringPreference(context, LOG_UNENCRYPTED_SECRET, null)
        }

        @JvmStatic
        fun setLogUnencryptedSecret(context: Context, base64Secret: String?) {
            setStringPreference(context, LOG_UNENCRYPTED_SECRET, base64Secret)
        }

        @JvmStatic
        fun getNotificationChannelVersion(context: Context): Int {
            return getIntegerPreference(context, NOTIFICATION_CHANNEL_VERSION, 1)
        }

        @JvmStatic
        fun setNotificationChannelVersion(context: Context, version: Int) {
            setIntegerPreference(context, NOTIFICATION_CHANNEL_VERSION, version)
        }

        @JvmStatic
        fun getNotificationMessagesChannelVersion(context: Context): Int {
            return getIntegerPreference(context, NOTIFICATION_MESSAGES_CHANNEL_VERSION, 1)
        }

        @JvmStatic
        fun setNotificationMessagesChannelVersion(context: Context, version: Int) {
            setIntegerPreference(context, NOTIFICATION_MESSAGES_CHANNEL_VERSION, version)
        }

        @JvmStatic
        fun getBooleanPreference(context: Context, key: String?, defaultValue: Boolean): Boolean {
            return getDefaultSharedPreferences(context).getBoolean(key, defaultValue)
        }

        @JvmStatic
        fun setBooleanPreference(context: Context, key: String?, value: Boolean) {
            getDefaultSharedPreferences(context).edit().putBoolean(key, value).apply()
        }

        @JvmStatic
        fun getStringPreference(context: Context, key: String, defaultValue: String?): String? {
            return getDefaultSharedPreferences(context).getString(key, defaultValue)
        }

        @JvmStatic
        fun setStringPreference(context: Context, key: String?, value: String?) {
            getDefaultSharedPreferences(context).edit().putString(key, value).apply()
        }

        private fun getIntegerPreference(context: Context, key: String, defaultValue: Int): Int {
            return getDefaultSharedPreferences(context).getInt(key, defaultValue)
        }

        private fun setIntegerPreference(context: Context, key: String, value: Int) {
            getDefaultSharedPreferences(context).edit().putInt(key, value).apply()
        }

        private fun setIntegerPreferenceBlocking(context: Context, key: String, value: Int): Boolean {
            return getDefaultSharedPreferences(context).edit().putInt(key, value).commit()
        }

        private fun getLongPreference(context: Context, key: String, defaultValue: Long): Long {
            return getDefaultSharedPreferences(context).getLong(key, defaultValue)
        }

        private fun setLongPreference(context: Context, key: String, value: Long) {
            getDefaultSharedPreferences(context).edit().putLong(key, value).apply()
        }

        private fun removePreference(context: Context, key: String) {
            getDefaultSharedPreferences(context).edit().remove(key).apply()
        }

        private fun getStringSetPreference(context: Context, key: String, defaultValues: Set<String>): Set<String>? {
            val prefs = getDefaultSharedPreferences(context)
            return if (prefs.contains(key)) {
                prefs.getStringSet(key, emptySet())
            } else {
                defaultValues
            }
        }

        fun getHasViewedSeed(context: Context): Boolean {
            return getBooleanPreference(context, "has_viewed_seed", false)
        }

        fun setHasViewedSeed(context: Context, hasViewedSeed: Boolean) {
            setBooleanPreference(context, "has_viewed_seed", hasViewedSeed)
        }

        fun setRestorationTime(context: Context, time: Long) {
            setLongPreference(context, "restoration_time", time)
        }

        fun getRestorationTime(context: Context): Long {
            return getLongPreference(context, "restoration_time", 0)
        }

        @JvmStatic
        fun getLastProfilePictureUpload(context: Context): Long {
            return getLongPreference(context, "last_profile_picture_upload", 0)
        }

        @JvmStatic
        fun setLastProfilePictureUpload(context: Context, newValue: Long) {
            setLongPreference(context, "last_profile_picture_upload", newValue)
        }

        fun getLastSnodePoolRefreshDate(context: Context?): Long {
            return getLongPreference(context!!, "last_snode_pool_refresh_date", 0)
        }

        fun setLastSnodePoolRefreshDate(context: Context?, date: Date) {
            setLongPreference(context!!, "last_snode_pool_refresh_date", date.time)
        }

        @JvmStatic
        fun shouldUpdateProfile(context: Context, profileUpdateTime: Long): Boolean {
            return profileUpdateTime > getLongPreference(context, LAST_PROFILE_UPDATE_TIME, 0)
        }

        @JvmStatic
        fun setLastProfileUpdateTime(context: Context, profileUpdateTime: Long) {
            setLongPreference(context, LAST_PROFILE_UPDATE_TIME, profileUpdateTime)
        }

        fun getLastOpenTimeDate(context: Context): Long {
            return getLongPreference(context, LAST_OPEN_DATE, 0)
        }

        fun setLastOpenDate(context: Context) {
            setLongPreference(context, LAST_OPEN_DATE, System.currentTimeMillis())
        }

        fun hasSeenLinkPreviewSuggestionDialog(context: Context): Boolean {
            return getBooleanPreference(context, "has_seen_link_preview_suggestion_dialog", false)
        }

        fun setHasSeenLinkPreviewSuggestionDialog(context: Context) {
            setBooleanPreference(context, "has_seen_link_preview_suggestion_dialog", true)
        }

        @JvmStatic
<<<<<<< HEAD
        fun setShownCallWarning(context: Context): Boolean {
            val previousValue = getBooleanPreference(context, SHOWN_CALL_WARNING, false)
            if (previousValue) {
                return false
            }
            val setValue = true
            setBooleanPreference(context, SHOWN_CALL_WARNING, setValue)
            return previousValue != setValue
=======
        fun hasHiddenMessageRequests(context: Context): Boolean {
            return getBooleanPreference(context, HAS_HIDDEN_MESSAGE_REQUESTS, false)
        }

        @JvmStatic
        fun removeHasHiddenMessageRequests(context: Context) {
            removePreference(context, HAS_HIDDEN_MESSAGE_REQUESTS)
>>>>>>> 2445418e
        }

        @JvmStatic
        fun clearAll(context: Context) {
            getDefaultSharedPreferences(context).edit().clear().commit()
        }
    }
}

class AppTextSecurePreferences @Inject constructor(
    @ApplicationContext private val context: Context
): TextSecurePreferences {

    override fun getLastConfigurationSyncTime(): Long {
        return getLongPreference(TextSecurePreferences.LAST_CONFIGURATION_SYNC_TIME, 0)
    }

    override fun setLastConfigurationSyncTime(value: Long) {
        setLongPreference(TextSecurePreferences.LAST_CONFIGURATION_SYNC_TIME, value)
    }

    override fun getConfigurationMessageSynced(): Boolean {
        return getBooleanPreference(TextSecurePreferences.CONFIGURATION_SYNCED, false)
    }

    override fun setConfigurationMessageSynced(value: Boolean) {
        setBooleanPreference(TextSecurePreferences.CONFIGURATION_SYNCED, value)
        TextSecurePreferences._events.tryEmit(TextSecurePreferences.CONFIGURATION_SYNCED)
    }

    override fun isUsingFCM(): Boolean {
        return getBooleanPreference(TextSecurePreferences.IS_USING_FCM, false)
    }

    override fun setIsUsingFCM(value: Boolean) {
        setBooleanPreference(TextSecurePreferences.IS_USING_FCM, value)
    }

    override fun getFCMToken(): String? {
        return getStringPreference(TextSecurePreferences.FCM_TOKEN, "")
    }

    override fun setFCMToken(value: String) {
        setStringPreference(TextSecurePreferences.FCM_TOKEN, value)
    }

    override fun getLastFCMUploadTime(): Long {
        return getLongPreference(TextSecurePreferences.LAST_FCM_TOKEN_UPLOAD_TIME, 0)
    }

    override fun setLastFCMUploadTime(value: Long) {
        setLongPreference(TextSecurePreferences.LAST_FCM_TOKEN_UPLOAD_TIME, value)
    }

    override fun isScreenLockEnabled(): Boolean {
        return getBooleanPreference(TextSecurePreferences.SCREEN_LOCK, false)
    }

    override fun setScreenLockEnabled(value: Boolean) {
        setBooleanPreference(TextSecurePreferences.SCREEN_LOCK, value)
    }

    override fun getScreenLockTimeout(): Long {
        return getLongPreference(TextSecurePreferences.SCREEN_LOCK_TIMEOUT, 0)
    }

    override fun setScreenLockTimeout(value: Long) {
        setLongPreference(TextSecurePreferences.SCREEN_LOCK_TIMEOUT, value)
    }

    override fun setBackupPassphrase(passphrase: String?) {
        setStringPreference(TextSecurePreferences.BACKUP_PASSPHRASE, passphrase)
    }

    override fun getBackupPassphrase(): String? {
        return getStringPreference(TextSecurePreferences.BACKUP_PASSPHRASE, null)
    }

    override fun setEncryptedBackupPassphrase(encryptedPassphrase: String?) {
        setStringPreference(TextSecurePreferences.ENCRYPTED_BACKUP_PASSPHRASE, encryptedPassphrase)
    }

    override fun getEncryptedBackupPassphrase(): String? {
        return getStringPreference(TextSecurePreferences.ENCRYPTED_BACKUP_PASSPHRASE, null)
    }

    override fun setBackupEnabled(value: Boolean) {
        setBooleanPreference(TextSecurePreferences.BACKUP_ENABLED, value)
    }

    override fun isBackupEnabled(): Boolean {
        return getBooleanPreference(TextSecurePreferences.BACKUP_ENABLED, false)
    }

    override fun setNextBackupTime(time: Long) {
        setLongPreference(TextSecurePreferences.BACKUP_TIME, time)
    }

    override fun getNextBackupTime(): Long {
        return getLongPreference(TextSecurePreferences.BACKUP_TIME, -1)
    }

    override fun setBackupSaveDir(dirUri: String?) {
        setStringPreference(TextSecurePreferences.BACKUP_SAVE_DIR, dirUri)
    }

    override fun getBackupSaveDir(): String? {
        return getStringPreference(TextSecurePreferences.BACKUP_SAVE_DIR, null)
    }

    override fun getNeedsSqlCipherMigration(): Boolean {
        return getBooleanPreference(TextSecurePreferences.NEEDS_SQLCIPHER_MIGRATION, false)
    }

    override fun setAttachmentEncryptedSecret(secret: String) {
        setStringPreference(TextSecurePreferences.ATTACHMENT_ENCRYPTED_SECRET, secret)
    }

    override fun setAttachmentUnencryptedSecret(secret: String?) {
        setStringPreference(TextSecurePreferences.ATTACHMENT_UNENCRYPTED_SECRET, secret)
    }

    override fun getAttachmentEncryptedSecret(): String? {
        return getStringPreference(TextSecurePreferences.ATTACHMENT_ENCRYPTED_SECRET, null)
    }

    override fun getAttachmentUnencryptedSecret(): String? {
        return getStringPreference(TextSecurePreferences.ATTACHMENT_UNENCRYPTED_SECRET, null)
    }

    override fun setDatabaseEncryptedSecret(secret: String) {
        setStringPreference(TextSecurePreferences.DATABASE_ENCRYPTED_SECRET, secret)
    }

    override fun setDatabaseUnencryptedSecret(secret: String?) {
        setStringPreference(TextSecurePreferences.DATABASE_UNENCRYPTED_SECRET, secret)
    }

    override fun getDatabaseUnencryptedSecret(): String? {
        return getStringPreference(TextSecurePreferences.DATABASE_UNENCRYPTED_SECRET, null)
    }

    override fun getDatabaseEncryptedSecret(): String? {
        return getStringPreference(TextSecurePreferences.DATABASE_ENCRYPTED_SECRET, null)
    }

    override fun isIncognitoKeyboardEnabled(): Boolean {
        return getBooleanPreference(TextSecurePreferences.INCOGNITO_KEYBORAD_PREF, true)
    }

    override fun isReadReceiptsEnabled(): Boolean {
        return getBooleanPreference(TextSecurePreferences.READ_RECEIPTS_PREF, false)
    }

    override fun setReadReceiptsEnabled(enabled: Boolean) {
        setBooleanPreference(TextSecurePreferences.READ_RECEIPTS_PREF, enabled)
    }

    override fun isTypingIndicatorsEnabled(): Boolean {
        return getBooleanPreference(TextSecurePreferences.TYPING_INDICATORS, false)
    }

    override fun setTypingIndicatorsEnabled(enabled: Boolean) {
        setBooleanPreference(TextSecurePreferences.TYPING_INDICATORS, enabled)
    }

    override fun isLinkPreviewsEnabled(): Boolean {
        return getBooleanPreference(TextSecurePreferences.LINK_PREVIEWS, false)
    }

    override fun setLinkPreviewsEnabled(enabled: Boolean) {
        setBooleanPreference(TextSecurePreferences.LINK_PREVIEWS, enabled)
    }

    override fun hasSeenGIFMetaDataWarning(): Boolean {
        return getBooleanPreference(TextSecurePreferences.GIF_METADATA_WARNING, false)
    }

    override fun setHasSeenGIFMetaDataWarning() {
        setBooleanPreference(TextSecurePreferences.GIF_METADATA_WARNING, true)
    }

    override fun isGifSearchInGridLayout(): Boolean {
        return getBooleanPreference(TextSecurePreferences.GIF_GRID_LAYOUT, false)
    }

    override fun setIsGifSearchInGridLayout(isGrid: Boolean) {
        setBooleanPreference(TextSecurePreferences.GIF_GRID_LAYOUT, isGrid)
    }

    override fun getProfileKey(): String? {
        return getStringPreference(TextSecurePreferences.PROFILE_KEY_PREF, null)
    }

    override fun setProfileKey(key: String?) {
        setStringPreference(TextSecurePreferences.PROFILE_KEY_PREF, key)
    }

    override fun setProfileName(name: String?) {
        setStringPreference(TextSecurePreferences.PROFILE_NAME_PREF, name)
        TextSecurePreferences._events.tryEmit(TextSecurePreferences.PROFILE_NAME_PREF)
    }

    override fun getProfileName(): String? {
        return getStringPreference(TextSecurePreferences.PROFILE_NAME_PREF, null)
    }

    override fun setProfileAvatarId(id: Int) {
        setIntegerPreference(TextSecurePreferences.PROFILE_AVATAR_ID_PREF, id)
    }

    override fun getProfileAvatarId(): Int {
        return getIntegerPreference(TextSecurePreferences.PROFILE_AVATAR_ID_PREF, 0)
    }

    override fun setProfilePictureURL(url: String?) {
        setStringPreference(TextSecurePreferences.PROFILE_AVATAR_URL_PREF, url)
    }

    override fun getProfilePictureURL(): String? {
        return getStringPreference(TextSecurePreferences.PROFILE_AVATAR_URL_PREF, null)
    }

    override fun getNotificationPriority(): Int {
        return getStringPreference(
            TextSecurePreferences.NOTIFICATION_PRIORITY_PREF, NotificationCompat.PRIORITY_HIGH.toString())!!.toInt()
    }

    override fun getMessageBodyTextSize(): Int {
        return getStringPreference(TextSecurePreferences.MESSAGE_BODY_TEXT_SIZE_PREF, "16")!!.toInt()
    }

    override fun setDirectCaptureCameraId(value: Int) {
        setIntegerPreference(TextSecurePreferences.DIRECT_CAPTURE_CAMERA_ID, value)
    }

    override fun getDirectCaptureCameraId(): Int {
        return getIntegerPreference(TextSecurePreferences.DIRECT_CAPTURE_CAMERA_ID, Camera.CameraInfo.CAMERA_FACING_BACK)
    }

    override fun getNotificationPrivacy(): NotificationPrivacyPreference {
        return NotificationPrivacyPreference(getStringPreference(
            TextSecurePreferences.NOTIFICATION_PRIVACY_PREF, "all"))
    }

    override fun getRepeatAlertsCount(): Int {
        return try {
            getStringPreference(TextSecurePreferences.REPEAT_ALERTS_PREF, "0")!!.toInt()
        } catch (e: NumberFormatException) {
            Log.w(TextSecurePreferences.TAG, e)
            0
        }
    }

    override fun getLocalRegistrationId(): Int {
        return getIntegerPreference(TextSecurePreferences.LOCAL_REGISTRATION_ID_PREF, 0)
    }

    override fun setLocalRegistrationId(registrationId: Int) {
        setIntegerPreference(TextSecurePreferences.LOCAL_REGISTRATION_ID_PREF, registrationId)
    }

    override fun isInThreadNotifications(): Boolean {
        return getBooleanPreference(TextSecurePreferences.IN_THREAD_NOTIFICATION_PREF, true)
    }

    override fun isUniversalUnidentifiedAccess(): Boolean {
        return getBooleanPreference(TextSecurePreferences.UNIVERSAL_UNIDENTIFIED_ACCESS, false)
    }

    override fun getUpdateApkRefreshTime(): Long {
        return getLongPreference(TextSecurePreferences.UPDATE_APK_REFRESH_TIME_PREF, 0L)
    }

    override fun setUpdateApkRefreshTime(value: Long) {
        setLongPreference(TextSecurePreferences.UPDATE_APK_REFRESH_TIME_PREF, value)
    }

    override fun setUpdateApkDownloadId(value: Long) {
        setLongPreference(TextSecurePreferences.UPDATE_APK_DOWNLOAD_ID, value)
    }

    override fun getUpdateApkDownloadId(): Long {
        return getLongPreference(TextSecurePreferences.UPDATE_APK_DOWNLOAD_ID, -1)
    }

    override fun setUpdateApkDigest(value: String?) {
        setStringPreference(TextSecurePreferences.UPDATE_APK_DIGEST, value)
    }

    override fun getUpdateApkDigest(): String? {
        return getStringPreference(TextSecurePreferences.UPDATE_APK_DIGEST, null)
    }

    override fun getLocalNumber(): String? {
        return getStringPreference(TextSecurePreferences.LOCAL_NUMBER_PREF, null)
    }

    override fun setLocalNumber(localNumber: String) {
        setStringPreference(TextSecurePreferences.LOCAL_NUMBER_PREF, localNumber.toLowerCase())
    }

    override fun removeLocalNumber() {
        removePreference(TextSecurePreferences.LOCAL_NUMBER_PREF)
    }

    override fun isEnterSendsEnabled(): Boolean {
        return getBooleanPreference(TextSecurePreferences.ENTER_SENDS_PREF, false)
    }

    override fun isPasswordDisabled(): Boolean {
        return getBooleanPreference(TextSecurePreferences.DISABLE_PASSPHRASE_PREF, true)
    }

    override fun setPasswordDisabled(disabled: Boolean) {
        setBooleanPreference(TextSecurePreferences.DISABLE_PASSPHRASE_PREF, disabled)
    }

    override fun isScreenSecurityEnabled(): Boolean {
        return getBooleanPreference(TextSecurePreferences.SCREEN_SECURITY_PREF, true)
    }

    override fun getLastVersionCode(): Int {
        return getIntegerPreference(TextSecurePreferences.LAST_VERSION_CODE_PREF, 0)
    }

    @Throws(IOException::class)
    override fun setLastVersionCode(versionCode: Int) {
        if (!setIntegerPreferenceBlocking(TextSecurePreferences.LAST_VERSION_CODE_PREF, versionCode)) {
            throw IOException("couldn't write version code to sharedpreferences")
        }
    }

    override fun isPassphraseTimeoutEnabled(): Boolean {
        return getBooleanPreference(TextSecurePreferences.PASSPHRASE_TIMEOUT_PREF, false)
    }

    override fun getPassphraseTimeoutInterval(): Int {
        return getIntegerPreference(TextSecurePreferences.PASSPHRASE_TIMEOUT_INTERVAL_PREF, 5 * 60)
    }

    override fun getLanguage(): String? {
        return getStringPreference(TextSecurePreferences.LANGUAGE_PREF, "zz")
    }

    override fun hasSeenWelcomeScreen(): Boolean {
        return getBooleanPreference(TextSecurePreferences.SEEN_WELCOME_SCREEN_PREF, false)
    }

    override fun setHasSeenWelcomeScreen(value: Boolean) {
        setBooleanPreference(TextSecurePreferences.SEEN_WELCOME_SCREEN_PREF, value)
    }

    override fun isNotificationsEnabled(): Boolean {
        return getBooleanPreference(TextSecurePreferences.NOTIFICATION_PREF, true)
    }

    override fun getNotificationRingtone(): Uri {
        var result = getStringPreference(TextSecurePreferences.RINGTONE_PREF, Settings.System.DEFAULT_NOTIFICATION_URI.toString())
        if (result != null && result.startsWith("file:")) {
            result = Settings.System.DEFAULT_NOTIFICATION_URI.toString()
        }
        return Uri.parse(result)
    }

    override fun removeNotificationRingtone() {
        removePreference(TextSecurePreferences.RINGTONE_PREF)
    }

    override fun setNotificationRingtone(ringtone: String?) {
        setStringPreference(TextSecurePreferences.RINGTONE_PREF, ringtone)
    }

    override fun setNotificationVibrateEnabled(enabled: Boolean) {
        setBooleanPreference(TextSecurePreferences.VIBRATE_PREF, enabled)
    }

    override fun isNotificationVibrateEnabled(): Boolean {
        return getBooleanPreference(TextSecurePreferences.VIBRATE_PREF, true)
    }

    override fun getNotificationLedColor(): String? {
        return getStringPreference(TextSecurePreferences.LED_COLOR_PREF, "blue")
    }

    override fun getNotificationLedPattern(): String? {
        return getStringPreference(TextSecurePreferences.LED_BLINK_PREF, "500,2000")
    }

    override fun getNotificationLedPatternCustom(): String? {
        return getStringPreference(TextSecurePreferences.LED_BLINK_PREF_CUSTOM, "500,2000")
    }

    override fun isThreadLengthTrimmingEnabled(): Boolean {
        return getBooleanPreference(TextSecurePreferences.THREAD_TRIM_ENABLED, false)
    }

    override fun getThreadTrimLength(): Int {
        return getStringPreference(TextSecurePreferences.THREAD_TRIM_LENGTH, "500")!!.toInt()
    }

    override fun isSystemEmojiPreferred(): Boolean {
        return getBooleanPreference(TextSecurePreferences.SYSTEM_EMOJI_PREF, false)
    }

    override fun getMobileMediaDownloadAllowed(): Set<String>? {
        return getMediaDownloadAllowed(TextSecurePreferences.MEDIA_DOWNLOAD_MOBILE_PREF, R.array.pref_media_download_mobile_data_default)
    }

    override fun getWifiMediaDownloadAllowed(): Set<String>? {
        return getMediaDownloadAllowed(TextSecurePreferences.MEDIA_DOWNLOAD_WIFI_PREF, R.array.pref_media_download_wifi_default)
    }

    override fun getRoamingMediaDownloadAllowed(): Set<String>? {
        return getMediaDownloadAllowed(TextSecurePreferences.MEDIA_DOWNLOAD_ROAMING_PREF, R.array.pref_media_download_roaming_default)
    }

    override fun getMediaDownloadAllowed(key: String, @ArrayRes defaultValuesRes: Int): Set<String>? {
        return getStringSetPreference(key, HashSet(listOf(*context.resources.getStringArray(defaultValuesRes))))
    }

    override fun getLogEncryptedSecret(): String? {
        return getStringPreference(TextSecurePreferences.LOG_ENCRYPTED_SECRET, null)
    }

    override fun setLogEncryptedSecret(base64Secret: String?) {
        setStringPreference(TextSecurePreferences.LOG_ENCRYPTED_SECRET, base64Secret)
    }

    override fun getLogUnencryptedSecret(): String? {
        return getStringPreference(TextSecurePreferences.LOG_UNENCRYPTED_SECRET, null)
    }

    override fun setLogUnencryptedSecret(base64Secret: String?) {
        setStringPreference(TextSecurePreferences.LOG_UNENCRYPTED_SECRET, base64Secret)
    }

    override fun getNotificationChannelVersion(): Int {
        return getIntegerPreference(TextSecurePreferences.NOTIFICATION_CHANNEL_VERSION, 1)
    }

    override fun setNotificationChannelVersion(version: Int) {
        setIntegerPreference(TextSecurePreferences.NOTIFICATION_CHANNEL_VERSION, version)
    }

    override fun getNotificationMessagesChannelVersion(): Int {
        return getIntegerPreference(TextSecurePreferences.NOTIFICATION_MESSAGES_CHANNEL_VERSION, 1)
    }

    override fun setNotificationMessagesChannelVersion(version: Int) {
        setIntegerPreference(TextSecurePreferences.NOTIFICATION_MESSAGES_CHANNEL_VERSION, version)
    }

    override fun getBooleanPreference(key: String?, defaultValue: Boolean): Boolean {
        return getDefaultSharedPreferences(context).getBoolean(key, defaultValue)
    }

    override fun setBooleanPreference(key: String?, value: Boolean) {
        getDefaultSharedPreferences(context).edit().putBoolean(key, value).apply()
    }

    override fun getStringPreference(key: String, defaultValue: String?): String? {
        return getDefaultSharedPreferences(context).getString(key, defaultValue)
    }

    override fun setStringPreference(key: String?, value: String?) {
        getDefaultSharedPreferences(context).edit().putString(key, value).apply()
    }

    override fun getIntegerPreference(key: String, defaultValue: Int): Int {
        return getDefaultSharedPreferences(context).getInt(key, defaultValue)
    }

    override fun setIntegerPreference(key: String, value: Int) {
        getDefaultSharedPreferences(context).edit().putInt(key, value).apply()
    }

    override fun setIntegerPreferenceBlocking(key: String, value: Int): Boolean {
        return getDefaultSharedPreferences(context).edit().putInt(key, value).commit()
    }

    override fun getLongPreference(key: String, defaultValue: Long): Long {
        return getDefaultSharedPreferences(context).getLong(key, defaultValue)
    }

    override fun setLongPreference(key: String, value: Long) {
        getDefaultSharedPreferences(context).edit().putLong(key, value).apply()
    }

    override fun removePreference(key: String) {
        getDefaultSharedPreferences(context).edit().remove(key).apply()
    }

    override fun getStringSetPreference(key: String, defaultValues: Set<String>): Set<String>? {
        val prefs = getDefaultSharedPreferences(context)
        return if (prefs.contains(key)) {
            prefs.getStringSet(key, emptySet())
        } else {
            defaultValues
        }
    }

    override fun getHasViewedSeed(): Boolean {
        return getBooleanPreference("has_viewed_seed", false)
    }

    override fun setHasViewedSeed(hasViewedSeed: Boolean) {
        setBooleanPreference("has_viewed_seed", hasViewedSeed)
    }

    override fun setRestorationTime(time: Long) {
        setLongPreference("restoration_time", time)
    }

    override fun getRestorationTime(): Long {
        return getLongPreference("restoration_time", 0)
    }

    override fun getLastProfilePictureUpload(): Long {
        return getLongPreference("last_profile_picture_upload", 0)
    }

    override fun setLastProfilePictureUpload(newValue: Long) {
        setLongPreference("last_profile_picture_upload", newValue)
    }

    override fun getLastSnodePoolRefreshDate(): Long {
        return getLongPreference("last_snode_pool_refresh_date", 0)
    }

    override fun setLastSnodePoolRefreshDate(date: Date) {
        setLongPreference("last_snode_pool_refresh_date", date.time)
    }

    override fun shouldUpdateProfile(profileUpdateTime: Long): Boolean {
        return profileUpdateTime > getLongPreference(TextSecurePreferences.LAST_PROFILE_UPDATE_TIME, 0)
    }

    override fun setLastProfileUpdateTime(profileUpdateTime: Long) {
        setLongPreference(TextSecurePreferences.LAST_PROFILE_UPDATE_TIME, profileUpdateTime)
    }

    override fun getLastOpenTimeDate(): Long {
        return getLongPreference(TextSecurePreferences.LAST_OPEN_DATE, 0)
    }

    override fun setLastOpenDate() {
        setLongPreference(TextSecurePreferences.LAST_OPEN_DATE, System.currentTimeMillis())
    }

    override fun hasSeenLinkPreviewSuggestionDialog(): Boolean {
        return getBooleanPreference("has_seen_link_preview_suggestion_dialog", false)
    }

    override fun setHasSeenLinkPreviewSuggestionDialog() {
        setBooleanPreference("has_seen_link_preview_suggestion_dialog", true)
    }

<<<<<<< HEAD
    override fun isCallNotificationsEnabled(): Boolean {
        return getBooleanPreference(CALL_NOTIFICATIONS_ENABLED, false)
    }

    override fun setShownCallNotification(): Boolean {
        val previousValue = getBooleanPreference(SHOWN_CALL_NOTIFICATION, false)
        if (previousValue) return false
        val setValue = true
        setBooleanPreference(SHOWN_CALL_NOTIFICATION, setValue)
        return previousValue != setValue
    }


    /**
     * Set the SHOWN_CALL_WARNING preference to `true`
     * Return `true` if the value did update (it was previously unset)
     */
    override fun setShownCallWarning() : Boolean {
        val previousValue = getBooleanPreference(SHOWN_CALL_WARNING, false)
        if (previousValue) {
            return false
        }
        val setValue = true
        setBooleanPreference(SHOWN_CALL_WARNING, setValue)
        return previousValue != setValue
=======
    override fun hasHiddenMessageRequests(): Boolean {
        return getBooleanPreference(TextSecurePreferences.HAS_HIDDEN_MESSAGE_REQUESTS, false)
    }

    override fun setHasHiddenMessageRequests() {
        setBooleanPreference(TextSecurePreferences.HAS_HIDDEN_MESSAGE_REQUESTS, true)
>>>>>>> 2445418e
    }

    override fun clearAll() {
        getDefaultSharedPreferences(context).edit().clear().commit()
    }

}<|MERGE_RESOLUTION|>--- conflicted
+++ resolved
@@ -154,14 +154,11 @@
     fun setLastOpenDate()
     fun hasSeenLinkPreviewSuggestionDialog(): Boolean
     fun setHasSeenLinkPreviewSuggestionDialog()
-<<<<<<< HEAD
+    fun hasHiddenMessageRequests(): Boolean
+    fun setHasHiddenMessageRequests()
     fun setShownCallWarning(): Boolean
     fun setShownCallNotification(): Boolean
     fun isCallNotificationsEnabled(): Boolean
-=======
-    fun hasHiddenMessageRequests(): Boolean
-    fun setHasHiddenMessageRequests()
->>>>>>> 2445418e
     fun clearAll()
 
     companion object {
@@ -238,13 +235,10 @@
         const val CONFIGURATION_SYNCED = "pref_configuration_synced"
         const val LAST_PROFILE_UPDATE_TIME = "pref_last_profile_update_time"
         const val LAST_OPEN_DATE = "pref_last_open_date"
-<<<<<<< HEAD
+        const val HAS_HIDDEN_MESSAGE_REQUESTS = "pref_message_requests_hidden"
         const val CALL_NOTIFICATIONS_ENABLED = "pref_call_notifications_enabled"
         const val SHOWN_CALL_WARNING = "pref_shown_call_warning" // call warning is user-facing warning of enabling calls
         const val SHOWN_CALL_NOTIFICATION = "pref_shown_call_notification" // call notification is a promp to check privacy settings
-=======
-        const val HAS_HIDDEN_MESSAGE_REQUESTS = "pref_message_requests_hidden"
->>>>>>> 2445418e
 
         @JvmStatic
         fun getLastConfigurationSyncTime(context: Context): Long {
@@ -889,7 +883,16 @@
         }
 
         @JvmStatic
-<<<<<<< HEAD
+        fun hasHiddenMessageRequests(context: Context): Boolean {
+            return getBooleanPreference(context, HAS_HIDDEN_MESSAGE_REQUESTS, false)
+        }
+
+        @JvmStatic
+        fun removeHasHiddenMessageRequests(context: Context) {
+            removePreference(context, HAS_HIDDEN_MESSAGE_REQUESTS)
+        }
+
+        @JvmStatic
         fun setShownCallWarning(context: Context): Boolean {
             val previousValue = getBooleanPreference(context, SHOWN_CALL_WARNING, false)
             if (previousValue) {
@@ -898,15 +901,6 @@
             val setValue = true
             setBooleanPreference(context, SHOWN_CALL_WARNING, setValue)
             return previousValue != setValue
-=======
-        fun hasHiddenMessageRequests(context: Context): Boolean {
-            return getBooleanPreference(context, HAS_HIDDEN_MESSAGE_REQUESTS, false)
-        }
-
-        @JvmStatic
-        fun removeHasHiddenMessageRequests(context: Context) {
-            removePreference(context, HAS_HIDDEN_MESSAGE_REQUESTS)
->>>>>>> 2445418e
         }
 
         @JvmStatic
@@ -1465,7 +1459,6 @@
         setBooleanPreference("has_seen_link_preview_suggestion_dialog", true)
     }
 
-<<<<<<< HEAD
     override fun isCallNotificationsEnabled(): Boolean {
         return getBooleanPreference(CALL_NOTIFICATIONS_ENABLED, false)
     }
@@ -1491,14 +1484,14 @@
         val setValue = true
         setBooleanPreference(SHOWN_CALL_WARNING, setValue)
         return previousValue != setValue
-=======
+    }
+
     override fun hasHiddenMessageRequests(): Boolean {
         return getBooleanPreference(TextSecurePreferences.HAS_HIDDEN_MESSAGE_REQUESTS, false)
     }
 
     override fun setHasHiddenMessageRequests() {
         setBooleanPreference(TextSecurePreferences.HAS_HIDDEN_MESSAGE_REQUESTS, true)
->>>>>>> 2445418e
     }
 
     override fun clearAll() {
