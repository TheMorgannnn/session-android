--- conflicted
+++ resolved
@@ -195,11 +195,8 @@
       this.unidentifiedAccessMode = details.get().unidentifiedAccessMode;
       this.forceSmsSelection      = details.get().forceSmsSelection;
       this.notifyType             = details.get().notifyType;
-<<<<<<< HEAD
+      this.blocksCommunityMessageRequests = details.get().blocksCommunityMessageRequests;
       this.disappearingState      = details.get().disappearingState;
-=======
-      this.blocksCommunityMessageRequests = details.get().blocksCommunityMessageRequests;
->>>>>>> 2466d9b4
 
       this.participants.clear();
       this.participants.addAll(details.get().participants);
@@ -236,11 +233,8 @@
             Recipient.this.unidentifiedAccessMode = result.unidentifiedAccessMode;
             Recipient.this.forceSmsSelection      = result.forceSmsSelection;
             Recipient.this.notifyType             = result.notifyType;
-<<<<<<< HEAD
             Recipient.this.disappearingState      = result.disappearingState;
-=======
             Recipient.this.blocksCommunityMessageRequests = result.blocksCommunityMessageRequests;
->>>>>>> 2466d9b4
 
             Recipient.this.participants.clear();
             Recipient.this.participants.addAll(result.participants);
@@ -964,59 +958,9 @@
     private final boolean                blocksCommunityMessageRequests;
 
     public RecipientSettings(boolean blocked, boolean approved, boolean approvedMe, long muteUntil,
-<<<<<<< HEAD
-                      int notifyType,
-                      @NonNull DisappearingState disappearingState,
+                             int notifyType,
+                             @NonNull DisappearingState disappearingState,
                       @NonNull VibrateState messageVibrateState,
-                      @NonNull VibrateState callVibrateState,
-                      @Nullable Uri messageRingtone,
-                      @Nullable Uri callRingtone,
-                      @Nullable MaterialColor color,
-                      int defaultSubscriptionId,
-                      int expireMessages,
-                      @NonNull RegisteredState registered,
-                      @Nullable byte[] profileKey,
-                      @Nullable String systemDisplayName,
-                      @Nullable String systemContactPhoto,
-                      @Nullable String systemPhoneLabel,
-                      @Nullable String systemContactUri,
-                      @Nullable String signalProfileName,
-                      @Nullable String signalProfileAvatar,
-                      boolean profileSharing,
-                      @Nullable String notificationChannel,
-                      @NonNull UnidentifiedAccessMode unidentifiedAccessMode,
-                      boolean forceSmsSelection,
-                      String wrapperHash)
-    {
-      this.blocked                = blocked;
-      this.approved               = approved;
-      this.approvedMe             = approvedMe;
-      this.muteUntil              = muteUntil;
-      this.notifyType             = notifyType;
-      this.disappearingState      = disappearingState;
-      this.messageVibrateState    = messageVibrateState;
-      this.callVibrateState       = callVibrateState;
-      this.messageRingtone        = messageRingtone;
-      this.callRingtone           = callRingtone;
-      this.color                  = color;
-      this.defaultSubscriptionId  = defaultSubscriptionId;
-      this.expireMessages         = expireMessages;
-      this.registered             = registered;
-      this.profileKey             = profileKey;
-      this.systemDisplayName      = systemDisplayName;
-      this.systemContactPhoto     = systemContactPhoto;
-      this.systemPhoneLabel       = systemPhoneLabel;
-      this.systemContactUri       = systemContactUri;
-      this.signalProfileName      = signalProfileName;
-      this.signalProfileAvatar    = signalProfileAvatar;
-      this.profileSharing         = profileSharing;
-      this.notificationChannel    = notificationChannel;
-      this.unidentifiedAccessMode = unidentifiedAccessMode;
-      this.forceSmsSelection      = forceSmsSelection;
-      this.wrapperHash            = wrapperHash;
-=======
-                             int notifyType,
-                             @NonNull VibrateState messageVibrateState,
                              @NonNull VibrateState callVibrateState,
                              @Nullable Uri messageRingtone,
                              @Nullable Uri callRingtone,
@@ -1044,6 +988,7 @@
       this.approvedMe                     = approvedMe;
       this.muteUntil                      = muteUntil;
       this.notifyType                     = notifyType;
+      this.disappearingState      = disappearingState;
       this.messageVibrateState            = messageVibrateState;
       this.callVibrateState               = callVibrateState;
       this.messageRingtone                = messageRingtone;
@@ -1065,7 +1010,6 @@
       this.forceSmsSelection              = forceSmsSelection;
       this.wrapperHash                    = wrapperHash;
       this.blocksCommunityMessageRequests = blocksCommunityMessageRequests;
->>>>>>> 2466d9b4
     }
 
     public @Nullable MaterialColor getColor() {
