package org.session.libsession.database

import org.session.libsession.messaging.messages.MarkAsDeletedMessage
import org.session.libsession.messaging.sending_receiving.attachments.Attachment
import org.session.libsession.messaging.sending_receiving.attachments.AttachmentId
import org.session.libsession.messaging.sending_receiving.attachments.AttachmentState
import org.session.libsession.messaging.sending_receiving.attachments.DatabaseAttachment
import org.session.libsession.messaging.sending_receiving.attachments.SessionServiceAttachmentPointer
import org.session.libsession.messaging.sending_receiving.attachments.SessionServiceAttachmentStream
import org.session.libsession.utilities.Address
import org.session.libsession.utilities.UploadResult
import org.session.libsession.utilities.recipients.Recipient
import org.session.libsignal.messages.SignalServiceAttachmentPointer
import org.session.libsignal.messages.SignalServiceAttachmentStream
import java.io.InputStream

interface MessageDataProvider {

    fun getMessageID(serverID: Long): Long?
    /**
     * @return pair of sms or mms table-specific ID and whether it is in SMS table
     */
    fun getMessageID(serverId: Long, threadId: Long): Pair<Long, Boolean>?
    fun getMessageIDs(serverIDs: List<Long>, threadID: Long): Pair<List<Long>, List<Long>>
    fun deleteMessage(messageID: Long, isSms: Boolean)
    fun deleteMessages(messageIDs: List<Long>, threadId: Long, isSms: Boolean)
<<<<<<< HEAD
    fun updateMessageAsDeleted(timestamp: Long, author: String): Long?
    fun updateMessageAsDeleted(messageId: Long, isSms: Boolean): Long
=======
    fun markMessageAsDeleted(timestamp: Long, author: String, displayedMessage: String)
    fun markMessagesAsDeleted(messages: List<MarkAsDeletedMessage>, isSms: Boolean, displayedMessage: String)
>>>>>>> 68750e61
    fun getServerHashForMessage(messageID: Long, mms: Boolean): String?
    fun getDatabaseAttachment(attachmentId: Long): DatabaseAttachment?
    fun getAttachmentStream(attachmentId: Long): SessionServiceAttachmentStream?
    fun getAttachmentPointer(attachmentId: Long): SessionServiceAttachmentPointer?
    fun getSignalAttachmentStream(attachmentId: Long): SignalServiceAttachmentStream?
    fun getScaledSignalAttachmentStream(attachmentId: Long): SignalServiceAttachmentStream?
    fun getSignalAttachmentPointer(attachmentId: Long): SignalServiceAttachmentPointer?
    fun setAttachmentState(attachmentState: AttachmentState, attachmentId: AttachmentId, messageID: Long)
    fun insertAttachment(messageId: Long, attachmentId: AttachmentId, stream : InputStream)
    fun updateAudioAttachmentDuration(attachmentId: AttachmentId, durationMs: Long, threadId: Long)
    fun isMmsOutgoing(mmsMessageId: Long): Boolean
    fun isOutgoingMessage(timestamp: Long): Boolean
    fun handleSuccessfulAttachmentUpload(attachmentId: Long, attachmentStream: SignalServiceAttachmentStream, attachmentKey: ByteArray, uploadResult: UploadResult)
    fun handleFailedAttachmentUpload(attachmentId: Long)
    fun getMessageForQuote(timestamp: Long, author: Address): Triple<Long, Boolean, String>?
    fun getAttachmentsAndLinkPreviewFor(mmsId: Long): List<Attachment>
    fun getMessageBodyFor(timestamp: Long, author: String): String
    fun getAttachmentIDsFor(messageID: Long): List<Long>
    fun getLinkPreviewAttachmentIDFor(messageID: Long): Long?
    fun getIndividualRecipientForMms(mmsId: Long): Recipient?
}<|MERGE_RESOLUTION|>--- conflicted
+++ resolved
@@ -24,13 +24,8 @@
     fun getMessageIDs(serverIDs: List<Long>, threadID: Long): Pair<List<Long>, List<Long>>
     fun deleteMessage(messageID: Long, isSms: Boolean)
     fun deleteMessages(messageIDs: List<Long>, threadId: Long, isSms: Boolean)
-<<<<<<< HEAD
-    fun updateMessageAsDeleted(timestamp: Long, author: String): Long?
-    fun updateMessageAsDeleted(messageId: Long, isSms: Boolean): Long
-=======
     fun markMessageAsDeleted(timestamp: Long, author: String, displayedMessage: String)
     fun markMessagesAsDeleted(messages: List<MarkAsDeletedMessage>, isSms: Boolean, displayedMessage: String)
->>>>>>> 68750e61
     fun getServerHashForMessage(messageID: Long, mms: Boolean): String?
     fun getDatabaseAttachment(attachmentId: Long): DatabaseAttachment?
     fun getAttachmentStream(attachmentId: Long): SessionServiceAttachmentStream?
