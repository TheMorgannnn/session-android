package org.session.libsession.database

import android.content.Context
import android.net.Uri
import org.session.libsession.messaging.contacts.Contact
import org.session.libsession.messaging.jobs.AttachmentUploadJob
import org.session.libsession.messaging.jobs.Job
import org.session.libsession.messaging.jobs.MessageReceiveJob
import org.session.libsession.messaging.jobs.MessageSendJob
import org.session.libsession.messaging.messages.control.ConfigurationMessage
import org.session.libsession.messaging.messages.visible.Attachment
import org.session.libsession.messaging.messages.visible.VisibleMessage
import org.session.libsession.messaging.open_groups.OpenGroupV2
import org.session.libsession.messaging.sending_receiving.attachments.AttachmentId
import org.session.libsession.messaging.sending_receiving.attachments.DatabaseAttachment
import org.session.libsession.messaging.sending_receiving.data_extraction.DataExtractionNotificationInfoMessage
import org.session.libsession.messaging.sending_receiving.link_preview.LinkPreview
import org.session.libsession.messaging.sending_receiving.quotes.QuoteModel
import org.session.libsession.utilities.Address
import org.session.libsession.utilities.GroupRecord
import org.session.libsession.utilities.recipients.Recipient
import org.session.libsession.utilities.recipients.Recipient.RecipientSettings
import org.session.libsignal.crypto.ecc.ECKeyPair
import org.session.libsignal.messages.SignalServiceAttachmentPointer
import org.session.libsignal.messages.SignalServiceGroup

interface StorageProtocol {

    // General
    fun getUserPublicKey(): String?
    fun getUserKeyPair(): Pair<String, ByteArray>?
    fun getUserX25519KeyPair(): ECKeyPair
    fun getUserDisplayName(): String?
    fun getUserProfileKey(): ByteArray?
    fun getUserProfilePictureURL(): String?
    fun setUserProfilePictureURL(newProfilePicture: String)
    // Signal
    fun getOrGenerateRegistrationID(): Int

    // Jobs
    fun persistJob(job: Job)
    fun markJobAsSucceeded(jobId: String)
    fun markJobAsFailedPermanently(jobId: String)
    fun getAllPendingJobs(type: String): Map<String,Job?>
    fun getAttachmentUploadJob(attachmentID: Long): AttachmentUploadJob?
    fun getMessageSendJob(messageSendJobID: String): MessageSendJob?
    fun getMessageReceiveJob(messageReceiveJobID: String): MessageReceiveJob?
    fun resumeMessageSendJobIfNeeded(messageSendJobID: String)
    fun isJobCanceled(job: Job): Boolean

    // Authorization
    fun getAuthToken(room: String, server: String): String?
    fun setAuthToken(room: String, server: String, newValue: String)
    fun removeAuthToken(room: String, server: String)

    // Open Groups
    fun getAllV2OpenGroups(): Map<Long, OpenGroupV2>
    fun getV2OpenGroup(threadId: Long): OpenGroupV2?
    fun addOpenGroup(urlAsString: String)
    fun setOpenGroupServerMessageID(messageID: Long, serverID: Long, threadID: Long, isSms: Boolean)

    // Open Group Public Keys
    fun getOpenGroupPublicKey(server: String): String?
    fun setOpenGroupPublicKey(server: String, newValue: String)

    // Open Group Metadata
    fun updateTitle(groupID: String, newValue: String)
    fun updateProfilePicture(groupID: String, newValue: ByteArray)
    fun setUserCount(room: String, server: String, newValue: Int)

    // Last Message Server ID
    fun getLastMessageServerID(room: String, server: String): Long?
    fun setLastMessageServerID(room: String, server: String, newValue: Long)
    fun removeLastMessageServerID(room: String, server: String)

    // Last Deletion Server ID
    fun getLastDeletionServerID(room: String, server: String): Long?
    fun setLastDeletionServerID(room: String, server: String, newValue: Long)
    fun removeLastDeletionServerID(room: String, server: String)

    // Message Handling
    fun isDuplicateMessage(timestamp: Long): Boolean
    fun getReceivedMessageTimestamps(): Set<Long>
    fun addReceivedMessageTimestamp(timestamp: Long)
    fun removeReceivedMessageTimestamps(timestamps: Set<Long>)
    /**
     * Returns the IDs of the saved attachments.
     */
    fun persistAttachments(messageID: Long, attachments: List<Attachment>): List<Long>
    fun getAttachmentsForMessage(messageID: Long): List<DatabaseAttachment>
    fun getMessageIdInDatabase(timestamp: Long, author: String): Long? // TODO: This is a weird name
    fun markAsSent(timestamp: Long, author: String)
    fun markUnidentified(timestamp: Long, author: String)
    fun setErrorMessage(timestamp: Long, author: String, error: Exception)

    // Closed Groups
    fun getGroup(groupID: String): GroupRecord?
    fun createGroup(groupID: String, title: String?, members: List<Address>, avatar: SignalServiceAttachmentPointer?, relay: String?, admins: List<Address>, formationTimestamp: Long)
    fun isGroupActive(groupPublicKey: String): Boolean
    fun setActive(groupID: String, value: Boolean)
    fun getZombieMembers(groupID: String): Set<String>
    fun removeMember(groupID: String, member: Address)
    fun updateMembers(groupID: String, members: List<Address>)
    fun setZombieMembers(groupID: String, members: List<Address>)
    fun getAllClosedGroupPublicKeys(): Set<String>
    fun getAllActiveClosedGroupPublicKeys(): Set<String>
    fun addClosedGroupPublicKey(groupPublicKey: String)
    fun removeClosedGroupPublicKey(groupPublicKey: String)
    fun addClosedGroupEncryptionKeyPair(encryptionKeyPair: ECKeyPair, groupPublicKey: String)
    fun removeAllClosedGroupEncryptionKeyPairs(groupPublicKey: String)
    fun insertIncomingInfoMessage(context: Context, senderPublicKey: String, groupID: String, type: SignalServiceGroup.Type,
        name: String, members: Collection<String>, admins: Collection<String>, sentTimestamp: Long)
    fun insertOutgoingInfoMessage(context: Context, groupID: String, type: SignalServiceGroup.Type, name: String,
        members: Collection<String>, admins: Collection<String>, threadID: Long, sentTimestamp: Long)
    fun isClosedGroup(publicKey: String): Boolean
    fun getClosedGroupEncryptionKeyPairs(groupPublicKey: String): MutableList<ECKeyPair>
    fun getLatestClosedGroupEncryptionKeyPair(groupPublicKey: String): ECKeyPair?
<<<<<<< HEAD
    fun updateFormationTimestamp(groupID: String, formationTimestamp: Long)
=======
    fun setExpirationTimer(groupID: String, duration: Int)
>>>>>>> f4ae1623

    // Groups
    fun getAllGroups(): List<GroupRecord>

    // Settings
    fun setProfileSharing(address: Address, value: Boolean)

    // Thread
    fun getOrCreateThreadIdFor(address: Address): Long
    fun getOrCreateThreadIdFor(publicKey: String, groupPublicKey: String?, openGroupID: String?): Long
    fun getThreadId(publicKeyOrOpenGroupID: String): Long?
    fun getThreadId(address: Address): Long?
    fun getThreadId(recipient: Recipient): Long?
    fun getThreadIdForMms(mmsId: Long): Long
    fun getLastUpdated(threadID: Long): Long
    fun trimThread(threadID: Long, threadLimit: Int)

    // Contacts
    fun getContactWithSessionID(sessionID: String): Contact?
    fun getAllContacts(): Set<Contact>
    fun setContact(contact: Contact)
    fun getRecipientSettings(address: Address): RecipientSettings?
    fun addContacts(contacts: List<ConfigurationMessage.Contact>)

    // Attachments
    fun getAttachmentDataUri(attachmentId: AttachmentId): Uri
    fun getAttachmentThumbnailUri(attachmentId: AttachmentId): Uri

    // Message Handling
    /**
     * Returns the ID of the `TSIncomingMessage` that was constructed.
     */
    fun persist(message: VisibleMessage, quotes: QuoteModel?, linkPreview: List<LinkPreview?>, groupPublicKey: String?, openGroupID: String?, attachments: List<Attachment>): Long?
    fun insertDataExtractionNotificationMessage(senderPublicKey: String, message: DataExtractionNotificationInfoMessage, sentTimestamp: Long)
}<|MERGE_RESOLUTION|>--- conflicted
+++ resolved
@@ -115,11 +115,8 @@
     fun isClosedGroup(publicKey: String): Boolean
     fun getClosedGroupEncryptionKeyPairs(groupPublicKey: String): MutableList<ECKeyPair>
     fun getLatestClosedGroupEncryptionKeyPair(groupPublicKey: String): ECKeyPair?
-<<<<<<< HEAD
     fun updateFormationTimestamp(groupID: String, formationTimestamp: Long)
-=======
     fun setExpirationTimer(groupID: String, duration: Int)
->>>>>>> f4ae1623
 
     // Groups
     fun getAllGroups(): List<GroupRecord>
