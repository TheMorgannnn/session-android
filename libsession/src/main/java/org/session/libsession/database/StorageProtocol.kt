--- conflicted
+++ resolved
@@ -158,10 +158,7 @@
     fun persist(message: VisibleMessage, quotes: QuoteModel?, linkPreview: List<LinkPreview?>, groupPublicKey: String?, openGroupID: String?, attachments: List<Attachment>): Long?
     fun insertDataExtractionNotificationMessage(senderPublicKey: String, message: DataExtractionNotificationInfoMessage, sentTimestamp: Long)
     fun insertMessageRequestResponse(response: MessageRequestResponse)
-<<<<<<< HEAD
-    fun insertCallMessage(senderPublicKey: String, callMessageType: CallMessageType, sentTimestamp: Long)
-=======
     fun setRecipientApproved(recipient: Recipient, approved: Boolean)
     fun setRecipientApprovedMe(recipient: Recipient, approvedMe: Boolean)
->>>>>>> 023424a8
+    fun insertCallMessage(senderPublicKey: String, callMessageType: CallMessageType, sentTimestamp: Long)
 }