--- conflicted
+++ resolved
@@ -157,12 +157,9 @@
      */
     fun persist(message: VisibleMessage, quotes: QuoteModel?, linkPreview: List<LinkPreview?>, groupPublicKey: String?, openGroupID: String?, attachments: List<Attachment>): Long?
     fun insertDataExtractionNotificationMessage(senderPublicKey: String, message: DataExtractionNotificationInfoMessage, sentTimestamp: Long)
-<<<<<<< HEAD
-    fun insertCallMessage(senderPublicKey: String, callMessageType: CallMessageType, sentTimestamp: Long)
-    fun conversationHasOutgoing(userPublicKey: String): Boolean
-=======
     fun insertMessageRequestResponse(response: MessageRequestResponse)
     fun setRecipientApproved(recipient: Recipient, approved: Boolean)
     fun setRecipientApprovedMe(recipient: Recipient, approvedMe: Boolean)
->>>>>>> 2445418e
+    fun insertCallMessage(senderPublicKey: String, callMessageType: CallMessageType, sentTimestamp: Long)
+    fun conversationHasOutgoing(userPublicKey: String): Boolean
 }