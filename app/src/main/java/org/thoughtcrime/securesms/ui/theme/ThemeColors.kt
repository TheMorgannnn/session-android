package org.thoughtcrime.securesms.ui.theme

import androidx.compose.foundation.background
import androidx.compose.foundation.layout.Box
import androidx.compose.foundation.layout.Column
import androidx.compose.foundation.text.selection.TextSelectionColors
import androidx.compose.material3.ButtonDefaults
import androidx.compose.material3.Text
import androidx.compose.material3.darkColorScheme
import androidx.compose.material3.lightColorScheme
import androidx.compose.runtime.Composable
import androidx.compose.ui.Modifier
import androidx.compose.ui.graphics.Color
import androidx.compose.ui.tooling.preview.Preview
import androidx.compose.ui.tooling.preview.PreviewParameter

interface ThemeColors {
    // properties to override for each theme
    val isLight: Boolean
    val primary: Color
    val warning: Color
    val textAlert: Color
    val danger: Color
    val warning: Color
    val disabled: Color
    val background: Color
    val backgroundSecondary: Color
    val text: Color
    val textSecondary: Color
    val borders: Color
    val textBubbleSent: Color
    val backgroundBubbleReceived: Color
    val textBubbleReceived: Color
    val qrCodeContent: Color
    val qrCodeBackground: Color
    val primaryButtonFill: Color
    val primaryButtonFillText: Color
}

// extra functions and properties that work for all themes
val ThemeColors.textSelectionColors
    get() = TextSelectionColors(
        handleColor = primary,
        backgroundColor = primary.copy(alpha = 0.5f)
    )

fun ThemeColors.text(isError: Boolean): Color = if (isError) danger else text
fun ThemeColors.textSecondary(isError: Boolean): Color = if (isError) danger else textSecondary
fun ThemeColors.borders(isError: Boolean): Color = if (isError) danger else borders

fun ThemeColors.toMaterialColors() = if (isLight) {
    lightColorScheme(
        primary = background,
        secondary = backgroundSecondary,
        tertiary = backgroundSecondary,
        onPrimary = text,
        onSecondary = text,
        onTertiary = text,
        background = background,
        surface = background,
        surfaceVariant = background,
        onBackground = text,
        onSurface = text,
        scrim = blackAlpha40,
        outline = text,
        outlineVariant = text
    )
} else {
    darkColorScheme(
        primary = background,
        secondary = backgroundSecondary,
        tertiary = backgroundSecondary,
        onPrimary = text,
        onSecondary = text,
        onTertiary = text,
        background = background,
        surface = background,
        surfaceVariant = background,
        onBackground = text,
        onSurface = text,
        scrim = blackAlpha40,
        outline = text,
        outlineVariant = text
    )
}


@Composable
fun transparentButtonColors() = ButtonDefaults.buttonColors(
    containerColor = Color.Transparent,
    disabledContainerColor = Color.Transparent,
    disabledContentColor = LocalColors.current.disabled
)

@Composable
fun dangerButtonColors() = ButtonDefaults.buttonColors(
    containerColor = Color.Transparent,
    contentColor = LocalColors.current.danger
)


// Our themes
data class ClassicDark(override val primary: Color = primaryGreen) : ThemeColors {
    override val isLight = false
    override val danger = dangerDark
<<<<<<< HEAD
    override val warning = warningUniversal
=======
    override val warning = primaryOrange
>>>>>>> 68750e61
    override val disabled = disabledDark
    override val background = classicDark0
    override val backgroundSecondary = classicDark1
    override val text = classicDark6
    override val textSecondary = classicDark5
    override val borders = classicDark3
    override val textBubbleSent = Color.Black
    override val backgroundBubbleReceived = classicDark2
    override val textBubbleReceived = Color.White
    override val qrCodeContent = background
    override val qrCodeBackground = text
    override val primaryButtonFill = primary
    override val primaryButtonFillText = Color.Black
    override val textAlert: Color = classicDark6
}

data class ClassicLight(override val primary: Color = primaryGreen) : ThemeColors {
    override val isLight = true
    override val danger = dangerLight
<<<<<<< HEAD
    override val warning = warningUniversal
=======
    override val warning = primaryOrange
>>>>>>> 68750e61
    override val disabled = disabledLight
    override val background = classicLight6
    override val backgroundSecondary = classicLight5
    override val text = classicLight0
    override val textSecondary = classicLight1
    override val borders = classicLight3
    override val textBubbleSent = text
    override val backgroundBubbleReceived = classicLight4
    override val textBubbleReceived = classicLight4
    override val qrCodeContent = text
    override val qrCodeBackground = backgroundSecondary
    override val primaryButtonFill = text
    override val primaryButtonFillText = Color.White
    override val textAlert: Color = classicLight0
}

data class OceanDark(override val primary: Color = primaryBlue) : ThemeColors {
    override val isLight = false
    override val danger = dangerDark
<<<<<<< HEAD
    override val warning = warningUniversal
=======
    override val warning = primaryOrange
>>>>>>> 68750e61
    override val disabled = disabledDark
    override val background = oceanDark2
    override val backgroundSecondary = oceanDark1
    override val text = oceanDark7
    override val textSecondary = oceanDark5
    override val borders = oceanDark4
    override val textBubbleSent = Color.Black
    override val backgroundBubbleReceived = oceanDark4
    override val textBubbleReceived = oceanDark4
    override val qrCodeContent = background
    override val qrCodeBackground = text
    override val primaryButtonFill = primary
    override val primaryButtonFillText = Color.Black
    override val textAlert: Color = oceanDark7
}

data class OceanLight(override val primary: Color = primaryBlue) : ThemeColors {
    override val isLight = true
    override val danger = dangerLight
<<<<<<< HEAD
    override val warning = warningUniversal
=======
    override val warning = primaryOrange
>>>>>>> 68750e61
    override val disabled = disabledLight
    override val background = oceanLight7
    override val backgroundSecondary = oceanLight6
    override val text = oceanLight1
    override val textSecondary = oceanLight2
    override val borders = oceanLight3
    override val textBubbleSent = text
    override val backgroundBubbleReceived = oceanLight4
    override val textBubbleReceived = oceanLight1
    override val qrCodeContent = text
    override val qrCodeBackground = backgroundSecondary
    override val primaryButtonFill = text
    override val primaryButtonFillText = Color.White
    override val textAlert: Color = oceanLight0
}

@Preview
@Composable
fun PreviewThemeColors(
    @PreviewParameter(SessionColorsParameterProvider::class) colors: ThemeColors
) {
    PreviewTheme(colors) { ThemeColors() }
}

@Composable
private fun ThemeColors() {
    Column {
        Box(Modifier.background(LocalColors.current.primary)) {
            Text("primary", style = LocalType.current.base)
        }
        Box(Modifier.background(LocalColors.current.background)) {
            Text("background", style = LocalType.current.base)
        }
        Box(Modifier.background(LocalColors.current.backgroundSecondary)) {
            Text("backgroundSecondary", style = LocalType.current.base)
        }
        Box(Modifier.background(LocalColors.current.text)) {
            Text("text", style = LocalType.current.base)
        }
        Box(Modifier.background(LocalColors.current.textSecondary)) {
            Text("textSecondary", style = LocalType.current.base)
        }
        Box(Modifier.background(LocalColors.current.danger)) {
            Text("danger", style = LocalType.current.base)
        }
        Box(Modifier.background(LocalColors.current.borders)) {
            Text("border", style = LocalType.current.base)
        }
    }
}<|MERGE_RESOLUTION|>--- conflicted
+++ resolved
@@ -103,11 +103,7 @@
 data class ClassicDark(override val primary: Color = primaryGreen) : ThemeColors {
     override val isLight = false
     override val danger = dangerDark
-<<<<<<< HEAD
-    override val warning = warningUniversal
-=======
-    override val warning = primaryOrange
->>>>>>> 68750e61
+    override val warning = primaryOrange
     override val disabled = disabledDark
     override val background = classicDark0
     override val backgroundSecondary = classicDark1
@@ -127,11 +123,7 @@
 data class ClassicLight(override val primary: Color = primaryGreen) : ThemeColors {
     override val isLight = true
     override val danger = dangerLight
-<<<<<<< HEAD
-    override val warning = warningUniversal
-=======
-    override val warning = primaryOrange
->>>>>>> 68750e61
+    override val warning = primaryOrange
     override val disabled = disabledLight
     override val background = classicLight6
     override val backgroundSecondary = classicLight5
@@ -151,11 +143,7 @@
 data class OceanDark(override val primary: Color = primaryBlue) : ThemeColors {
     override val isLight = false
     override val danger = dangerDark
-<<<<<<< HEAD
-    override val warning = warningUniversal
-=======
-    override val warning = primaryOrange
->>>>>>> 68750e61
+    override val warning = primaryOrange
     override val disabled = disabledDark
     override val background = oceanDark2
     override val backgroundSecondary = oceanDark1
@@ -175,11 +163,7 @@
 data class OceanLight(override val primary: Color = primaryBlue) : ThemeColors {
     override val isLight = true
     override val danger = dangerLight
-<<<<<<< HEAD
-    override val warning = warningUniversal
-=======
-    override val warning = primaryOrange
->>>>>>> 68750e61
+    override val warning = primaryOrange
     override val disabled = disabledLight
     override val background = oceanLight7
     override val backgroundSecondary = oceanLight6
