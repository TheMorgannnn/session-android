--- conflicted
+++ resolved
@@ -45,9 +45,6 @@
     fun attachmentProvider(): MessageDataProvider
     fun blindedIdMappingDatabase(): BlindedIdMappingDatabase
     fun groupMemberDatabase(): GroupMemberDatabase
-<<<<<<< HEAD
     fun expirationConfigurationDatabase(): ExpirationConfigurationDatabase
-=======
     fun configDatabase(): ConfigDatabase
->>>>>>> 1bb39399
 }