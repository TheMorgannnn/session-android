package org.thoughtcrime.securesms.dependencies

import android.content.Context
import dagger.Module
import dagger.Provides
import dagger.hilt.InstallIn
import dagger.hilt.android.qualifiers.ApplicationContext
import dagger.hilt.components.SingletonComponent
import org.session.libsession.database.MessageDataProvider
import org.session.libsession.database.StorageProtocol
import org.thoughtcrime.securesms.attachments.DatabaseAttachmentProvider
import org.thoughtcrime.securesms.crypto.AttachmentSecret
import org.thoughtcrime.securesms.crypto.AttachmentSecretProvider
import org.thoughtcrime.securesms.crypto.DatabaseSecretProvider
import org.thoughtcrime.securesms.database.*
import org.thoughtcrime.securesms.database.helpers.SQLCipherOpenHelper
import javax.inject.Singleton

@Module
@InstallIn(SingletonComponent::class)
object DatabaseModule {

    @JvmStatic
    fun init(context: Context) {
        System.loadLibrary("sqlcipher")
    }

    @Provides
    @Singleton
    fun provideAttachmentSecret(@ApplicationContext context: Context) = AttachmentSecretProvider.getInstance(context).orCreateAttachmentSecret

    @Provides
    @Singleton
    fun provideOpenHelper(@ApplicationContext context: Context): SQLCipherOpenHelper {
        val dbSecret = DatabaseSecretProvider(context).orCreateDatabaseSecret
        SQLCipherOpenHelper.migrateSqlCipher3To4IfNeeded(context, dbSecret)
        return SQLCipherOpenHelper(context, dbSecret)
    }

    @Provides
    @Singleton
    fun provideSmsDatabase(@ApplicationContext context: Context, openHelper: SQLCipherOpenHelper) = SmsDatabase(context, openHelper)

    @Provides
    @Singleton
    fun provideMmsDatabase(@ApplicationContext context: Context, openHelper: SQLCipherOpenHelper) = MmsDatabase(context, openHelper)

    @Provides
    @Singleton
    fun provideAttachmentDatabase(@ApplicationContext context: Context,
                                  openHelper: SQLCipherOpenHelper,
                                  attachmentSecret: AttachmentSecret) = AttachmentDatabase(context, openHelper, attachmentSecret)
    @Provides
    @Singleton
    fun provideMediaDatbase(@ApplicationContext context: Context, openHelper: SQLCipherOpenHelper) = MediaDatabase(context, openHelper)

    @Provides
    @Singleton
    fun provideThread(@ApplicationContext context: Context, openHelper: SQLCipherOpenHelper) = ThreadDatabase(context,openHelper)

    @Provides
    @Singleton
    fun provideMmsSms(@ApplicationContext context: Context, openHelper: SQLCipherOpenHelper) = MmsSmsDatabase(context, openHelper)

    @Provides
    @Singleton
    fun provideDraftDatabase(@ApplicationContext context: Context, openHelper: SQLCipherOpenHelper) = DraftDatabase(context, openHelper)

    @Provides
    @Singleton
    fun providePushDatabase(@ApplicationContext context: Context, openHelper: SQLCipherOpenHelper) = PushDatabase(context,openHelper)

    @Provides
    @Singleton
    fun provideGroupDatabase(@ApplicationContext context: Context, openHelper: SQLCipherOpenHelper) = GroupDatabase(context,openHelper)

    @Provides
    @Singleton
    fun provideRecipientDatabase(@ApplicationContext context: Context, openHelper: SQLCipherOpenHelper) = RecipientDatabase(context,openHelper)

    @Provides
    @Singleton
    fun provideGroupReceiptDatabase(@ApplicationContext context: Context, openHelper: SQLCipherOpenHelper) = GroupReceiptDatabase(context,openHelper)

    @Provides
    @Singleton
    fun searchDatabase(@ApplicationContext context: Context, openHelper: SQLCipherOpenHelper) = SearchDatabase(context,openHelper)

    @Provides
    @Singleton
    fun provideLokiApiDatabase(@ApplicationContext context: Context, openHelper: SQLCipherOpenHelper) = LokiAPIDatabase(context,openHelper)

    @Provides
    @Singleton
    fun provideLokiMessageDatabase(@ApplicationContext context: Context, openHelper: SQLCipherOpenHelper) = LokiMessageDatabase(context,openHelper)

    @Provides
    @Singleton
    fun provideLokiThreadDatabase(@ApplicationContext context: Context, openHelper: SQLCipherOpenHelper) = LokiThreadDatabase(context,openHelper)

    @Provides
    @Singleton
    fun provideLokiUserDatabase(@ApplicationContext context: Context, openHelper: SQLCipherOpenHelper) = LokiUserDatabase(context,openHelper)

    @Provides
    @Singleton
    fun provideLokiBackupFilesDatabase(@ApplicationContext context: Context, openHelper: SQLCipherOpenHelper) = LokiBackupFilesDatabase(context,openHelper)

    @Provides
    @Singleton
    fun provideSessionJobDatabase(@ApplicationContext context: Context, openHelper: SQLCipherOpenHelper) = SessionJobDatabase(context, openHelper)

    @Provides
    @Singleton
    fun provideSessionContactDatabase(@ApplicationContext context: Context, openHelper: SQLCipherOpenHelper) = SessionContactDatabase(context,openHelper)

    @Provides
    @Singleton
    fun provideBlindedIdMappingDatabase(@ApplicationContext context: Context, openHelper: SQLCipherOpenHelper) = BlindedIdMappingDatabase(context, openHelper)

    @Provides
    @Singleton
    fun provideGroupMemberDatabase(@ApplicationContext context: Context, openHelper: SQLCipherOpenHelper) = GroupMemberDatabase(context, openHelper)

    @Provides
    @Singleton
    fun provideReactionDatabase(@ApplicationContext context: Context, openHelper: SQLCipherOpenHelper) = ReactionDatabase(context, openHelper)

    @Provides
    @Singleton
    fun provideEmojiSearchDatabase(@ApplicationContext context: Context, openHelper: SQLCipherOpenHelper) = EmojiSearchDatabase(context, openHelper)

    @Provides
    @Singleton
<<<<<<< HEAD
    fun provideStorage(@ApplicationContext context: Context, openHelper: SQLCipherOpenHelper): StorageProtocol = Storage(context,openHelper)
=======
    fun provideStorage(@ApplicationContext context: Context, openHelper: SQLCipherOpenHelper, configFactory: ConfigFactory, threadDatabase: ThreadDatabase): Storage {
        val storage = Storage(context,openHelper, configFactory)
        threadDatabase.setUpdateListener(storage)
        return storage
    }
>>>>>>> f6345c86

    @Provides
    @Singleton
    fun provideAttachmentProvider(@ApplicationContext context: Context, openHelper: SQLCipherOpenHelper): MessageDataProvider = DatabaseAttachmentProvider(context, openHelper)

    @Provides
    @Singleton
    fun provideConfigDatabase(@ApplicationContext context: Context, openHelper: SQLCipherOpenHelper): ConfigDatabase = ConfigDatabase(context, openHelper)

}<|MERGE_RESOLUTION|>--- conflicted
+++ resolved
@@ -132,15 +132,11 @@
 
     @Provides
     @Singleton
-<<<<<<< HEAD
-    fun provideStorage(@ApplicationContext context: Context, openHelper: SQLCipherOpenHelper): StorageProtocol = Storage(context,openHelper)
-=======
     fun provideStorage(@ApplicationContext context: Context, openHelper: SQLCipherOpenHelper, configFactory: ConfigFactory, threadDatabase: ThreadDatabase): Storage {
         val storage = Storage(context,openHelper, configFactory)
         threadDatabase.setUpdateListener(storage)
         return storage
     }
->>>>>>> f6345c86
 
     @Provides
     @Singleton
