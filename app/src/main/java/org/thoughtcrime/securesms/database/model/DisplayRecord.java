/*
 * Copyright (C) 2012 Moxie Marlinspike
 *
 * This program is free software: you can redistribute it and/or modify
 * it under the terms of the GNU General Public License as published by
 * the Free Software Foundation, either version 3 of the License, or
 * (at your option) any later version.
 *
 * This program is distributed in the hope that it will be useful,
 * but WITHOUT ANY WARRANTY; without even the implied warranty of
 * MERCHANTABILITY or FITNESS FOR A PARTICULAR PURPOSE.  See the
 * GNU General Public License for more details.
 *
 * You should have received a copy of the GNU General Public License
 * along with this program.  If not, see <http://www.gnu.org/licenses/>.
 */
package org.thoughtcrime.securesms.database.model;

import android.content.Context;
import android.text.SpannableString;

import androidx.annotation.NonNull;

import org.session.libsession.utilities.recipients.Recipient;
import org.thoughtcrime.securesms.database.MmsSmsColumns;
import org.thoughtcrime.securesms.database.SmsDatabase;

/**
 * The base class for all message record models.  Encapsulates basic data
 * shared between ThreadRecord and MessageRecord.
 *
 * @author Moxie Marlinspike
 *
 */

public abstract class DisplayRecord {
  protected final long type;
  private final Recipient  recipient;
  private final long       dateSent;
  private final long       dateReceived;
  private final long       threadId;
  private final String     body;
  private final int        deliveryStatus;
  private final int        deliveryReceiptCount;
  private final int        readReceiptCount;

  DisplayRecord(String body, Recipient recipient, long dateSent,
    long dateReceived, long threadId, int deliveryStatus, int deliveryReceiptCount,
    long type, int readReceiptCount)
  {
    this.threadId             = threadId;
    this.recipient            = recipient;
    this.dateSent             = dateSent;
    this.dateReceived         = dateReceived;
    this.type                 = type;
    this.body                 = body;
    this.deliveryReceiptCount = deliveryReceiptCount;
    this.readReceiptCount     = readReceiptCount;
    this.deliveryStatus       = deliveryStatus;
  }

  public @NonNull String getBody() {
    return body == null ? "" : body;
  }
  public abstract SpannableString getDisplayBody(@NonNull Context context);
  public Recipient getRecipient() { return recipient; }
  public long getDateSent() { return dateSent; }
  public long getDateReceived() { return dateReceived; }
  public long getThreadId() { return threadId; }
  public int getDeliveryStatus() { return deliveryStatus; }
  public int getDeliveryReceiptCount() { return deliveryReceiptCount; }
  public int getReadReceiptCount() { return readReceiptCount; }

  public boolean isDelivered() {
    return (deliveryStatus >= SmsDatabase.Status.STATUS_COMPLETE
      && deliveryStatus < SmsDatabase.Status.STATUS_PENDING) || deliveryReceiptCount > 0;
  }

  public boolean isSent() {
    return !isFailed() && !isPending();
  }

  public boolean isFailed() {
    return MmsSmsColumns.Types.isFailedMessageType(type)
      || MmsSmsColumns.Types.isPendingSecureSmsFallbackType(type)
      || deliveryStatus >= SmsDatabase.Status.STATUS_FAILED;
  }

  public boolean isPending() {
    return MmsSmsColumns.Types.isPendingMessageType(type)
      && !MmsSmsColumns.Types.isIdentityVerified(type)
      && !MmsSmsColumns.Types.isIdentityDefault(type);
  }

  public boolean isRead() { return readReceiptCount > 0; }

  public boolean isOutgoing() {
    return MmsSmsColumns.Types.isOutgoingMessageType(type);
  }
  public boolean isGroupUpdateMessage() {
    return SmsDatabase.Types.isGroupUpdateMessage(type);
  }
  public boolean isExpirationTimerUpdate() { return SmsDatabase.Types.isExpirationTimerUpdate(type); }
  public boolean isMediaSavedNotification() { return MmsSmsColumns.Types.isMediaSavedExtraction(type); }
  public boolean isScreenshotNotification() { return MmsSmsColumns.Types.isScreenshotExtraction(type); }
  public boolean isDataExtractionNotification() { return isMediaSavedNotification() || isScreenshotNotification(); }
  public boolean isOpenGroupInvitation() { return MmsSmsColumns.Types.isOpenGroupInvitation(type); }
  public boolean isCallLog() {
    return SmsDatabase.Types.isCallLog(type);
  }
  public boolean isIncomingCall() {
    return SmsDatabase.Types.isIncomingCall(type);
  }
  public boolean isOutgoingCall() {
    return SmsDatabase.Types.isOutgoingCall(type);
  }
  public boolean isMissedCall() {
    return SmsDatabase.Types.isMissedCall(type);
  }
  public boolean isDeleted() { return  MmsSmsColumns.Types.isDeletedMessage(type); }
  public boolean isMessageRequestResponse() { return  MmsSmsColumns.Types.isMessageRequestResponse(type); }

  public boolean isControlMessage() {
<<<<<<< HEAD
    return isGroupUpdateMessage() || isExpirationTimerUpdate() || isDataExtractionNotification() || isCallLog();
=======
    return isGroupUpdateMessage() || isExpirationTimerUpdate() || isDataExtractionNotification()
            || isMessageRequestResponse();
>>>>>>> 2445418e
  }
}<|MERGE_RESOLUTION|>--- conflicted
+++ resolved
@@ -121,11 +121,7 @@
   public boolean isMessageRequestResponse() { return  MmsSmsColumns.Types.isMessageRequestResponse(type); }
 
   public boolean isControlMessage() {
-<<<<<<< HEAD
-    return isGroupUpdateMessage() || isExpirationTimerUpdate() || isDataExtractionNotification() || isCallLog();
-=======
     return isGroupUpdateMessage() || isExpirationTimerUpdate() || isDataExtractionNotification()
-            || isMessageRequestResponse();
->>>>>>> 2445418e
+            || isMessageRequestResponse() ||  || isCallLog();
   }
 }