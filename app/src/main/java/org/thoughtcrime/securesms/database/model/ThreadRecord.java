--- conflicted
+++ resolved
@@ -126,23 +126,17 @@
     @Override
     public CharSequence getDisplayBody(@NonNull Context context) {
         if (isGroupUpdateMessage()) {
-<<<<<<< HEAD
             String body = getBody();
             if (!body.isEmpty()) {
                 UpdateMessageData updateMessageData = UpdateMessageData.fromJSON(body);
                 if (updateMessageData != null) {
-                    return emphasisAdded(
-                            UpdateMessageBuilder.buildGroupUpdateMessage(context, updateMessageData, null, isOutgoing(), false)
-                                    .toString()
-                    );
+                    return UpdateMessageBuilder.buildGroupUpdateMessage(context, updateMessageData, null, isOutgoing(), false)
+                                .toString();
                 } else {
                     return null;
                 }
             }
-            return emphasisAdded(context.getString(R.string.groupUpdated));
-=======
             return context.getString(R.string.groupUpdated);
->>>>>>> af89d5fe
         } else if (isOpenGroupInvitation()) {
             return context.getString(R.string.communityInvitation);
         } else if (MmsSmsColumns.Types.isLegacyType(type)) {
