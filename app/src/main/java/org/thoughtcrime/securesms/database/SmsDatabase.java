/*
 * Copyright (C) 2011 Whisper Systems
 * Copyright (C) 2013 - 2017 Open Whisper Systems
 *
 * This program is free software: you can redistribute it and/or modify
 * it under the terms of the GNU General Public License as published by
 * the Free Software Foundation, either version 3 of the License, or
 * (at your option) any later version.
 *
 * This program is distributed in the hope that it will be useful,
 * but WITHOUT ANY WARRANTY; without even the implied warranty of
 * MERCHANTABILITY or FITNESS FOR A PARTICULAR PURPOSE.  See the
 * GNU General Public License for more details.
 *
 * You should have received a copy of the GNU General Public License
 * along with this program.  If not, see <http://www.gnu.org/licenses/>.
 */
package org.thoughtcrime.securesms.database;

import android.content.ContentValues;
import android.content.Context;
import android.database.Cursor;
import android.text.TextUtils;
import android.util.Pair;

import androidx.annotation.NonNull;

import com.annimon.stream.Stream;

import net.sqlcipher.database.SQLiteDatabase;
import net.sqlcipher.database.SQLiteStatement;

import org.session.libsignal.utilities.logging.Log;
import org.thoughtcrime.securesms.ApplicationContext;
import org.thoughtcrime.securesms.database.documents.IdentityKeyMismatch;
import org.thoughtcrime.securesms.database.documents.IdentityKeyMismatchList;
import org.thoughtcrime.securesms.database.helpers.SQLCipherOpenHelper;
import org.thoughtcrime.securesms.database.model.MessageRecord;
import org.thoughtcrime.securesms.database.model.SmsMessageRecord;
import org.thoughtcrime.securesms.jobs.TrimThreadJob;
import org.thoughtcrime.securesms.sms.IncomingGroupMessage;
import org.thoughtcrime.securesms.sms.IncomingTextMessage;
import org.thoughtcrime.securesms.sms.OutgoingTextMessage;

import org.session.libsession.messaging.threads.Address;
import org.session.libsession.messaging.threads.recipients.Recipient;
import org.session.libsignal.utilities.JsonUtil;
import org.session.libsession.utilities.TextSecurePreferences;
import org.session.libsession.utilities.Util;
import org.session.libsignal.libsignal.util.guava.Optional;

import java.io.IOException;
import java.security.SecureRandom;
import java.util.HashSet;
import java.util.LinkedList;
import java.util.List;
import java.util.Map;
import java.util.Set;

/**
 * Database for storage of SMS messages.
 *
 * @author Moxie Marlinspike
 */
public class SmsDatabase extends MessagingDatabase {

  private static final String TAG = SmsDatabase.class.getSimpleName();

  public  static final String TABLE_NAME         = "sms";
  public  static final String PERSON             = "person";
          static final String DATE_RECEIVED      = "date";
          static final String DATE_SENT          = "date_sent";
  public  static final String PROTOCOL           = "protocol";
  public  static final String STATUS             = "status";
  public  static final String TYPE               = "type";
  public  static final String REPLY_PATH_PRESENT = "reply_path_present";
  public  static final String SUBJECT            = "subject";
  public  static final String SERVICE_CENTER     = "service_center";

  public static final String CREATE_TABLE = "CREATE TABLE " + TABLE_NAME + " (" + ID + " integer PRIMARY KEY, "                +
    THREAD_ID + " INTEGER, " + ADDRESS + " TEXT, " + ADDRESS_DEVICE_ID + " INTEGER DEFAULT 1, " + PERSON + " INTEGER, " +
    DATE_RECEIVED  + " INTEGER, " + DATE_SENT + " INTEGER, " + PROTOCOL + " INTEGER, " + READ + " INTEGER DEFAULT 0, " +
    STATUS + " INTEGER DEFAULT -1," + TYPE + " INTEGER, " + REPLY_PATH_PRESENT + " INTEGER, " +
    DELIVERY_RECEIPT_COUNT + " INTEGER DEFAULT 0," + SUBJECT + " TEXT, " + BODY + " TEXT, " +
    MISMATCHED_IDENTITIES + " TEXT DEFAULT NULL, " + SERVICE_CENTER + " TEXT, " + SUBSCRIPTION_ID + " INTEGER DEFAULT -1, " +
    EXPIRES_IN + " INTEGER DEFAULT 0, " + EXPIRE_STARTED + " INTEGER DEFAULT 0, " + NOTIFIED + " DEFAULT 0, " +
    READ_RECEIPT_COUNT + " INTEGER DEFAULT 0, " + UNIDENTIFIED + " INTEGER DEFAULT 0);";

  public static final String[] CREATE_INDEXS = {
    "CREATE INDEX IF NOT EXISTS sms_thread_id_index ON " + TABLE_NAME + " (" + THREAD_ID + ");",
    "CREATE INDEX IF NOT EXISTS sms_read_index ON " + TABLE_NAME + " (" + READ + ");",
    "CREATE INDEX IF NOT EXISTS sms_read_and_notified_and_thread_id_index ON " + TABLE_NAME + "(" + READ + "," + NOTIFIED + ","  + THREAD_ID + ");",
    "CREATE INDEX IF NOT EXISTS sms_type_index ON " + TABLE_NAME + " (" + TYPE + ");",
    "CREATE INDEX IF NOT EXISTS sms_date_sent_index ON " + TABLE_NAME + " (" + DATE_SENT + ");",
    "CREATE INDEX IF NOT EXISTS sms_thread_date_index ON " + TABLE_NAME + " (" + THREAD_ID + ", " + DATE_RECEIVED + ");"
  };

  private static final String[] MESSAGE_PROJECTION = new String[] {
      ID, THREAD_ID, ADDRESS, ADDRESS_DEVICE_ID, PERSON,
      DATE_RECEIVED + " AS " + NORMALIZED_DATE_RECEIVED,
      DATE_SENT + " AS " + NORMALIZED_DATE_SENT,
      PROTOCOL, READ, STATUS, TYPE,
      REPLY_PATH_PRESENT, SUBJECT, BODY, SERVICE_CENTER, DELIVERY_RECEIPT_COUNT,
      MISMATCHED_IDENTITIES, SUBSCRIPTION_ID, EXPIRES_IN, EXPIRE_STARTED,
      NOTIFIED, READ_RECEIPT_COUNT, UNIDENTIFIED
  };

  private static final EarlyReceiptCache earlyDeliveryReceiptCache = new EarlyReceiptCache();
  private static final EarlyReceiptCache earlyReadReceiptCache     = new EarlyReceiptCache();

  public SmsDatabase(Context context, SQLCipherOpenHelper databaseHelper) {
    super(context, databaseHelper);
  }

  protected String getTableName() {
    return TABLE_NAME;
  }

  private void updateTypeBitmask(long id, long maskOff, long maskOn) {
    Log.i("MessageDatabase", "Updating ID: " + id + " to base type: " + maskOn);

    SQLiteDatabase db = databaseHelper.getWritableDatabase();
    db.execSQL("UPDATE " + TABLE_NAME +
               " SET " + TYPE + " = (" + TYPE + " & " + (Types.TOTAL_MASK - maskOff) + " | " + maskOn + " )" +
               " WHERE " + ID + " = ?", new String[] {id+""});

    long threadId = getThreadIdForMessage(id);

    DatabaseFactory.getThreadDatabase(context).update(threadId, false);
    notifyConversationListeners(threadId);
  }

  public long getThreadIdForMessage(long id) {
    String sql        = "SELECT " + THREAD_ID + " FROM " + TABLE_NAME + " WHERE " + ID + " = ?";
    String[] sqlArgs  = new String[] {id+""};
    SQLiteDatabase db = databaseHelper.getReadableDatabase();

    Cursor cursor = null;

    try {
      cursor = db.rawQuery(sql, sqlArgs);
      if (cursor != null && cursor.moveToFirst())
        return cursor.getLong(0);
      else
        return -1;
    } finally {
      if (cursor != null)
        cursor.close();
    }
  }

  public int getMessageCount() {
    SQLiteDatabase db = databaseHelper.getReadableDatabase();
    Cursor cursor     = null;

    try {
      cursor = db.query(TABLE_NAME, new String[] {"COUNT(*)"}, null, null, null, null, null);

      if (cursor != null && cursor.moveToFirst()) return cursor.getInt(0);
      else                                        return 0;
    } finally {
      if (cursor != null)
        cursor.close();
    }
  }

  public int getMessageCountForThread(long threadId) {
    SQLiteDatabase db = databaseHelper.getReadableDatabase();
    Cursor cursor     = null;

    try {
      cursor = db.query(TABLE_NAME, new String[] {"COUNT(*)"}, THREAD_ID + " = ?",
                        new String[] {threadId+""}, null, null, null);

      if (cursor != null && cursor.moveToFirst())
        return cursor.getInt(0);
    } finally {
      if (cursor != null)
        cursor.close();
    }

    return 0;
  }

  public long getIDForMessageAtIndex(long threadID, int index) {
    SQLiteDatabase database = databaseHelper.getReadableDatabase();
    Cursor cursor = null;
    try {
      cursor = database.query(TABLE_NAME, null, THREAD_ID + " = ?", new String[] { threadID + "" }, null, null, null);
      if (cursor != null && cursor.moveToPosition(index)) {
        return cursor.getLong(0);
      }
    } finally {
      if (cursor != null) {
        cursor.close();
      }
    }
    return -1;
  }

  public Set<Long> getAllMessageIDs(long threadID) {
    SQLiteDatabase database = databaseHelper.getReadableDatabase();
    Cursor cursor = null;
    Set<Long> messageIDs = new HashSet<>();
    try {
      cursor = database.query(TABLE_NAME, null, THREAD_ID + " = ?", new String[] { threadID + "" }, null, null, null);
      while (cursor != null && cursor.moveToNext()) {
        messageIDs.add(cursor.getLong(0));
      }
    } finally {
      if (cursor != null) {
        cursor.close();
      }
    }
    return messageIDs;
  }

  public void markAsEndSession(long id) {
    updateTypeBitmask(id, Types.KEY_EXCHANGE_MASK, Types.END_SESSION_BIT);
  }

  public void markAsPreKeyBundle(long id) {
    updateTypeBitmask(id, Types.KEY_EXCHANGE_MASK, Types.KEY_EXCHANGE_BIT | Types.KEY_EXCHANGE_BUNDLE_BIT);
  }

  public void markAsInvalidVersionKeyExchange(long id) {
    updateTypeBitmask(id, 0, Types.KEY_EXCHANGE_INVALID_VERSION_BIT);
  }

  public void markAsSecure(long id) {
    updateTypeBitmask(id, 0, Types.SECURE_MESSAGE_BIT);
  }

  public void markAsInsecure(long id) {
    updateTypeBitmask(id, Types.SECURE_MESSAGE_BIT, 0);
  }

  public void markAsPush(long id) {
    updateTypeBitmask(id, 0, Types.PUSH_MESSAGE_BIT);
  }

  public void markAsForcedSms(long id) {
    updateTypeBitmask(id, Types.PUSH_MESSAGE_BIT, Types.MESSAGE_FORCE_SMS_BIT);
  }

  public void markAsDecryptFailed(long id) {
    updateTypeBitmask(id, Types.ENCRYPTION_MASK, Types.ENCRYPTION_REMOTE_FAILED_BIT);
  }

  public void markAsDecryptDuplicate(long id) {
    updateTypeBitmask(id, Types.ENCRYPTION_MASK, Types.ENCRYPTION_REMOTE_DUPLICATE_BIT);
  }

  public void markAsNoSession(long id) {
    updateTypeBitmask(id, Types.ENCRYPTION_MASK, Types.ENCRYPTION_REMOTE_NO_SESSION_BIT);
  }

  public void markAsSentLokiSessionRestorationRequest(long id) {
    updateTypeBitmask(id, Types.ENCRYPTION_MASK, Types.ENCRYPTION_LOKI_SESSION_RESTORE_SENT_BIT);
  }

  public void markAsLokiSessionRestorationDone(long id) {
    updateTypeBitmask(id, Types.ENCRYPTION_MASK, Types.ENCRYPTION_LOKI_SESSION_RESTORE_DONE_BIT);
  }

  public void markAsLegacyVersion(long id) {
    updateTypeBitmask(id, Types.ENCRYPTION_MASK, Types.ENCRYPTION_REMOTE_LEGACY_BIT);
  }

  public void markAsOutbox(long id) {
    updateTypeBitmask(id, Types.BASE_TYPE_MASK, Types.BASE_OUTBOX_TYPE);
  }

  public void markAsPendingInsecureSmsFallback(long id) {
    updateTypeBitmask(id, Types.BASE_TYPE_MASK, Types.BASE_PENDING_INSECURE_SMS_FALLBACK);
  }

  @Override
  public void markAsSent(long id, boolean isSecure) {
    updateTypeBitmask(id, Types.BASE_TYPE_MASK, Types.BASE_SENT_TYPE | (isSecure ? Types.PUSH_MESSAGE_BIT | Types.SECURE_MESSAGE_BIT : 0));
  }

  public void markAsSending(long id) {
    updateTypeBitmask(id, Types.BASE_TYPE_MASK, Types.BASE_SENDING_TYPE);
  }

  public void markAsMissedCall(long id) {
    updateTypeBitmask(id, Types.TOTAL_MASK, Types.MISSED_CALL_TYPE);
  }

  @Override
  public void markUnidentified(long id, boolean unidentified) {
    ContentValues contentValues = new ContentValues(1);
    contentValues.put(UNIDENTIFIED, unidentified ? 1 : 0);

    SQLiteDatabase db = databaseHelper.getWritableDatabase();
    db.update(TABLE_NAME, contentValues, ID_WHERE, new String[] {String.valueOf(id)});
  }

  @Override
  public void markExpireStarted(long id) {
    markExpireStarted(id, System.currentTimeMillis());
  }

  @Override
  public void markExpireStarted(long id, long startedAtTimestamp) {
    ContentValues contentValues = new ContentValues();
    contentValues.put(EXPIRE_STARTED, startedAtTimestamp);

    SQLiteDatabase db = databaseHelper.getWritableDatabase();
    db.update(TABLE_NAME, contentValues, ID_WHERE, new String[] {String.valueOf(id)});

    long threadId = getThreadIdForMessage(id);

    DatabaseFactory.getThreadDatabase(context).update(threadId, false);
    notifyConversationListeners(threadId);
  }

  public void markStatus(long id, int status) {
    Log.i("MessageDatabase", "Updating ID: " + id + " to status: " + status);
    ContentValues contentValues = new ContentValues();
    contentValues.put(STATUS, status);

    SQLiteDatabase db = databaseHelper.getWritableDatabase();
    db.update(TABLE_NAME, contentValues, ID_WHERE, new String[] {id+""});

    long threadId = getThreadIdForMessage(id);
    DatabaseFactory.getThreadDatabase(context).update(threadId, false);
    notifyConversationListeners(threadId);
  }

  public void markAsSentFailed(long id) {
    updateTypeBitmask(id, Types.BASE_TYPE_MASK, Types.BASE_SENT_FAILED_TYPE);
  }

  public void markAsNotified(long id) {
    SQLiteDatabase database      = databaseHelper.getWritableDatabase();
    ContentValues  contentValues = new ContentValues();

    contentValues.put(NOTIFIED, 1);

    database.update(TABLE_NAME, contentValues, ID_WHERE, new String[] {String.valueOf(id)});
  }

  public boolean isOutgoingMessage(long timestamp) {
    SQLiteDatabase database     = databaseHelper.getWritableDatabase();
    Cursor         cursor       = null;
    boolean        isOutgoing   = false;

    try {
      cursor = database.query(TABLE_NAME, new String[] { ID, THREAD_ID, ADDRESS, TYPE },
               DATE_SENT + " = ?", new String[] { String.valueOf(timestamp) },
               null, null, null, null);

      while (cursor.moveToNext()) {
        if (Types.isOutgoingMessageType(cursor.getLong(cursor.getColumnIndexOrThrow(TYPE)))) {
          isOutgoing = true;
        }
      }
    } finally {
      if (cursor != null) cursor.close();
    }

    return isOutgoing;
  }

  public void incrementReceiptCount(SyncMessageId messageId, boolean deliveryReceipt, boolean readReceipt) {
    SQLiteDatabase database     = databaseHelper.getWritableDatabase();
    Cursor         cursor       = null;
    boolean        foundMessage = false;

    try {
      cursor = database.query(TABLE_NAME, new String[] {ID, THREAD_ID, ADDRESS, TYPE},
                              DATE_SENT + " = ?", new String[] {String.valueOf(messageId.getTimetamp())},
                              null, null, null, null);

      while (cursor.moveToNext()) {
        if (Types.isOutgoingMessageType(cursor.getLong(cursor.getColumnIndexOrThrow(TYPE)))) {
          Address theirAddress = messageId.getAddress();
          Address ourAddress   = Address.Companion.fromSerialized(cursor.getString(cursor.getColumnIndexOrThrow(ADDRESS)));
          String  columnName   = deliveryReceipt ? DELIVERY_RECEIPT_COUNT : READ_RECEIPT_COUNT;

          if (ourAddress.equals(theirAddress)) {
            long threadId = cursor.getLong(cursor.getColumnIndexOrThrow(THREAD_ID));

            database.execSQL("UPDATE " + TABLE_NAME +
                             " SET " + columnName + " = " + columnName + " + 1 WHERE " +
                             ID + " = ?",
                             new String[] {String.valueOf(cursor.getLong(cursor.getColumnIndexOrThrow(ID)))});

            DatabaseFactory.getThreadDatabase(context).update(threadId, false);
            notifyConversationListeners(threadId);
            foundMessage = true;
          }
        }
      }

      if (!foundMessage) {
        if (deliveryReceipt) earlyDeliveryReceiptCache.increment(messageId.getTimetamp(), messageId.getAddress());
        if (readReceipt)     earlyReadReceiptCache.increment(messageId.getTimetamp(), messageId.getAddress());
      }

    } finally {
      if (cursor != null)
        cursor.close();
    }
  }

  public List<Pair<Long, Long>> setTimestampRead(SyncMessageId messageId, long proposedExpireStarted) {
    SQLiteDatabase         database = databaseHelper.getWritableDatabase();
    List<Pair<Long, Long>> expiring = new LinkedList<>();
    Cursor                 cursor   = null;

    try {
      cursor = database.query(TABLE_NAME, new String[] {ID, THREAD_ID, ADDRESS, TYPE, EXPIRES_IN, EXPIRE_STARTED},
                              DATE_SENT + " = ?", new String[] {String.valueOf(messageId.getTimetamp())},
                              null, null, null, null);

      while (cursor.moveToNext()) {
        Address theirAddress = messageId.getAddress();
        Address ourAddress   = Address.Companion.fromSerialized(cursor.getString(cursor.getColumnIndexOrThrow(ADDRESS)));

        if (ourAddress.equals(theirAddress)) {
          long id            = cursor.getLong(cursor.getColumnIndexOrThrow(ID));
          long threadId      = cursor.getLong(cursor.getColumnIndexOrThrow(THREAD_ID));
          long expiresIn     = cursor.getLong(cursor.getColumnIndexOrThrow(EXPIRES_IN));
          long expireStarted = cursor.getLong(cursor.getColumnIndexOrThrow(EXPIRE_STARTED));

          expireStarted = expireStarted > 0 ? Math.min(proposedExpireStarted, expireStarted) : proposedExpireStarted;

          ContentValues contentValues = new ContentValues();
          contentValues.put(READ, 1);

          if (expiresIn > 0) {
            contentValues.put(EXPIRE_STARTED, expireStarted);
            expiring.add(new Pair<>(id, expiresIn));
          }

          database.update(TABLE_NAME, contentValues, ID_WHERE, new String[] {cursor.getLong(cursor.getColumnIndexOrThrow(ID)) + ""});

          DatabaseFactory.getThreadDatabase(context).updateReadState(threadId);
          DatabaseFactory.getThreadDatabase(context).setLastSeen(threadId);
          notifyConversationListeners(threadId);
        }
      }
    } finally {
      if (cursor != null) cursor.close();
    }

    return expiring;
  }

  public List<MarkedMessageInfo> setMessagesRead(long threadId) {
    return setMessagesRead(THREAD_ID + " = ? AND " + READ + " = 0", new String[] {String.valueOf(threadId)});
  }

  public List<MarkedMessageInfo> setAllMessagesRead() {
    return setMessagesRead(READ + " = 0", null);
  }

  private List<MarkedMessageInfo> setMessagesRead(String where, String[] arguments) {
    SQLiteDatabase          database  = databaseHelper.getWritableDatabase();
    List<MarkedMessageInfo> results   = new LinkedList<>();
    Cursor                  cursor    = null;

    database.beginTransaction();
    try {
      cursor = database.query(TABLE_NAME, new String[] {ID, ADDRESS, DATE_SENT, TYPE, EXPIRES_IN, EXPIRE_STARTED}, where, arguments, null, null, null);

      while (cursor != null && cursor.moveToNext()) {
        if (Types.isSecureType(cursor.getLong(3))) {
          SyncMessageId  syncMessageId  = new SyncMessageId(Address.Companion.fromSerialized(cursor.getString(1)), cursor.getLong(2));
          ExpirationInfo expirationInfo = new ExpirationInfo(cursor.getLong(0), cursor.getLong(4), cursor.getLong(5), false);

          results.add(new MarkedMessageInfo(syncMessageId, expirationInfo));
        }
      }

      ContentValues contentValues = new ContentValues();
      contentValues.put(READ, 1);

      database.update(TABLE_NAME, contentValues, where, arguments);
      database.setTransactionSuccessful();
    } finally {
      if (cursor != null) cursor.close();
      database.endTransaction();
    }

    return results;
  }

  public Pair<Long, Long> updateBundleMessageBody(long messageId, String body) {
    long type = Types.BASE_INBOX_TYPE | Types.SECURE_MESSAGE_BIT | Types.PUSH_MESSAGE_BIT;
    return updateMessageBodyAndType(messageId, body, Types.TOTAL_MASK, type);
  }

  public void updateMessageBody(long messageId, String body) {
    long type = 0;
    updateMessageBodyAndType(messageId, body, Types.ENCRYPTION_MASK, type);
  }

  private Pair<Long, Long> updateMessageBodyAndType(long messageId, String body, long maskOff, long maskOn) {
    SQLiteDatabase db = databaseHelper.getWritableDatabase();
    db.execSQL("UPDATE " + TABLE_NAME + " SET " + BODY + " = ?, " +
                   TYPE + " = (" + TYPE + " & " + (Types.TOTAL_MASK - maskOff) + " | " + maskOn + ") " +
                   "WHERE " + ID + " = ?",
               new String[] {body, messageId + ""});

    long threadId = getThreadIdForMessage(messageId);

    DatabaseFactory.getThreadDatabase(context).update(threadId, true);
    notifyConversationListeners(threadId);
    notifyConversationListListeners();

    return new Pair<>(messageId, threadId);
  }

  public Pair<Long, Long> copyMessageInbox(long messageId) {
    try {
      SmsMessageRecord record = getMessage(messageId);

      ContentValues contentValues = new ContentValues();
      contentValues.put(TYPE, (record.getType() & ~Types.BASE_TYPE_MASK) | Types.BASE_INBOX_TYPE);
      contentValues.put(ADDRESS, record.getIndividualRecipient().getAddress().serialize());
      contentValues.put(ADDRESS_DEVICE_ID, record.getRecipientDeviceId());
      contentValues.put(DATE_RECEIVED, System.currentTimeMillis());
      contentValues.put(DATE_SENT, record.getDateSent());
      contentValues.put(PROTOCOL, 31337);
      contentValues.put(READ, 0);
      contentValues.put(BODY, record.getBody());
      contentValues.put(THREAD_ID, record.getThreadId());
      contentValues.put(EXPIRES_IN, record.getExpiresIn());

      SQLiteDatabase db           = databaseHelper.getWritableDatabase();
      long           newMessageId = db.insert(TABLE_NAME, null, contentValues);

      DatabaseFactory.getThreadDatabase(context).update(record.getThreadId(), true);
      notifyConversationListeners(record.getThreadId());

      ApplicationContext.getInstance(context).getJobManager().add(new TrimThreadJob(record.getThreadId()));

      return new Pair<>(newMessageId, record.getThreadId());
    } catch (NoSuchMessageException e) {
      throw new AssertionError(e);
    }
  }

  public @NonNull Pair<Long, Long> insertReceivedCall(@NonNull Address address) {
    return insertCallLog(address, Types.INCOMING_CALL_TYPE, false);
  }

  public @NonNull Pair<Long, Long> insertOutgoingCall(@NonNull Address address) {
    return insertCallLog(address, Types.OUTGOING_CALL_TYPE, false);
  }

  public @NonNull Pair<Long, Long> insertMissedCall(@NonNull Address address) {
    return insertCallLog(address, Types.MISSED_CALL_TYPE, true);
  }

  private @NonNull Pair<Long, Long> insertCallLog(@NonNull Address address, long type, boolean unread) {
    Recipient recipient = Recipient.from(context, address, true);
    long      threadId  = DatabaseFactory.getThreadDatabase(context).getOrCreateThreadIdFor(recipient);

    ContentValues values = new ContentValues(6);
    values.put(ADDRESS, address.serialize());
    values.put(ADDRESS_DEVICE_ID,  1);
    values.put(DATE_RECEIVED, System.currentTimeMillis());
    values.put(DATE_SENT, System.currentTimeMillis());
    values.put(READ, unread ? 0 : 1);
    values.put(TYPE, type);
    values.put(THREAD_ID, threadId);

    SQLiteDatabase db = databaseHelper.getWritableDatabase();
    long messageId    = db.insert(TABLE_NAME, null, values);

    DatabaseFactory.getThreadDatabase(context).update(threadId, true);
    notifyConversationListeners(threadId);
    ApplicationContext.getInstance(context).getJobManager().add(new TrimThreadJob(threadId));

    if (unread) {
      DatabaseFactory.getThreadDatabase(context).incrementUnread(threadId, 1);
    }

    return new Pair<>(messageId, threadId);
  }

  protected Optional<InsertResult> insertMessageInbox(IncomingTextMessage message, long type, long serverTimestamp) {
    if (message.isJoined()) {
      type = (type & (Types.TOTAL_MASK - Types.BASE_TYPE_MASK)) | Types.JOINED_TYPE;
    } else if (message.isPreKeyBundle()) {
      type |= Types.KEY_EXCHANGE_BIT | Types.KEY_EXCHANGE_BUNDLE_BIT;
    } else if (message.isSecureMessage()) {
      type |= Types.SECURE_MESSAGE_BIT;
    } else if (message.isGroup()) {
      type |= Types.SECURE_MESSAGE_BIT;
      if      (((IncomingGroupMessage)message).isUpdate()) type |= Types.GROUP_UPDATE_BIT;
      else if (((IncomingGroupMessage)message).isQuit())   type |= Types.GROUP_QUIT_BIT;
    } else if (message.isEndSession()) {
      type |= Types.SECURE_MESSAGE_BIT;
      type |= Types.END_SESSION_BIT;
    }

    if (message.isPush())                type |= Types.PUSH_MESSAGE_BIT;
    if (message.isIdentityUpdate())      type |= Types.KEY_EXCHANGE_IDENTITY_UPDATE_BIT;
    if (message.isContentPreKeyBundle()) type |= Types.KEY_EXCHANGE_CONTENT_FORMAT;

    if      (message.isIdentityVerified())    type |= Types.KEY_EXCHANGE_IDENTITY_VERIFIED_BIT;
    else if (message.isIdentityDefault())     type |= Types.KEY_EXCHANGE_IDENTITY_DEFAULT_BIT;

    Recipient recipient = Recipient.from(context, message.getSender(), true);

    Recipient groupRecipient;

    if (message.getGroupId() == null) {
      groupRecipient = null;
    } else {
      groupRecipient = Recipient.from(context, message.getGroupId(), true);
    }

    boolean    unread     = (Util.isDefaultSmsProvider(context) ||
                            message.isSecureMessage() || message.isGroup() || message.isPreKeyBundle()) &&
                            !message.isIdentityUpdate() && !message.isIdentityDefault() && !message.isIdentityVerified();

    long       threadId;

    if (groupRecipient == null) threadId = DatabaseFactory.getThreadDatabase(context).getOrCreateThreadIdFor(recipient);
    else                        threadId = DatabaseFactory.getThreadDatabase(context).getOrCreateThreadIdFor(groupRecipient);

    ContentValues values = new ContentValues(6);
    values.put(ADDRESS, message.getSender().serialize());
    values.put(ADDRESS_DEVICE_ID,  message.getSenderDeviceId());
    // In open groups messages should be sorted by their server timestamp
    long receivedTimestamp = serverTimestamp;
    if (serverTimestamp == 0) { receivedTimestamp = message.getSentTimestampMillis(); }
    values.put(DATE_RECEIVED, receivedTimestamp); // Loki - This is important due to how we handle GIFs
    values.put(DATE_SENT, message.getSentTimestampMillis());
    values.put(PROTOCOL, message.getProtocol());
    values.put(READ, unread ? 0 : 1);
    values.put(SUBSCRIPTION_ID, message.getSubscriptionId());
    values.put(EXPIRES_IN, message.getExpiresIn());
    values.put(UNIDENTIFIED, message.isUnidentified());

    if (!TextUtils.isEmpty(message.getPseudoSubject()))
      values.put(SUBJECT, message.getPseudoSubject());

    values.put(REPLY_PATH_PRESENT, message.isReplyPathPresent());
    values.put(SERVICE_CENTER, message.getServiceCenterAddress());
    values.put(BODY, message.getMessageBody());
    values.put(TYPE, type);
    values.put(THREAD_ID, threadId);

    if (message.isPush() && isDuplicate(message, threadId)) {
      Log.w(TAG, "Duplicate message (" + message.getSentTimestampMillis() + "), ignoring...");
      return Optional.absent();
    } else {
      SQLiteDatabase db        = databaseHelper.getWritableDatabase();
      long           messageId = db.insert(TABLE_NAME, null, values);

      if (unread) {
        DatabaseFactory.getThreadDatabase(context).incrementUnread(threadId, 1);
      }

      if (!message.isIdentityUpdate() && !message.isIdentityVerified() && !message.isIdentityDefault()) {
        DatabaseFactory.getThreadDatabase(context).update(threadId, true);
      }

      if (message.getSubscriptionId() != -1) {
        DatabaseFactory.getRecipientDatabase(context).setDefaultSubscriptionId(recipient, message.getSubscriptionId());
      }

      notifyConversationListeners(threadId);

      if (!message.isIdentityUpdate() && !message.isIdentityVerified() && !message.isIdentityDefault()) {
        ApplicationContext.getInstance(context).getJobManager().add(new TrimThreadJob(threadId));
      }

      return Optional.of(new InsertResult(messageId, threadId));
    }
  }

  public Optional<InsertResult> insertMessageInbox(IncomingTextMessage message) {
    return insertMessageInbox(message, Types.BASE_INBOX_TYPE, 0);
  }

  public Optional<InsertResult> insertMessageInbox(IncomingTextMessage message, long serverTimestamp) {
    return insertMessageInbox(message, Types.BASE_INBOX_TYPE, serverTimestamp);
  }

  public Optional<InsertResult> insertMessageOutbox(long threadId, OutgoingTextMessage message, long serverTimestamp) {
<<<<<<< HEAD
    if (threadId == -1) {
      threadId = DatabaseFactory.getThreadDatabase(context).getOrCreateThreadIdFor(message.getRecipient());
    }
=======
>>>>>>> 9f60a3ca
    long messageId = insertMessageOutbox(threadId, message, false, serverTimestamp, null);
    if (messageId == -1) {
      return Optional.absent();
    }
    markAsSent(messageId, true);
    return Optional.fromNullable(new InsertResult(messageId, threadId));
  }

  public long insertMessageOutbox(long threadId, OutgoingTextMessage message,
                                  boolean forceSms, long date, InsertListener insertListener)
  {
    long type = Types.BASE_SENDING_TYPE;

    if      (message.isKeyExchange())   type |= Types.KEY_EXCHANGE_BIT;
    else if (message.isSecureMessage()) type |= (Types.SECURE_MESSAGE_BIT | Types.PUSH_MESSAGE_BIT);
    else if (message.isEndSession())    type |= Types.END_SESSION_BIT;
    if      (forceSms)                  type |= Types.MESSAGE_FORCE_SMS_BIT;

    if      (message.isIdentityVerified()) type |= Types.KEY_EXCHANGE_IDENTITY_VERIFIED_BIT;
    else if (message.isIdentityDefault())  type |= Types.KEY_EXCHANGE_IDENTITY_DEFAULT_BIT;

    Address            address               = message.getRecipient().getAddress();
    Map<Address, Long> earlyDeliveryReceipts = earlyDeliveryReceiptCache.remove(date);
    Map<Address, Long> earlyReadReceipts     = earlyReadReceiptCache.remove(date);

    ContentValues contentValues = new ContentValues(6);
    contentValues.put(ADDRESS, address.serialize());
    contentValues.put(THREAD_ID, threadId);
    contentValues.put(BODY, message.getMessageBody());
    contentValues.put(DATE_RECEIVED, System.currentTimeMillis());
    contentValues.put(DATE_SENT, date);
    contentValues.put(READ, 1);
    contentValues.put(TYPE, type);
    contentValues.put(SUBSCRIPTION_ID, message.getSubscriptionId());
    contentValues.put(EXPIRES_IN, message.getExpiresIn());
    contentValues.put(DELIVERY_RECEIPT_COUNT, Stream.of(earlyDeliveryReceipts.values()).mapToLong(Long::longValue).sum());
    contentValues.put(READ_RECEIPT_COUNT, Stream.of(earlyReadReceipts.values()).mapToLong(Long::longValue).sum());

    SQLiteDatabase db        = databaseHelper.getWritableDatabase();
    long           messageId = db.insert(TABLE_NAME, ADDRESS, contentValues);
    if (insertListener != null) {
      insertListener.onComplete();
    }

    if (!message.isIdentityVerified() && !message.isIdentityDefault()) {
      DatabaseFactory.getThreadDatabase(context).update(threadId, true);
      DatabaseFactory.getThreadDatabase(context).setLastSeen(threadId);
    }

    DatabaseFactory.getThreadDatabase(context).setHasSent(threadId, true);

    notifyConversationListeners(threadId);

    if (!message.isIdentityVerified() && !message.isIdentityDefault()) {
      ApplicationContext.getInstance(context).getJobManager().add(new TrimThreadJob(threadId));
    }

    return messageId;
  }

  Cursor getMessages(int skip, int limit) {
    SQLiteDatabase db = databaseHelper.getReadableDatabase();
    return db.query(TABLE_NAME, MESSAGE_PROJECTION, null, null, null, null, ID, skip + "," + limit);
  }

  Cursor getOutgoingMessages() {
    String outgoingSelection = TYPE + " & "  + Types.BASE_TYPE_MASK + " = " + Types.BASE_OUTBOX_TYPE;
    SQLiteDatabase db        = databaseHelper.getReadableDatabase();
    return db.query(TABLE_NAME, MESSAGE_PROJECTION, outgoingSelection, null, null, null, null);
  }

  public Cursor getExpirationStartedMessages() {
    String         where = EXPIRE_STARTED + " > 0";
    SQLiteDatabase db    = databaseHelper.getReadableDatabase();
    return db.query(TABLE_NAME, MESSAGE_PROJECTION, where, null, null, null, null);
  }

  public SmsMessageRecord getMessage(long messageId) throws NoSuchMessageException {
    SQLiteDatabase db     = databaseHelper.getReadableDatabase();
    Cursor         cursor = db.query(TABLE_NAME, MESSAGE_PROJECTION, ID_WHERE, new String[]{messageId + ""}, null, null, null);
    Reader         reader = new Reader(cursor);
    SmsMessageRecord record = reader.getNext();

    reader.close();

    if (record == null) throw new NoSuchMessageException("No message for ID: " + messageId);
    else                return record;
  }

  public Cursor getMessageCursor(long messageId) {
    SQLiteDatabase db = databaseHelper.getReadableDatabase();
    Cursor cursor = db.query(TABLE_NAME, MESSAGE_PROJECTION, ID_WHERE, new String[] {messageId + ""}, null, null, null);
    setNotifyConverationListeners(cursor, getThreadIdForMessage(messageId));
    return cursor;
  }

  public boolean deleteMessage(long messageId) {
    Log.i("MessageDatabase", "Deleting: " + messageId);
    SQLiteDatabase db = databaseHelper.getWritableDatabase();
    long threadId     = getThreadIdForMessage(messageId);
    db.delete(TABLE_NAME, ID_WHERE, new String[] {messageId+""});
    boolean threadDeleted = DatabaseFactory.getThreadDatabase(context).update(threadId, false);
    notifyConversationListeners(threadId);
    return threadDeleted;
  }

  public void ensureMigration() {
    databaseHelper.getWritableDatabase();
  }

  private boolean isDuplicate(IncomingTextMessage message, long threadId) {
    SQLiteDatabase database = databaseHelper.getReadableDatabase();
    Cursor         cursor   = database.query(TABLE_NAME, null, DATE_SENT + " = ? AND " + ADDRESS + " = ? AND " + THREAD_ID + " = ?",
                                             new String[]{String.valueOf(message.getSentTimestampMillis()), message.getSender().serialize(), String.valueOf(threadId)},
                                             null, null, null, "1");

    try {
      return cursor != null && cursor.moveToFirst();
    } finally {
      if (cursor != null) cursor.close();
    }
  }

  /*package */void deleteThread(long threadId) {
    SQLiteDatabase db = databaseHelper.getWritableDatabase();
    db.delete(TABLE_NAME, THREAD_ID + " = ?", new String[] {threadId+""});
  }

  /*package*/void deleteMessagesInThreadBeforeDate(long threadId, long date) {
    SQLiteDatabase db = databaseHelper.getWritableDatabase();
    String where      = THREAD_ID + " = ? AND (CASE " + TYPE;

    for (long outgoingType : Types.OUTGOING_MESSAGE_TYPES) {
      where += " WHEN " + outgoingType + " THEN " + DATE_SENT + " < " + date;
    }

    where += (" ELSE " + DATE_RECEIVED + " < " + date + " END)");

    db.delete(TABLE_NAME, where, new String[] {threadId + ""});
  }

  /*package*/ void deleteThreads(Set<Long> threadIds) {
    SQLiteDatabase db = databaseHelper.getWritableDatabase();
    String where      = "";

    for (long threadId : threadIds) {
      where += THREAD_ID + " = '" + threadId + "' OR ";
    }

    where = where.substring(0, where.length() - 4);

    db.delete(TABLE_NAME, where, null);
  }

  /*package */ void deleteAllThreads() {
    SQLiteDatabase db = databaseHelper.getWritableDatabase();
    db.delete(TABLE_NAME, null, null);
  }

  /*package*/ SQLiteDatabase beginTransaction() {
    SQLiteDatabase database = databaseHelper.getWritableDatabase();
    database.beginTransaction();
    return database;
  }

  /*package*/ void endTransaction(SQLiteDatabase database) {
    database.setTransactionSuccessful();
    database.endTransaction();
  }

  /*package*/ SQLiteStatement createInsertStatement(SQLiteDatabase database) {
    return database.compileStatement("INSERT INTO " + TABLE_NAME + " (" + ADDRESS + ", " +
                                                                      PERSON + ", " +
                                                                      DATE_SENT + ", " +
                                                                      DATE_RECEIVED  + ", " +
                                                                      PROTOCOL + ", " +
                                                                      READ + ", " +
                                                                      STATUS + ", " +
                                                                      TYPE + ", " +
                                                                      REPLY_PATH_PRESENT + ", " +
                                                                      SUBJECT + ", " +
                                                                      BODY + ", " +
                                                                      SERVICE_CENTER +
                                                                      ", " + THREAD_ID + ") " +
                                     " VALUES (?, ?, ?, ?, ?, ?, ?, ?, ?, ?, ?, ?, ?)");
  }

  public static class Status {
    public static final int STATUS_NONE     = -1;
    public static final int STATUS_COMPLETE  = 0;
    public static final int STATUS_PENDING   = 0x20;
    public static final int STATUS_FAILED    = 0x40;
  }

  public Reader readerFor(Cursor cursor) {
    return new Reader(cursor);
  }

  public OutgoingMessageReader readerFor(OutgoingTextMessage message, long threadId) {
    return new OutgoingMessageReader(message, threadId);
  }

  public class OutgoingMessageReader {

    private final OutgoingTextMessage message;
    private final long                id;
    private final long                threadId;

    public OutgoingMessageReader(OutgoingTextMessage message, long threadId) {
      this.message  = message;
      this.threadId = threadId;
      this.id       = new SecureRandom().nextLong();
    }

    public MessageRecord getCurrent() {
      return new SmsMessageRecord(id, message.getMessageBody(),
                                  message.getRecipient(), message.getRecipient(),
                                  1, System.currentTimeMillis(), System.currentTimeMillis(),
                                  0, message.isSecureMessage() ? MmsSmsColumns.Types.getOutgoingEncryptedMessageType() : MmsSmsColumns.Types.getOutgoingSmsMessageType(),
                                  threadId, 0, new LinkedList<IdentityKeyMismatch>(),
                                  message.getSubscriptionId(), message.getExpiresIn(),
                                  System.currentTimeMillis(), 0, false);
    }
  }

  public class Reader {

    private final Cursor cursor;

    public Reader(Cursor cursor) {
      this.cursor = cursor;
    }

    public SmsMessageRecord getNext() {
      if (cursor == null || !cursor.moveToNext())
        return null;

      return getCurrent();
    }

    public int getCount() {
      if (cursor == null) return 0;
      else                return cursor.getCount();
    }

    public SmsMessageRecord getCurrent() {
      long    messageId            = cursor.getLong(cursor.getColumnIndexOrThrow(SmsDatabase.ID));
      Address address              = Address.Companion.fromSerialized(cursor.getString(cursor.getColumnIndexOrThrow(SmsDatabase.ADDRESS)));
      int     addressDeviceId      = cursor.getInt(cursor.getColumnIndexOrThrow(SmsDatabase.ADDRESS_DEVICE_ID));
      long    type                 = cursor.getLong(cursor.getColumnIndexOrThrow(SmsDatabase.TYPE));
      long    dateReceived         = cursor.getLong(cursor.getColumnIndexOrThrow(SmsDatabase.NORMALIZED_DATE_RECEIVED));
      long    dateSent             = cursor.getLong(cursor.getColumnIndexOrThrow(SmsDatabase.NORMALIZED_DATE_SENT));
      long    threadId             = cursor.getLong(cursor.getColumnIndexOrThrow(SmsDatabase.THREAD_ID));
      int     status               = cursor.getInt(cursor.getColumnIndexOrThrow(SmsDatabase.STATUS));
      int     deliveryReceiptCount = cursor.getInt(cursor.getColumnIndexOrThrow(SmsDatabase.DELIVERY_RECEIPT_COUNT));
      int     readReceiptCount     = cursor.getInt(cursor.getColumnIndexOrThrow(SmsDatabase.READ_RECEIPT_COUNT));
      String  mismatchDocument     = cursor.getString(cursor.getColumnIndexOrThrow(SmsDatabase.MISMATCHED_IDENTITIES));
      int     subscriptionId       = cursor.getInt(cursor.getColumnIndexOrThrow(SmsDatabase.SUBSCRIPTION_ID));
      long    expiresIn            = cursor.getLong(cursor.getColumnIndexOrThrow(SmsDatabase.EXPIRES_IN));
      long    expireStarted        = cursor.getLong(cursor.getColumnIndexOrThrow(SmsDatabase.EXPIRE_STARTED));
      String  body                 = cursor.getString(cursor.getColumnIndexOrThrow(SmsDatabase.BODY));
      boolean unidentified         = cursor.getInt(cursor.getColumnIndexOrThrow(SmsDatabase.UNIDENTIFIED)) == 1;

      if (!TextSecurePreferences.isReadReceiptsEnabled(context)) {
        readReceiptCount = 0;
      }

      List<IdentityKeyMismatch> mismatches = getMismatches(mismatchDocument);
      Recipient                 recipient  = Recipient.from(context, address, true);

      return new SmsMessageRecord(messageId, body, recipient,
                                  recipient,
                                  addressDeviceId,
                                  dateSent, dateReceived, deliveryReceiptCount, type,
                                  threadId, status, mismatches, subscriptionId,
                                  expiresIn, expireStarted, readReceiptCount, unidentified);
    }

    private List<IdentityKeyMismatch> getMismatches(String document) {
      try {
        if (!TextUtils.isEmpty(document)) {
          return JsonUtil.fromJson(document, IdentityKeyMismatchList.class).getList();
        }
      } catch (IOException e) {
        Log.w(TAG, e);
      }

      return new LinkedList<>();
    }

    public void close() {
      cursor.close();
    }
  }

  public interface InsertListener {
    public void onComplete();
  }

}<|MERGE_RESOLUTION|>--- conflicted
+++ resolved
@@ -687,12 +687,9 @@
   }
 
   public Optional<InsertResult> insertMessageOutbox(long threadId, OutgoingTextMessage message, long serverTimestamp) {
-<<<<<<< HEAD
     if (threadId == -1) {
       threadId = DatabaseFactory.getThreadDatabase(context).getOrCreateThreadIdFor(message.getRecipient());
     }
-=======
->>>>>>> 9f60a3ca
     long messageId = insertMessageOutbox(threadId, message, false, serverTimestamp, null);
     if (messageId == -1) {
       return Optional.absent();
