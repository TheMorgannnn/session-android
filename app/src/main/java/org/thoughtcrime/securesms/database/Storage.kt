package org.thoughtcrime.securesms.database

import android.content.Context
import android.net.Uri
import network.loki.messenger.libsession_util.ConfigBase
import network.loki.messenger.libsession_util.ConfigBase.Companion.PRIORITY_HIDDEN
import network.loki.messenger.libsession_util.ConfigBase.Companion.PRIORITY_PINNED
import network.loki.messenger.libsession_util.Contacts
import network.loki.messenger.libsession_util.ConversationVolatileConfig
import network.loki.messenger.libsession_util.UserGroupsConfig
import network.loki.messenger.libsession_util.UserProfile
import network.loki.messenger.libsession_util.util.BaseCommunityInfo
import network.loki.messenger.libsession_util.util.Conversation
import network.loki.messenger.libsession_util.util.ExpiryMode
import network.loki.messenger.libsession_util.util.GroupInfo
import network.loki.messenger.libsession_util.util.UserPic
import org.session.libsession.avatars.AvatarHelper
import org.session.libsession.database.StorageProtocol
import org.session.libsession.messaging.BlindedIdMapping
import org.session.libsession.messaging.calls.CallMessageType
import org.session.libsession.messaging.contacts.Contact
import org.session.libsession.messaging.jobs.AttachmentUploadJob
import org.session.libsession.messaging.jobs.BackgroundGroupAddJob
import org.session.libsession.messaging.jobs.ConfigurationSyncJob
import org.session.libsession.messaging.jobs.GroupAvatarDownloadJob
import org.session.libsession.messaging.jobs.Job
import org.session.libsession.messaging.jobs.JobQueue
import org.session.libsession.messaging.jobs.MessageReceiveJob
import org.session.libsession.messaging.jobs.MessageSendJob
import org.session.libsession.messaging.jobs.RetrieveProfileAvatarJob
import org.session.libsession.messaging.messages.Destination
import org.session.libsession.messaging.messages.Message
import org.session.libsession.messaging.messages.control.ConfigurationMessage
import org.session.libsession.messaging.messages.control.MessageRequestResponse
import org.session.libsession.messaging.messages.signal.IncomingEncryptedMessage
import org.session.libsession.messaging.messages.signal.IncomingGroupMessage
import org.session.libsession.messaging.messages.signal.IncomingMediaMessage
import org.session.libsession.messaging.messages.signal.IncomingTextMessage
import org.session.libsession.messaging.messages.signal.OutgoingGroupMediaMessage
import org.session.libsession.messaging.messages.signal.OutgoingMediaMessage
import org.session.libsession.messaging.messages.signal.OutgoingTextMessage
import org.session.libsession.messaging.messages.visible.Attachment
import org.session.libsession.messaging.messages.visible.Profile
import org.session.libsession.messaging.messages.visible.Reaction
import org.session.libsession.messaging.messages.visible.VisibleMessage
import org.session.libsession.messaging.open_groups.GroupMember
import org.session.libsession.messaging.open_groups.OpenGroup
import org.session.libsession.messaging.open_groups.OpenGroupApi
import org.session.libsession.messaging.sending_receiving.attachments.AttachmentId
import org.session.libsession.messaging.sending_receiving.attachments.DatabaseAttachment
import org.session.libsession.messaging.sending_receiving.data_extraction.DataExtractionNotificationInfoMessage
import org.session.libsession.messaging.sending_receiving.link_preview.LinkPreview
import org.session.libsession.messaging.sending_receiving.notifications.PushRegistryV1
import org.session.libsession.messaging.sending_receiving.pollers.ClosedGroupPollerV2
import org.session.libsession.messaging.sending_receiving.quotes.QuoteModel
import org.session.libsession.messaging.utilities.SessionId
import org.session.libsession.messaging.utilities.SodiumUtilities
import org.session.libsession.messaging.utilities.UpdateMessageData
import org.session.libsession.snode.OnionRequestAPI
import org.session.libsession.snode.SnodeAPI
import org.session.libsession.utilities.Address
import org.session.libsession.utilities.Address.Companion.fromSerialized
import org.session.libsession.utilities.GroupRecord
import org.session.libsession.utilities.GroupUtil
import org.session.libsession.utilities.ProfileKeyUtil
import org.session.libsession.utilities.SSKEnvironment
import org.session.libsession.utilities.TextSecurePreferences
import org.session.libsession.utilities.recipients.Recipient
import org.session.libsignal.crypto.ecc.DjbECPrivateKey
import org.session.libsignal.crypto.ecc.DjbECPublicKey
import org.session.libsignal.crypto.ecc.ECKeyPair
import org.session.libsignal.messages.SignalServiceAttachmentPointer
import org.session.libsignal.messages.SignalServiceGroup
import org.session.libsignal.utilities.Base64
import org.session.libsignal.utilities.Hex
import org.session.libsignal.utilities.IdPrefix
import org.session.libsignal.utilities.KeyHelper
import org.session.libsignal.utilities.Log
import org.session.libsignal.utilities.guava.Optional
import org.thoughtcrime.securesms.database.helpers.SQLCipherOpenHelper
import org.thoughtcrime.securesms.database.model.MessageId
import org.thoughtcrime.securesms.database.model.ReactionRecord
import org.thoughtcrime.securesms.dependencies.ConfigFactory
import org.thoughtcrime.securesms.dependencies.DatabaseComponent
import org.thoughtcrime.securesms.groups.ClosedGroupManager
import org.thoughtcrime.securesms.groups.GroupManager
import org.thoughtcrime.securesms.groups.OpenGroupManager
import org.thoughtcrime.securesms.mms.PartAuthority
import org.thoughtcrime.securesms.util.ConfigurationMessageUtilities
import org.thoughtcrime.securesms.util.SessionMetaProtocol
import java.security.MessageDigest
import network.loki.messenger.libsession_util.util.Contact as LibSessionContact

open class Storage(context: Context, helper: SQLCipherOpenHelper, private val configFactory: ConfigFactory) : Database(context, helper), StorageProtocol,
    ThreadDatabase.ConversationThreadUpdateListener {

    override fun threadCreated(address: Address, threadId: Long) {
        val localUserAddress = getUserPublicKey() ?: return
        if (!getRecipientApproved(address) && localUserAddress != address.serialize()) return // don't store unapproved / message requests

        val volatile = configFactory.convoVolatile ?: return
        if (address.isGroup) {
            val groups = configFactory.userGroups ?: return
            if (address.isClosedGroup) {
                val sessionId = GroupUtil.doubleDecodeGroupId(address.serialize())
                val closedGroup = getGroup(address.toGroupString())
                if (closedGroup != null && closedGroup.isActive) {
                    val legacyGroup = groups.getOrConstructLegacyGroupInfo(sessionId)
                    groups.set(legacyGroup)
                    val newVolatileParams = volatile.getOrConstructLegacyGroup(sessionId).copy(
                        lastRead = SnodeAPI.nowWithOffset,
                    )
                    volatile.set(newVolatileParams)
                }
            } else if (address.isOpenGroup) {
                // these should be added on the group join / group info fetch
                Log.w("Loki", "Thread created called for open group address, not adding any extra information")
            }
        } else if (address.isContact) {
            // non-standard contact prefixes: 15, 00 etc shouldn't be stored in config
            if (SessionId(address.serialize()).prefix != IdPrefix.STANDARD) return
            // don't update our own address into the contacts DB
            if (getUserPublicKey() != address.serialize()) {
                val contacts = configFactory.contacts ?: return
                contacts.upsertContact(address.serialize()) {
                    priority = ConfigBase.PRIORITY_VISIBLE
                }
            } else {
                val userProfile = configFactory.user ?: return
                userProfile.setNtsPriority(ConfigBase.PRIORITY_VISIBLE)
                DatabaseComponent.get(context).threadDatabase().setHasSent(threadId, true)
            }
            val newVolatileParams = volatile.getOrConstructOneToOne(address.serialize())
            volatile.set(newVolatileParams)
        }
    }

    override fun threadDeleted(address: Address, threadId: Long) {
        val volatile = configFactory.convoVolatile ?: return
        if (address.isGroup) {
            val groups = configFactory.userGroups ?: return
            if (address.isClosedGroup) {
                val sessionId = GroupUtil.doubleDecodeGroupId(address.serialize())
                volatile.eraseLegacyClosedGroup(sessionId)
                groups.eraseLegacyGroup(sessionId)
            } else if (address.isOpenGroup) {
                // these should be removed in the group leave / handling new configs
                Log.w("Loki", "Thread delete called for open group address, expecting to be handled elsewhere")
            }
        } else {
            // non-standard contact prefixes: 15, 00 etc shouldn't be stored in config
            if (SessionId(address.serialize()).prefix != IdPrefix.STANDARD) return
            volatile.eraseOneToOne(address.serialize())
            if (getUserPublicKey() != address.serialize()) {
                val contacts = configFactory.contacts ?: return
                contacts.upsertContact(address.serialize()) {
                    priority = PRIORITY_HIDDEN
                }
            } else {
                val userProfile = configFactory.user ?: return
                userProfile.setNtsPriority(PRIORITY_HIDDEN)
            }
        }
        ConfigurationMessageUtilities.forceSyncConfigurationNowIfNeeded(context)
    }

    override fun getUserPublicKey(): String? {
        return TextSecurePreferences.getLocalNumber(context)
    }

    override fun getUserX25519KeyPair(): ECKeyPair {
        return DatabaseComponent.get(context).lokiAPIDatabase().getUserX25519KeyPair()
    }

    override fun getUserProfile(): Profile {
        val displayName = TextSecurePreferences.getProfileName(context)!!
        val profileKey = ProfileKeyUtil.getProfileKey(context)
        val profilePictureUrl = TextSecurePreferences.getProfilePictureURL(context)
        return Profile(displayName, profileKey, profilePictureUrl)
    }

    override fun setProfileAvatar(recipient: Recipient, profileAvatar: String?) {
        val database = DatabaseComponent.get(context).recipientDatabase()
        database.setProfileAvatar(recipient, profileAvatar)
    }

    override fun setProfilePicture(recipient: Recipient, newProfilePicture: String?, newProfileKey: ByteArray?) {
        val db = DatabaseComponent.get(context).recipientDatabase()
        db.setProfileAvatar(recipient, newProfilePicture)
        db.setProfileKey(recipient, newProfileKey)
    }

    override fun setUserProfilePicture(newProfilePicture: String?, newProfileKey: ByteArray?) {
        val ourRecipient = fromSerialized(getUserPublicKey()!!).let {
            Recipient.from(context, it, false)
        }
        ourRecipient.resolve().profileKey = newProfileKey
        TextSecurePreferences.setProfileKey(context, newProfileKey?.let { Base64.encodeBytes(it) })
        TextSecurePreferences.setProfilePictureURL(context, newProfilePicture)

        if (newProfileKey != null) {
            JobQueue.shared.add(RetrieveProfileAvatarJob(newProfilePicture, ourRecipient.address))
        }
    }

    override fun getOrGenerateRegistrationID(): Int {
        var registrationID = TextSecurePreferences.getLocalRegistrationId(context)
        if (registrationID == 0) {
            registrationID = KeyHelper.generateRegistrationId(false)
            TextSecurePreferences.setLocalRegistrationId(context, registrationID)
        }
        return registrationID
    }

    override fun persistAttachments(messageID: Long, attachments: List<Attachment>): List<Long> {
        val database = DatabaseComponent.get(context).attachmentDatabase()
        val databaseAttachments = attachments.mapNotNull { it.toSignalAttachment() }
        return database.insertAttachments(messageID, databaseAttachments)
    }

    override fun getAttachmentsForMessage(messageID: Long): List<DatabaseAttachment> {
        val database = DatabaseComponent.get(context).attachmentDatabase()
        return database.getAttachmentsForMessage(messageID)
    }

    override fun getLastSeen(threadId: Long): Long {
        val threadDb = DatabaseComponent.get(context).threadDatabase()
        return threadDb.getLastSeenAndHasSent(threadId)?.first() ?: 0L
    }

    override fun markConversationAsRead(threadId: Long, lastSeenTime: Long, force: Boolean) {
        val threadDb = DatabaseComponent.get(context).threadDatabase()
        getRecipientForThread(threadId)?.let { recipient ->
            val currentLastRead = threadDb.getLastSeenAndHasSent(threadId).first()
            // don't set the last read in the volatile if we didn't set it in the DB
            if (!threadDb.markAllAsRead(threadId, recipient.isGroupRecipient, lastSeenTime, force) && !force) return

            // don't process configs for inbox recipients
            if (recipient.isOpenGroupInboxRecipient) return

            configFactory.convoVolatile?.let { config ->
                val convo = when {
                    // recipient closed group
                    recipient.isClosedGroupRecipient -> config.getOrConstructLegacyGroup(GroupUtil.doubleDecodeGroupId(recipient.address.serialize()))
                    // recipient is open group
                    recipient.isOpenGroupRecipient -> {
                        val openGroupJoinUrl = getOpenGroup(threadId)?.joinURL ?: return
                        BaseCommunityInfo.parseFullUrl(openGroupJoinUrl)?.let { (base, room, pubKey) ->
                            config.getOrConstructCommunity(base, room, pubKey)
                        } ?: return
                    }
                    // otherwise recipient is one to one
                    recipient.isContactRecipient -> {
                        // don't process non-standard session IDs though
                        val sessionId = SessionId(recipient.address.serialize())
                        if (sessionId.prefix != IdPrefix.STANDARD) return

                        config.getOrConstructOneToOne(recipient.address.serialize())
                    }
                    else -> throw NullPointerException("Weren't expecting to have a convo with address ${recipient.address.serialize()}")
                }
                convo.lastRead = lastSeenTime
                if (convo.unread) {
                    convo.unread = lastSeenTime <= currentLastRead
                    notifyConversationListListeners()
                }
                config.set(convo)
                ConfigurationMessageUtilities.forceSyncConfigurationNowIfNeeded(context)
            }
        }
    }

    override fun updateThread(threadId: Long, unarchive: Boolean) {
        val threadDb = DatabaseComponent.get(context).threadDatabase()
        threadDb.update(threadId, unarchive, false)
    }

    override fun persist(message: VisibleMessage,
                         quotes: QuoteModel?,
                         linkPreview: List<LinkPreview?>,
                         groupPublicKey: String?,
                         openGroupID: String?,
                         attachments: List<Attachment>,
                         runThreadUpdate: Boolean): Long? {
        var messageID: Long? = null
        val senderAddress = fromSerialized(message.sender!!)
        val isUserSender = (message.sender!! == getUserPublicKey())
        val isUserBlindedSender = message.threadID?.takeIf { it >= 0 }?.let { getOpenGroup(it)?.publicKey }
            ?.let { SodiumUtilities.sessionId(getUserPublicKey()!!, message.sender!!, it) } ?: false
        val group: Optional<SignalServiceGroup> = when {
            openGroupID != null -> Optional.of(SignalServiceGroup(openGroupID.toByteArray(), SignalServiceGroup.GroupType.PUBLIC_CHAT))
            groupPublicKey != null -> {
                val doubleEncoded = GroupUtil.doubleEncodeGroupID(groupPublicKey)
                Optional.of(SignalServiceGroup(GroupUtil.getDecodedGroupIDAsData(doubleEncoded), SignalServiceGroup.GroupType.SIGNAL))
            }
            else -> Optional.absent()
        }
        val pointers = attachments.mapNotNull {
            it.toSignalAttachment()
        }
        val targetAddress = if ((isUserSender || isUserBlindedSender) && !message.syncTarget.isNullOrEmpty()) {
            fromSerialized(message.syncTarget!!)
        } else if (group.isPresent) {
            fromSerialized(GroupUtil.getEncodedId(group.get()))
        } else {
            senderAddress
        }
        val targetRecipient = Recipient.from(context, targetAddress, false)
        if (!targetRecipient.isGroupRecipient) {
            if (isUserSender || isUserBlindedSender) {
                setRecipientApproved(targetRecipient, true)
            } else {
                setRecipientApprovedMe(targetRecipient, true)
            }
        }
        if (message.threadID == null && !targetRecipient.isOpenGroupRecipient) {
            // open group recipients should explicitly create threads
            message.threadID = getOrCreateThreadIdFor(targetAddress)
        }
        if (message.isMediaMessage() || attachments.isNotEmpty()) {
            val quote: Optional<QuoteModel> = if (quotes != null) Optional.of(quotes) else Optional.absent()
            val linkPreviews: Optional<List<LinkPreview>> = if (linkPreview.isEmpty()) Optional.absent() else Optional.of(linkPreview.mapNotNull { it!! })
            val mmsDatabase = DatabaseComponent.get(context).mmsDatabase()
            val insertResult = if (isUserSender || isUserBlindedSender) {
                val mediaMessage = OutgoingMediaMessage.from(message, targetRecipient, pointers, quote.orNull(), linkPreviews.orNull()?.firstOrNull())
                mmsDatabase.insertSecureDecryptedMessageOutbox(mediaMessage, message.threadID ?: -1, message.sentTimestamp!!, runThreadUpdate)
            } else {
                // It seems like we have replaced SignalServiceAttachment with SessionServiceAttachment
                val signalServiceAttachments = attachments.mapNotNull {
                    it.toSignalPointer()
                }
                val mediaMessage = IncomingMediaMessage.from(message, senderAddress, targetRecipient.expireMessages * 1000L, group, signalServiceAttachments, quote, linkPreviews)
                mmsDatabase.insertSecureDecryptedMessageInbox(mediaMessage, message.threadID!!, message.receivedTimestamp ?: 0, runThreadUpdate)
            }
            if (insertResult.isPresent) {
                messageID = insertResult.get().messageId
            }
        } else {
            val smsDatabase = DatabaseComponent.get(context).smsDatabase()
            val isOpenGroupInvitation = (message.openGroupInvitation != null)

            val insertResult = if (isUserSender || isUserBlindedSender) {
                val textMessage = if (isOpenGroupInvitation) OutgoingTextMessage.fromOpenGroupInvitation(message.openGroupInvitation, targetRecipient, message.sentTimestamp)
                else OutgoingTextMessage.from(message, targetRecipient)
                smsDatabase.insertMessageOutbox(message.threadID ?: -1, textMessage, message.sentTimestamp!!, runThreadUpdate)
            } else {
                val textMessage = if (isOpenGroupInvitation) IncomingTextMessage.fromOpenGroupInvitation(message.openGroupInvitation, senderAddress, message.sentTimestamp)
                else IncomingTextMessage.from(message, senderAddress, group, targetRecipient.expireMessages * 1000L)
                val encrypted = IncomingEncryptedMessage(textMessage, textMessage.messageBody)
                smsDatabase.insertMessageInbox(encrypted, message.receivedTimestamp ?: 0, runThreadUpdate)
            }
            insertResult.orNull()?.let { result ->
                messageID = result.messageId
            }
        }
        message.serverHash?.let { serverHash ->
            messageID?.let { id ->
                DatabaseComponent.get(context).lokiMessageDatabase().setMessageServerHash(id, serverHash)
            }
        }
        return messageID
    }

    override fun persistJob(job: Job) {
        DatabaseComponent.get(context).sessionJobDatabase().persistJob(job)
    }

    override fun markJobAsSucceeded(jobId: String) {
        DatabaseComponent.get(context).sessionJobDatabase().markJobAsSucceeded(jobId)
    }

    override fun markJobAsFailedPermanently(jobId: String) {
        DatabaseComponent.get(context).sessionJobDatabase().markJobAsFailedPermanently(jobId)
    }

    override fun getAllPendingJobs(type: String): Map<String, Job?> {
        return DatabaseComponent.get(context).sessionJobDatabase().getAllJobs(type)
    }

    override fun getAttachmentUploadJob(attachmentID: Long): AttachmentUploadJob? {
        return DatabaseComponent.get(context).sessionJobDatabase().getAttachmentUploadJob(attachmentID)
    }

    override fun getMessageSendJob(messageSendJobID: String): MessageSendJob? {
        return DatabaseComponent.get(context).sessionJobDatabase().getMessageSendJob(messageSendJobID)
    }

    override fun getMessageReceiveJob(messageReceiveJobID: String): MessageReceiveJob? {
        return DatabaseComponent.get(context).sessionJobDatabase().getMessageReceiveJob(messageReceiveJobID)
    }

    override fun getGroupAvatarDownloadJob(server: String, room: String, imageId: String?): GroupAvatarDownloadJob? {
        return DatabaseComponent.get(context).sessionJobDatabase().getGroupAvatarDownloadJob(server, room, imageId)
    }

    override fun getConfigSyncJob(destination: Destination): Job? {
        return DatabaseComponent.get(context).sessionJobDatabase().getAllJobs(ConfigurationSyncJob.KEY).values.firstOrNull {
            (it as? ConfigurationSyncJob)?.destination == destination
        }
    }

    override fun resumeMessageSendJobIfNeeded(messageSendJobID: String) {
        val job = DatabaseComponent.get(context).sessionJobDatabase().getMessageSendJob(messageSendJobID) ?: return
        JobQueue.shared.resumePendingSendMessage(job)
    }

    override fun isJobCanceled(job: Job): Boolean {
        return DatabaseComponent.get(context).sessionJobDatabase().isJobCanceled(job)
    }

    override fun cancelPendingMessageSendJobs(threadID: Long) {
        val jobDb = DatabaseComponent.get(context).sessionJobDatabase()
        jobDb.cancelPendingMessageSendJobs(threadID)
    }

    override fun getAuthToken(room: String, server: String): String? {
        val id = "$server.$room"
        return DatabaseComponent.get(context).lokiAPIDatabase().getAuthToken(id)
    }

    override fun notifyConfigUpdates(forConfigObject: ConfigBase) {
        notifyUpdates(forConfigObject)
    }

    override fun conversationInConfig(publicKey: String?, groupPublicKey: String?, openGroupId: String?, visibleOnly: Boolean): Boolean {
        return configFactory.conversationInConfig(publicKey, groupPublicKey, openGroupId, visibleOnly)
    }

    override fun canPerformConfigChange(variant: String, publicKey: String, changeTimestampMs: Long): Boolean {
        return configFactory.canPerformChange(variant, publicKey, changeTimestampMs)
    }

    fun notifyUpdates(forConfigObject: ConfigBase) {
        when (forConfigObject) {
            is UserProfile -> updateUser(forConfigObject)
            is Contacts -> updateContacts(forConfigObject)
            is ConversationVolatileConfig -> updateConvoVolatile(forConfigObject)
            is UserGroupsConfig -> updateUserGroups(forConfigObject)
        }
    }

    private fun updateUser(userProfile: UserProfile) {
        val userPublicKey = getUserPublicKey() ?: return
        // would love to get rid of recipient and context from this
        val recipient = Recipient.from(context, fromSerialized(userPublicKey), false)
        // update name
        val name = userProfile.getName() ?: return
        val userPic = userProfile.getPic()
        val profileManager = SSKEnvironment.shared.profileManager
        if (name.isNotEmpty()) {
            TextSecurePreferences.setProfileName(context, name)
            profileManager.setName(context, recipient, name)
        }

        // update pfp
        if (userPic == UserPic.DEFAULT) {
            clearUserPic()
        } else if (userPic.key.isNotEmpty() && userPic.url.isNotEmpty()
            && TextSecurePreferences.getProfilePictureURL(context) != userPic.url) {
            setUserProfilePicture(userPic.url, userPic.key)
        }
        if (userProfile.getNtsPriority() == PRIORITY_HIDDEN) {
            // delete nts thread if needed
            val ourThread = getThreadId(recipient) ?: return
            deleteConversation(ourThread)
        } else {
            // create note to self thread if needed (?)
            val ourThread = getOrCreateThreadIdFor(recipient.address)
            DatabaseComponent.get(context).threadDatabase().setHasSent(ourThread, true)
            setPinned(ourThread, userProfile.getNtsPriority() > 0)
        }

    }

    private fun updateContacts(contacts: Contacts) {
        val extracted = contacts.all().toList()
        addLibSessionContacts(extracted)
    }

    override fun clearUserPic() {
        val userPublicKey = getUserPublicKey() ?: return
        val recipientDatabase = DatabaseComponent.get(context).recipientDatabase()
        // would love to get rid of recipient and context from this
        val recipient = Recipient.from(context, fromSerialized(userPublicKey), false)
        // clear picture if userPic is null
        TextSecurePreferences.setProfileKey(context, null)
        ProfileKeyUtil.setEncodedProfileKey(context, null)
        recipientDatabase.setProfileAvatar(recipient, null)
        TextSecurePreferences.setProfileAvatarId(context, 0)
        TextSecurePreferences.setProfilePictureURL(context, null)

        Recipient.removeCached(fromSerialized(userPublicKey))
        configFactory.user?.setPic(UserPic.DEFAULT)
        ConfigurationMessageUtilities.forceSyncConfigurationNowIfNeeded(context)
    }

    private fun updateConvoVolatile(convos: ConversationVolatileConfig) {
        val extracted = convos.all()
        for (conversation in extracted) {
            val threadId = when (conversation) {
                is Conversation.OneToOne -> getThreadIdFor(conversation.sessionId, null, null, createThread = false)
                is Conversation.LegacyGroup -> getThreadIdFor("", conversation.groupId,null, createThread = false)
                is Conversation.Community -> getThreadIdFor("",null, "${conversation.baseCommunityInfo.baseUrl.removeSuffix("/")}.${conversation.baseCommunityInfo.room}", createThread = false)
            }
            if (threadId != null) {
                if (conversation.lastRead > getLastSeen(threadId)) {
                    markConversationAsRead(threadId, conversation.lastRead, force = true)
                }
                updateThread(threadId, false)
            }
        }
    }

    private fun updateUserGroups(userGroups: UserGroupsConfig) {
        val threadDb = DatabaseComponent.get(context).threadDatabase()
        val localUserPublicKey = getUserPublicKey() ?: return Log.w(
            "Loki",
            "No user public key when trying to update user groups from config"
        )
        val communities = userGroups.allCommunityInfo()
        val lgc = userGroups.allLegacyGroupInfo()
        val allOpenGroups = getAllOpenGroups()
        val toDeleteCommunities = allOpenGroups.filter {
            Conversation.Community(BaseCommunityInfo(it.value.server, it.value.room, it.value.publicKey), 0, false).baseCommunityInfo.fullUrl() !in communities.map { it.community.fullUrl() }
        }

        val existingCommunities: Map<Long, OpenGroup> = allOpenGroups.filterKeys { it !in toDeleteCommunities.keys }
        val toAddCommunities = communities.filter { it.community.fullUrl() !in existingCommunities.map { it.value.joinURL } }
        val existingJoinUrls = existingCommunities.values.map { it.joinURL }

        val existingClosedGroups = getAllGroups(includeInactive = true).filter { it.isClosedGroup }
        val lgcIds = lgc.map { it.sessionId }
        val toDeleteClosedGroups = existingClosedGroups.filter { group ->
            GroupUtil.doubleDecodeGroupId(group.encodedId) !in lgcIds
        }

        // delete the ones which are not listed in the config
        toDeleteCommunities.values.forEach { openGroup ->
            OpenGroupManager.delete(openGroup.server, openGroup.room, context)
        }

        toDeleteClosedGroups.forEach { deleteGroup ->
            val threadId = getThreadId(deleteGroup.encodedId)
            if (threadId != null) {
                ClosedGroupManager.silentlyRemoveGroup(context,threadId,GroupUtil.doubleDecodeGroupId(deleteGroup.encodedId), deleteGroup.encodedId, localUserPublicKey, delete = true)
            }
        }

        toAddCommunities.forEach { toAddCommunity ->
            val joinUrl = toAddCommunity.community.fullUrl()
            if (!hasBackgroundGroupAddJob(joinUrl)) {
                JobQueue.shared.add(BackgroundGroupAddJob(joinUrl))
            }
        }

        for (groupInfo in communities) {
            val groupBaseCommunity = groupInfo.community
            if (groupBaseCommunity.fullUrl() in existingJoinUrls) {
                // add it
                val (threadId, _) = existingCommunities.entries.first { (_, v) -> v.joinURL == groupInfo.community.fullUrl() }
                threadDb.setPinned(threadId, groupInfo.priority == PRIORITY_PINNED)
            }
        }

        for (group in lgc) {
            val existingGroup = existingClosedGroups.firstOrNull { GroupUtil.doubleDecodeGroupId(it.encodedId) == group.sessionId }
            val existingThread = existingGroup?.let { getThreadId(existingGroup.encodedId) }
            if (existingGroup != null) {
                if (group.priority == PRIORITY_HIDDEN && existingThread != null) {
                    ClosedGroupManager.silentlyRemoveGroup(context,existingThread,GroupUtil.doubleDecodeGroupId(existingGroup.encodedId), existingGroup.encodedId, localUserPublicKey, delete = true)
                } else if (existingThread == null) {
                    Log.w("Loki-DBG", "Existing group had no thread to hide")
                } else {
                    Log.d("Loki-DBG", "Setting existing group pinned status to ${group.priority}")
                    threadDb.setPinned(existingThread, group.priority == PRIORITY_PINNED)
                }
            } else {
                val members = group.members.keys.map { Address.fromSerialized(it) }
                val admins = group.members.filter { it.value /*admin = true*/ }.keys.map { Address.fromSerialized(it) }
                val groupId = GroupUtil.doubleEncodeGroupID(group.sessionId)
                val title = group.name
                val formationTimestamp = (group.joinedAt * 1000L)
                createGroup(groupId, title, admins + members, null, null, admins, formationTimestamp)
                setProfileSharing(Address.fromSerialized(groupId), true)
                // Add the group to the user's set of public keys to poll for
                addClosedGroupPublicKey(group.sessionId)
                // Store the encryption key pair
                val keyPair = ECKeyPair(DjbECPublicKey(group.encPubKey), DjbECPrivateKey(group.encSecKey))
                addClosedGroupEncryptionKeyPair(keyPair, group.sessionId, SnodeAPI.nowWithOffset)
                // Set expiration timer
                val expireTimer = group.disappearingTimer
                setExpirationTimer(groupId, expireTimer.toInt())
                // Notify the PN server
                PushRegistryV1.subscribeGroup(group.sessionId, publicKey = localUserPublicKey)
                // Notify the user
                val threadID = getOrCreateThreadIdFor(Address.fromSerialized(groupId))
                threadDb.setDate(threadID, formationTimestamp)
                insertOutgoingInfoMessage(context, groupId, SignalServiceGroup.Type.CREATION, title, members.map { it.serialize() }, admins.map { it.serialize() }, threadID, formationTimestamp)
                // Don't create config group here, it's from a config update
                // Start polling
                ClosedGroupPollerV2.shared.startPolling(group.sessionId)
            }
        }
    }

    override fun setAuthToken(room: String, server: String, newValue: String) {
        val id = "$server.$room"
        DatabaseComponent.get(context).lokiAPIDatabase().setAuthToken(id, newValue)
    }

    override fun removeAuthToken(room: String, server: String) {
        val id = "$server.$room"
        DatabaseComponent.get(context).lokiAPIDatabase().setAuthToken(id, null)
    }

    override fun getOpenGroup(threadId: Long): OpenGroup? {
        if (threadId.toInt() < 0) { return null }
        val database = databaseHelper.readableDatabase
        return database.get(LokiThreadDatabase.publicChatTable, "${LokiThreadDatabase.threadID} = ?", arrayOf( threadId.toString() )) { cursor ->
            val publicChatAsJson = cursor.getString(LokiThreadDatabase.publicChat)
            OpenGroup.fromJSON(publicChatAsJson)
        }
    }

    override fun getOpenGroupPublicKey(server: String): String? {
        return DatabaseComponent.get(context).lokiAPIDatabase().getOpenGroupPublicKey(server)
    }

    override fun setOpenGroupPublicKey(server: String, newValue: String) {
        DatabaseComponent.get(context).lokiAPIDatabase().setOpenGroupPublicKey(server, newValue)
    }

    override fun getLastMessageServerID(room: String, server: String): Long? {
        return DatabaseComponent.get(context).lokiAPIDatabase().getLastMessageServerID(room, server)
    }

    override fun setLastMessageServerID(room: String, server: String, newValue: Long) {
        DatabaseComponent.get(context).lokiAPIDatabase().setLastMessageServerID(room, server, newValue)
    }

    override fun removeLastMessageServerID(room: String, server: String) {
        DatabaseComponent.get(context).lokiAPIDatabase().removeLastMessageServerID(room, server)
    }

    override fun getLastDeletionServerID(room: String, server: String): Long? {
        return DatabaseComponent.get(context).lokiAPIDatabase().getLastDeletionServerID(room, server)
    }

    override fun setLastDeletionServerID(room: String, server: String, newValue: Long) {
        DatabaseComponent.get(context).lokiAPIDatabase().setLastDeletionServerID(room, server, newValue)
    }

    override fun removeLastDeletionServerID(room: String, server: String) {
        DatabaseComponent.get(context).lokiAPIDatabase().removeLastDeletionServerID(room, server)
    }

    override fun setUserCount(room: String, server: String, newValue: Int) {
        DatabaseComponent.get(context).lokiAPIDatabase().setUserCount(room, server, newValue)
    }

    override fun setOpenGroupServerMessageID(messageID: Long, serverID: Long, threadID: Long, isSms: Boolean) {
        DatabaseComponent.get(context).lokiMessageDatabase().setServerID(messageID, serverID, isSms)
        DatabaseComponent.get(context).lokiMessageDatabase().setOriginalThreadID(messageID, serverID, threadID)
    }

    override fun getOpenGroup(room: String, server: String): OpenGroup? {
        return getAllOpenGroups().values.firstOrNull { it.server == server && it.room == room }
    }

    override fun setGroupMemberRoles(members: List<GroupMember>) {
        DatabaseComponent.get(context).groupMemberDatabase().setGroupMembers(members)
    }

    override fun isDuplicateMessage(timestamp: Long): Boolean {
        return getReceivedMessageTimestamps().contains(timestamp)
    }

    override fun updateTitle(groupID: String, newValue: String) {
        DatabaseComponent.get(context).groupDatabase().updateTitle(groupID, newValue)
    }

    override fun updateProfilePicture(groupID: String, newValue: ByteArray) {
        DatabaseComponent.get(context).groupDatabase().updateProfilePicture(groupID, newValue)
    }

    override fun removeProfilePicture(groupID: String) {
        DatabaseComponent.get(context).groupDatabase().removeProfilePicture(groupID)
    }

    override fun hasDownloadedProfilePicture(groupID: String): Boolean {
        return DatabaseComponent.get(context).groupDatabase().hasDownloadedProfilePicture(groupID)
    }

    override fun getReceivedMessageTimestamps(): Set<Long> {
        return SessionMetaProtocol.getTimestamps()
    }

    override fun addReceivedMessageTimestamp(timestamp: Long) {
        SessionMetaProtocol.addTimestamp(timestamp)
    }

    override fun removeReceivedMessageTimestamps(timestamps: Set<Long>) {
        SessionMetaProtocol.removeTimestamps(timestamps)
    }

    override fun getMessageIdInDatabase(timestamp: Long, author: String): Long? {
        val database = DatabaseComponent.get(context).mmsSmsDatabase()
        val address = fromSerialized(author)
        return database.getMessageFor(timestamp, address)?.getId()
    }

    override fun updateSentTimestamp(
        messageID: Long,
        isMms: Boolean,
        openGroupSentTimestamp: Long,
        threadId: Long
    ) {
        if (isMms) {
            val mmsDb = DatabaseComponent.get(context).mmsDatabase()
            mmsDb.updateSentTimestamp(messageID, openGroupSentTimestamp, threadId)
        } else {
            val smsDb = DatabaseComponent.get(context).smsDatabase()
            smsDb.updateSentTimestamp(messageID, openGroupSentTimestamp, threadId)
        }
    }

    override fun markAsSent(timestamp: Long, author: String) {
        val database = DatabaseComponent.get(context).mmsSmsDatabase()
        val messageRecord = database.getMessageFor(timestamp, author) ?: return
        if (messageRecord.isMms) {
            val mmsDatabase = DatabaseComponent.get(context).mmsDatabase()
            mmsDatabase.markAsSent(messageRecord.getId(), true)
        } else {
            val smsDatabase = DatabaseComponent.get(context).smsDatabase()
            smsDatabase.markAsSent(messageRecord.getId(), true)
        }
    }

    override fun markAsSyncing(timestamp: Long, author: String) {
        DatabaseComponent.get(context).mmsSmsDatabase()
            .getMessageFor(timestamp, author)
            ?.run { getMmsDatabaseElseSms(isMms).markAsSyncing(id) }
    }

    private fun getMmsDatabaseElseSms(isMms: Boolean) =
        if (isMms) DatabaseComponent.get(context).mmsDatabase()
        else DatabaseComponent.get(context).smsDatabase()

    override fun markAsResyncing(timestamp: Long, author: String) {
        DatabaseComponent.get(context).mmsSmsDatabase()
            .getMessageFor(timestamp, author)
            ?.run { getMmsDatabaseElseSms(isMms).markAsResyncing(id) }
    }

    override fun markAsSending(timestamp: Long, author: String) {
        val database = DatabaseComponent.get(context).mmsSmsDatabase()
        val messageRecord = database.getMessageFor(timestamp, author) ?: return
        if (messageRecord.isMms) {
            val mmsDatabase = DatabaseComponent.get(context).mmsDatabase()
            mmsDatabase.markAsSending(messageRecord.getId())
        } else {
            val smsDatabase = DatabaseComponent.get(context).smsDatabase()
            smsDatabase.markAsSending(messageRecord.getId())
            messageRecord.isPending
        }
    }

    override fun markUnidentified(timestamp: Long, author: String) {
        val database = DatabaseComponent.get(context).mmsSmsDatabase()
        val messageRecord = database.getMessageFor(timestamp, author) ?: return
        if (messageRecord.isMms) {
            val mmsDatabase = DatabaseComponent.get(context).mmsDatabase()
            mmsDatabase.markUnidentified(messageRecord.getId(), true)
        } else {
            val smsDatabase = DatabaseComponent.get(context).smsDatabase()
            smsDatabase.markUnidentified(messageRecord.getId(), true)
        }
    }

    override fun markAsSentFailed(timestamp: Long, author: String, error: Exception) {
        val database = DatabaseComponent.get(context).mmsSmsDatabase()
        val messageRecord = database.getMessageFor(timestamp, author) ?: return
        if (messageRecord.isMms) {
            val mmsDatabase = DatabaseComponent.get(context).mmsDatabase()
            mmsDatabase.markAsSentFailed(messageRecord.getId())
        } else {
            val smsDatabase = DatabaseComponent.get(context).smsDatabase()
            smsDatabase.markAsSentFailed(messageRecord.getId())
        }
        if (error.localizedMessage != null) {
            val message: String
            if (error is OnionRequestAPI.HTTPRequestFailedAtDestinationException && error.statusCode == 429) {
                message = "429: Rate limited."
            } else {
                message = error.localizedMessage!!
            }
            DatabaseComponent.get(context).lokiMessageDatabase().setErrorMessage(messageRecord.getId(), message)
        } else {
            DatabaseComponent.get(context).lokiMessageDatabase().setErrorMessage(messageRecord.getId(), error.javaClass.simpleName)
        }
    }

    override fun markAsSyncFailed(timestamp: Long, author: String, error: Exception) {
        val database = DatabaseComponent.get(context).mmsSmsDatabase()
        val messageRecord = database.getMessageFor(timestamp, author) ?: return

        database.getMessageFor(timestamp, author)
            ?.run { getMmsDatabaseElseSms(isMms).markAsSyncFailed(id) }

        if (error.localizedMessage != null) {
            val message: String
            if (error is OnionRequestAPI.HTTPRequestFailedAtDestinationException && error.statusCode == 429) {
                message = "429: Rate limited."
            } else {
                message = error.localizedMessage!!
            }
            DatabaseComponent.get(context).lokiMessageDatabase().setErrorMessage(messageRecord.getId(), message)
        } else {
            DatabaseComponent.get(context).lokiMessageDatabase().setErrorMessage(messageRecord.getId(), error.javaClass.simpleName)
        }
    }

    override fun clearErrorMessage(messageID: Long) {
        val db = DatabaseComponent.get(context).lokiMessageDatabase()
        db.clearErrorMessage(messageID)
    }

    override fun setMessageServerHash(messageID: Long, serverHash: String) {
        DatabaseComponent.get(context).lokiMessageDatabase().setMessageServerHash(messageID, serverHash)
    }

    override fun getGroup(groupID: String): GroupRecord? {
        val group = DatabaseComponent.get(context).groupDatabase().getGroup(groupID)
        return if (group.isPresent) { group.get() } else null
    }

    override fun createGroup(groupId: String, title: String?, members: List<Address>, avatar: SignalServiceAttachmentPointer?, relay: String?, admins: List<Address>, formationTimestamp: Long) {
        DatabaseComponent.get(context).groupDatabase().create(groupId, title, members, avatar, relay, admins, formationTimestamp)
    }

    override fun createInitialConfigGroup(groupPublicKey: String, name: String, members: Map<String, Boolean>, formationTimestamp: Long, encryptionKeyPair: ECKeyPair) {
        val volatiles = configFactory.convoVolatile ?: return
        val userGroups = configFactory.userGroups ?: return
        val groupVolatileConfig = volatiles.getOrConstructLegacyGroup(groupPublicKey)
        groupVolatileConfig.lastRead = formationTimestamp
        volatiles.set(groupVolatileConfig)
        val groupInfo = GroupInfo.LegacyGroupInfo(
            sessionId = groupPublicKey,
            name = name,
            members = members,
            priority = ConfigBase.PRIORITY_VISIBLE,
            encPubKey = (encryptionKeyPair.publicKey as DjbECPublicKey).publicKey,  // 'serialize()' inserts an extra byte
            encSecKey = encryptionKeyPair.privateKey.serialize(),
            disappearingTimer = 0L,
            joinedAt = (formationTimestamp / 1000L)
        )
        // shouldn't exist, don't use getOrConstruct + copy
        userGroups.set(groupInfo)
        ConfigurationMessageUtilities.forceSyncConfigurationNowIfNeeded(context)
    }

    override fun updateGroupConfig(groupPublicKey: String) {
        val groupID = GroupUtil.doubleEncodeGroupID(groupPublicKey)
        val groupAddress = fromSerialized(groupID)
        // TODO: probably add a check in here for isActive?
        // TODO: also check if local user is a member / maybe run delete otherwise?
        val existingGroup = getGroup(groupID)
            ?: return Log.w("Loki-DBG", "No existing group for ${groupPublicKey.take(4)}} when updating group config")
        val userGroups = configFactory.userGroups ?: return
        if (!existingGroup.isActive) {
            userGroups.eraseLegacyGroup(groupPublicKey)
            return
        }
        val name = existingGroup.title
        val admins = existingGroup.admins.map { it.serialize() }
        val members = existingGroup.members.map { it.serialize() }
        val membersMap = GroupUtil.createConfigMemberMap(admins = admins, members = members)
        val latestKeyPair = getLatestClosedGroupEncryptionKeyPair(groupPublicKey)
            ?: return Log.w("Loki-DBG", "No latest closed group encryption key pair for ${groupPublicKey.take(4)}} when updating group config")
        val recipientSettings = getRecipientSettings(groupAddress) ?: return
        val threadID = getThreadId(groupAddress) ?: return
        val groupInfo = userGroups.getOrConstructLegacyGroupInfo(groupPublicKey).copy(
            name = name,
            members = membersMap,
            encPubKey = (latestKeyPair.publicKey as DjbECPublicKey).publicKey,  // 'serialize()' inserts an extra byte
            encSecKey = latestKeyPair.privateKey.serialize(),
            priority = if (isPinned(threadID)) PRIORITY_PINNED else ConfigBase.PRIORITY_VISIBLE,
            disappearingTimer = recipientSettings.expireMessages.toLong(),
            joinedAt = (existingGroup.formationTimestamp / 1000L)
        )
        userGroups.set(groupInfo)
    }

    override fun isGroupActive(groupPublicKey: String): Boolean {
        return DatabaseComponent.get(context).groupDatabase().getGroup(GroupUtil.doubleEncodeGroupID(groupPublicKey)).orNull()?.isActive == true
    }

    override fun setActive(groupID: String, value: Boolean) {
        DatabaseComponent.get(context).groupDatabase().setActive(groupID, value)
    }

    override fun getZombieMembers(groupID: String): Set<String> {
        return DatabaseComponent.get(context).groupDatabase().getGroupZombieMembers(groupID).map { it.address.serialize() }.toHashSet()
    }

    override fun removeMember(groupID: String, member: Address) {
        DatabaseComponent.get(context).groupDatabase().removeMember(groupID, member)
    }

    override fun updateMembers(groupID: String, members: List<Address>) {
        DatabaseComponent.get(context).groupDatabase().updateMembers(groupID, members)
    }

    override fun setZombieMembers(groupID: String, members: List<Address>) {
        DatabaseComponent.get(context).groupDatabase().updateZombieMembers(groupID, members)
    }

    override fun insertIncomingInfoMessage(context: Context, senderPublicKey: String, groupID: String, type: SignalServiceGroup.Type, name: String, members: Collection<String>, admins: Collection<String>, sentTimestamp: Long) {
        val group = SignalServiceGroup(type, GroupUtil.getDecodedGroupIDAsData(groupID), SignalServiceGroup.GroupType.SIGNAL, name, members.toList(), null, admins.toList())
        val m = IncomingTextMessage(fromSerialized(senderPublicKey), 1, sentTimestamp, "", Optional.of(group), 0, true, false)
        val updateData = UpdateMessageData.buildGroupUpdate(type, name, members)?.toJSON()
        val infoMessage = IncomingGroupMessage(m, groupID, updateData, true)
        val smsDB = DatabaseComponent.get(context).smsDatabase()
        smsDB.insertMessageInbox(infoMessage,  true)
    }

    override fun insertOutgoingInfoMessage(context: Context, groupID: String, type: SignalServiceGroup.Type, name: String, members: Collection<String>, admins: Collection<String>, threadID: Long, sentTimestamp: Long) {
        val userPublicKey = getUserPublicKey()
        val recipient = Recipient.from(context, fromSerialized(groupID), false)

        val updateData = UpdateMessageData.buildGroupUpdate(type, name, members)?.toJSON() ?: ""
        val infoMessage = OutgoingGroupMediaMessage(recipient, updateData, groupID, null, sentTimestamp, 0, true, null, listOf(), listOf())
        val mmsDB = DatabaseComponent.get(context).mmsDatabase()
        val mmsSmsDB = DatabaseComponent.get(context).mmsSmsDatabase()
        if (mmsSmsDB.getMessageFor(sentTimestamp, userPublicKey) != null) return
        val infoMessageID = mmsDB.insertMessageOutbox(infoMessage, threadID, false, null, runThreadUpdate = true)
        mmsDB.markAsSent(infoMessageID, true)
    }

    override fun isClosedGroup(publicKey: String): Boolean {
        val isClosedGroup = DatabaseComponent.get(context).lokiAPIDatabase().isClosedGroup(publicKey)
        val address = fromSerialized(publicKey)
        return address.isClosedGroup || isClosedGroup
    }

    override fun getClosedGroupEncryptionKeyPairs(groupPublicKey: String): MutableList<ECKeyPair> {
        return DatabaseComponent.get(context).lokiAPIDatabase().getClosedGroupEncryptionKeyPairs(groupPublicKey).toMutableList()
    }

    override fun getLatestClosedGroupEncryptionKeyPair(groupPublicKey: String): ECKeyPair? {
        return DatabaseComponent.get(context).lokiAPIDatabase().getLatestClosedGroupEncryptionKeyPair(groupPublicKey)
    }

    override fun getAllClosedGroupPublicKeys(): Set<String> {
        return DatabaseComponent.get(context).lokiAPIDatabase().getAllClosedGroupPublicKeys()
    }

    override fun getAllActiveClosedGroupPublicKeys(): Set<String> {
        return DatabaseComponent.get(context).lokiAPIDatabase().getAllClosedGroupPublicKeys().filter {
            getGroup(GroupUtil.doubleEncodeGroupID(it))?.isActive == true
        }.toSet()
    }

    override fun addClosedGroupPublicKey(groupPublicKey: String) {
        DatabaseComponent.get(context).lokiAPIDatabase().addClosedGroupPublicKey(groupPublicKey)
    }

    override fun removeClosedGroupPublicKey(groupPublicKey: String) {
        DatabaseComponent.get(context).lokiAPIDatabase().removeClosedGroupPublicKey(groupPublicKey)
    }

    override fun addClosedGroupEncryptionKeyPair(encryptionKeyPair: ECKeyPair, groupPublicKey: String, timestamp: Long) {
        DatabaseComponent.get(context).lokiAPIDatabase().addClosedGroupEncryptionKeyPair(encryptionKeyPair, groupPublicKey, timestamp)
    }

    override fun removeAllClosedGroupEncryptionKeyPairs(groupPublicKey: String) {
        DatabaseComponent.get(context).lokiAPIDatabase().removeAllClosedGroupEncryptionKeyPairs(groupPublicKey)
    }

    override fun updateFormationTimestamp(groupID: String, formationTimestamp: Long) {
        DatabaseComponent.get(context).groupDatabase()
            .updateFormationTimestamp(groupID, formationTimestamp)
    }

    override fun updateTimestampUpdated(groupID: String, updatedTimestamp: Long) {
        DatabaseComponent.get(context).groupDatabase()
            .updateTimestampUpdated(groupID, updatedTimestamp)
    }

    override fun setExpirationTimer(address: String, duration: Int) {
        val recipient = Recipient.from(context, fromSerialized(address), false)
        DatabaseComponent.get(context).recipientDatabase().setExpireMessages(recipient, duration)
        if (recipient.isContactRecipient && !recipient.isLocalNumber) {
            configFactory.contacts?.upsertContact(address) {
                this.expiryMode = if (duration != 0) {
                    ExpiryMode.AfterRead(duration.toLong())
                } else { // = 0 / delete
                    ExpiryMode.NONE
                }
            }
            if (configFactory.contacts?.needsPush() == true) {
                ConfigurationMessageUtilities.forceSyncConfigurationNowIfNeeded(context)
            }
        }
    }

    override fun setServerCapabilities(server: String, capabilities: List<String>) {
        return DatabaseComponent.get(context).lokiAPIDatabase().setServerCapabilities(server, capabilities)
    }

    override fun getServerCapabilities(server: String): List<String> {
        return DatabaseComponent.get(context).lokiAPIDatabase().getServerCapabilities(server)
    }

    override fun getAllOpenGroups(): Map<Long, OpenGroup> {
        return DatabaseComponent.get(context).lokiThreadDatabase().getAllOpenGroups()
    }

    override fun updateOpenGroup(openGroup: OpenGroup) {
        OpenGroupManager.updateOpenGroup(openGroup, context)
    }

    override fun getAllGroups(includeInactive: Boolean): List<GroupRecord> {
        return DatabaseComponent.get(context).groupDatabase().getAllGroups(includeInactive)
    }

    override fun addOpenGroup(urlAsString: String): OpenGroupApi.RoomInfo? {
        return OpenGroupManager.addOpenGroup(urlAsString, context)
    }

    override fun onOpenGroupAdded(server: String, room: String) {
        OpenGroupManager.restartPollerForServer(server.removeSuffix("/"))
        val groups = configFactory.userGroups ?: return
        val volatileConfig = configFactory.convoVolatile ?: return
        val openGroup = getOpenGroup(room, server) ?: return
        val (infoServer, infoRoom, pubKey) = BaseCommunityInfo.parseFullUrl(openGroup.joinURL) ?: return
        val pubKeyHex = Hex.toStringCondensed(pubKey)
        val communityInfo = groups.getOrConstructCommunityInfo(infoServer, infoRoom, pubKeyHex)
        groups.set(communityInfo)
        val volatile = volatileConfig.getOrConstructCommunity(infoServer, infoRoom, pubKey)
        if (volatile.lastRead != 0L) {
            val threadId = getThreadId(openGroup) ?: return
            markConversationAsRead(threadId, volatile.lastRead, force = true)
        }
        volatileConfig.set(volatile)
    }

    override fun hasBackgroundGroupAddJob(groupJoinUrl: String): Boolean {
        val jobDb = DatabaseComponent.get(context).sessionJobDatabase()
        return jobDb.hasBackgroundGroupAddJob(groupJoinUrl)
    }

    override fun setProfileSharing(address: Address, value: Boolean) {
        val recipient = Recipient.from(context, address, false)
        DatabaseComponent.get(context).recipientDatabase().setProfileSharing(recipient, value)
    }

    override fun getOrCreateThreadIdFor(address: Address): Long {
        val recipient = Recipient.from(context, address, false)
        return DatabaseComponent.get(context).threadDatabase().getOrCreateThreadIdFor(recipient)
    }

    override fun getThreadIdFor(publicKey: String, groupPublicKey: String?, openGroupID: String?, createThread: Boolean): Long? {
        val database = DatabaseComponent.get(context).threadDatabase()
        return if (!openGroupID.isNullOrEmpty()) {
            val recipient = Recipient.from(context, fromSerialized(GroupUtil.getEncodedOpenGroupID(openGroupID.toByteArray())), false)
            database.getThreadIdIfExistsFor(recipient).let { if (it == -1L) null else it }
        } else if (!groupPublicKey.isNullOrEmpty()) {
            val recipient = Recipient.from(context, fromSerialized(GroupUtil.doubleEncodeGroupID(groupPublicKey)), false)
            if (createThread) database.getOrCreateThreadIdFor(recipient)
            else database.getThreadIdIfExistsFor(recipient).let { if (it == -1L) null else it }
        } else {
            val recipient = Recipient.from(context, fromSerialized(publicKey), false)
            if (createThread) database.getOrCreateThreadIdFor(recipient)
            else database.getThreadIdIfExistsFor(recipient).let { if (it == -1L) null else it }
        }
    }

    override fun getThreadId(publicKeyOrOpenGroupID: String): Long? {
        val address = fromSerialized(publicKeyOrOpenGroupID)
        return getThreadId(address)
    }

    override fun getThreadId(openGroup: OpenGroup): Long? {
        return GroupManager.getOpenGroupThreadID("${openGroup.server.removeSuffix("/")}.${openGroup.room}", context)
    }

    override fun getThreadId(address: Address): Long? {
        val recipient = Recipient.from(context, address, false)
        return getThreadId(recipient)
    }

    override fun getThreadId(recipient: Recipient): Long? {
        val threadID = DatabaseComponent.get(context).threadDatabase().getThreadIdIfExistsFor(recipient)
        return if (threadID < 0) null else threadID
    }

    override fun getThreadIdForMms(mmsId: Long): Long {
        val mmsDb = DatabaseComponent.get(context).mmsDatabase()
        val cursor = mmsDb.getMessage(mmsId)
        val reader = mmsDb.readerFor(cursor)
        val threadId = reader.next?.threadId
        cursor.close()
        return threadId ?: -1
    }

    override fun getContactWithSessionID(sessionID: String): Contact? {
        return DatabaseComponent.get(context).sessionContactDatabase().getContactWithSessionID(sessionID)
    }

    override fun getAllContacts(): Set<Contact> {
        return DatabaseComponent.get(context).sessionContactDatabase().getAllContacts()
    }

    override fun setContact(contact: Contact) {
        DatabaseComponent.get(context).sessionContactDatabase().setContact(contact)
        val address = fromSerialized(contact.sessionID)
        if (!getRecipientApproved(address)) return
        val recipientHash = SSKEnvironment.shared.profileManager.contactUpdatedInternal(contact)
        val recipient = Recipient.from(context, address, false)
        setRecipientHash(recipient, recipientHash)
    }

    override fun getRecipientForThread(threadId: Long): Recipient? {
        return DatabaseComponent.get(context).threadDatabase().getRecipientForThreadId(threadId)
    }

    override fun getRecipientSettings(address: Address): Recipient.RecipientSettings? {
        val recipientSettings = DatabaseComponent.get(context).recipientDatabase().getRecipientSettings(address)
        return if (recipientSettings.isPresent) { recipientSettings.get() } else null
    }

<<<<<<< HEAD
    override fun hasAutoDownloadFlagBeenSet(recipient: Recipient): Boolean {
        return DatabaseComponent.get(context).recipientDatabase().isAutoDownloadFlagSet(recipient)
=======
    override fun addLibSessionContacts(contacts: List<LibSessionContact>) {
        val mappingDb = DatabaseComponent.get(context).blindedIdMappingDatabase()
        val moreContacts = contacts.filter { contact ->
            val id = SessionId(contact.id)
            id.prefix?.isBlinded() == false || mappingDb.getBlindedIdMapping(contact.id).none { it.sessionId != null }
        }
        val profileManager = SSKEnvironment.shared.profileManager
        moreContacts.forEach { contact ->
            val address = fromSerialized(contact.id)
            val recipient = Recipient.from(context, address, false)
            setBlocked(listOf(recipient), contact.blocked, fromConfigUpdate = true)
            setRecipientApproved(recipient, contact.approved)
            setRecipientApprovedMe(recipient, contact.approvedMe)
            if (contact.name.isNotEmpty()) {
                profileManager.setName(context, recipient, contact.name)
            } else {
                profileManager.setName(context, recipient, null)
            }
            if (contact.nickname.isNotEmpty()) {
                profileManager.setNickname(context, recipient, contact.nickname)
            } else {
                profileManager.setNickname(context, recipient, null)
            }

            if (contact.profilePicture != UserPic.DEFAULT) {
                val (url, key) = contact.profilePicture
                if (key.size != ProfileKeyUtil.PROFILE_KEY_BYTES) return@forEach
                profileManager.setProfilePicture(context, recipient, url, key)
                profileManager.setUnidentifiedAccessMode(context, recipient, Recipient.UnidentifiedAccessMode.UNKNOWN)
            } else {
                profileManager.setProfilePicture(context, recipient, null, null)
            }
            if (contact.priority == PRIORITY_HIDDEN) {
                getThreadId(fromSerialized(contact.id))?.let { conversationThreadId ->
                    deleteConversation(conversationThreadId)
                }
            } else {
                getThreadId(fromSerialized(contact.id))?.let { conversationThreadId ->
                    setPinned(conversationThreadId, contact.priority == PRIORITY_PINNED)
                }
            }
            setRecipientHash(recipient, contact.hashCode().toString())
        }
>>>>>>> f6345c86
    }

    override fun addContacts(contacts: List<ConfigurationMessage.Contact>) {
        val recipientDatabase = DatabaseComponent.get(context).recipientDatabase()
        val threadDatabase = DatabaseComponent.get(context).threadDatabase()
        val mappingDb = DatabaseComponent.get(context).blindedIdMappingDatabase()
        val moreContacts = contacts.filter { contact ->
            val id = SessionId(contact.publicKey)
            id.prefix != IdPrefix.BLINDED || mappingDb.getBlindedIdMapping(contact.publicKey).none { it.sessionId != null }
        }
        for (contact in moreContacts) {
            val address = fromSerialized(contact.publicKey)
            val recipient = Recipient.from(context, address, true)
            if (!contact.profilePicture.isNullOrEmpty()) {
                recipientDatabase.setProfileAvatar(recipient, contact.profilePicture)
            }
            if (contact.profileKey?.isNotEmpty() == true) {
                recipientDatabase.setProfileKey(recipient, contact.profileKey)
            }
            if (contact.name.isNotEmpty()) {
                recipientDatabase.setProfileName(recipient, contact.name)
            }
            recipientDatabase.setProfileSharing(recipient, true)
            recipientDatabase.setRegistered(recipient, Recipient.RegisteredState.REGISTERED)
            // create Thread if needed
            val threadId = threadDatabase.getThreadIdIfExistsFor(recipient)
            if (contact.didApproveMe == true) {
                recipientDatabase.setApprovedMe(recipient, true)
            }
            if (contact.isApproved == true && threadId != -1L) {
                setRecipientApproved(recipient, true)
                threadDatabase.setHasSent(threadId, true)
            }

            val contactIsBlocked: Boolean? = contact.isBlocked
            if (contactIsBlocked != null && recipient.isBlocked != contactIsBlocked) {
                setBlocked(listOf(recipient), contactIsBlocked, fromConfigUpdate = true)
            }
        }
        if (contacts.isNotEmpty()) {
            threadDatabase.notifyConversationListListeners()
        }
    }

<<<<<<< HEAD
    override fun shouldAutoDownloadAttachments(recipient: Recipient): Boolean {
        return recipient.autoDownloadAttachments
    }

    override fun setAutoDownloadAttachments(
        recipient: Recipient,
        shouldAutoDownloadAttachments: Boolean
    ) {
        val recipientDb = DatabaseComponent.get(context).recipientDatabase()
        recipientDb.setAutoDownloadAttachments(recipient, shouldAutoDownloadAttachments)
=======
    override fun setRecipientHash(recipient: Recipient, recipientHash: String?) {
        val recipientDb = DatabaseComponent.get(context).recipientDatabase()
        recipientDb.setRecipientHash(recipient, recipientHash)
>>>>>>> f6345c86
    }

    override fun getLastUpdated(threadID: Long): Long {
        val threadDB = DatabaseComponent.get(context).threadDatabase()
        return threadDB.getLastUpdated(threadID)
    }

    override fun trimThread(threadID: Long, threadLimit: Int) {
        val threadDB = DatabaseComponent.get(context).threadDatabase()
        threadDB.trimThread(threadID, threadLimit)
    }

    override fun trimThreadBefore(threadID: Long, timestamp: Long) {
        val threadDB = DatabaseComponent.get(context).threadDatabase()
        threadDB.trimThreadBefore(threadID, timestamp)
    }

    override fun getMessageCount(threadID: Long): Long {
        val mmsSmsDb = DatabaseComponent.get(context).mmsSmsDatabase()
        return mmsSmsDb.getConversationCount(threadID)
    }

<<<<<<< HEAD
    override fun setThreadPinned(threadID: Long, isPinned: Boolean) {
        val threadDb = DatabaseComponent.get(context).threadDatabase()
        threadDb.setPinned(threadID, isPinned)
    }

    override fun isThreadPinned(threadID: Long): Boolean {
        val threadDb = DatabaseComponent.get(context).threadDatabase()
        return threadDb.getPinned(threadID)
    }

    override fun clearMessages(threadID: Long, fromUser: Address?): Boolean {
        val smsDb = DatabaseComponent.get(context).smsDatabase()
        val mmsDb = DatabaseComponent.get(context).mmsDatabase()
        val threadDb = DatabaseComponent.get(context).threadDatabase()
        if (fromUser == null) {
            smsDb.deleteThread(threadID)
            mmsDb.deleteThread(threadID) // threadDB update called from within
        } else {
            smsDb.deleteMessagesFrom(threadID, fromUser.serialize())
            mmsDb.deleteMessagesFrom(threadID, fromUser.serialize())
            threadDb.update(threadID, false)
        }
        return true
    }

    override fun clearMedia(threadID: Long, fromUser: Address?): Boolean {
        val mmsDb = DatabaseComponent.get(context).mmsDatabase()
        mmsDb.deleteMediaFor(threadID, fromUser?.serialize())
        return true
=======
    override fun setPinned(threadID: Long, isPinned: Boolean) {
        val threadDB = DatabaseComponent.get(context).threadDatabase()
        threadDB.setPinned(threadID, isPinned)
        val threadRecipient = getRecipientForThread(threadID) ?: return
        if (threadRecipient.isLocalNumber) {
            val user = configFactory.user ?: return
            user.setNtsPriority(if (isPinned) PRIORITY_PINNED else ConfigBase.PRIORITY_VISIBLE)
        } else if (threadRecipient.isContactRecipient) {
            val contacts = configFactory.contacts ?: return
            contacts.upsertContact(threadRecipient.address.serialize()) {
                priority = if (isPinned) PRIORITY_PINNED else ConfigBase.PRIORITY_VISIBLE
            }
        } else if (threadRecipient.isGroupRecipient) {
            val groups = configFactory.userGroups ?: return
            if (threadRecipient.isClosedGroupRecipient) {
                val sessionId = GroupUtil.doubleDecodeGroupId(threadRecipient.address.serialize())
                val newGroupInfo = groups.getOrConstructLegacyGroupInfo(sessionId).copy (
                    priority = if (isPinned) PRIORITY_PINNED else ConfigBase.PRIORITY_VISIBLE
                )
                groups.set(newGroupInfo)
            } else if (threadRecipient.isOpenGroupRecipient) {
                val openGroup = getOpenGroup(threadID) ?: return
                val (baseUrl, room, pubKeyHex) = BaseCommunityInfo.parseFullUrl(openGroup.joinURL) ?: return
                val newGroupInfo = groups.getOrConstructCommunityInfo(baseUrl, room, Hex.toStringCondensed(pubKeyHex)).copy (
                    priority = if (isPinned) PRIORITY_PINNED else ConfigBase.PRIORITY_VISIBLE
                )
                groups.set(newGroupInfo)
            }
        }
        ConfigurationMessageUtilities.forceSyncConfigurationNowIfNeeded(context)
    }

    override fun isPinned(threadID: Long): Boolean {
        val threadDB = DatabaseComponent.get(context).threadDatabase()
        return threadDB.isPinned(threadID)
    }

    override fun setThreadDate(threadId: Long, newDate: Long) {
        val threadDb = DatabaseComponent.get(context).threadDatabase()
        threadDb.setDate(threadId, newDate)
    }

    override fun deleteConversation(threadID: Long) {
        val recipient = getRecipientForThread(threadID)
        val threadDB = DatabaseComponent.get(context).threadDatabase()
        val groupDB = DatabaseComponent.get(context).groupDatabase()
        threadDB.deleteConversation(threadID)
        if (recipient != null) {
            if (recipient.isContactRecipient) {
                if (recipient.isLocalNumber) return
                val contacts = configFactory.contacts ?: return
                contacts.upsertContact(recipient.address.serialize()) {
                    this.priority = PRIORITY_HIDDEN
                }
                ConfigurationMessageUtilities.forceSyncConfigurationNowIfNeeded(context)
            } else if (recipient.isClosedGroupRecipient) {
                // TODO: handle closed group
                val volatile = configFactory.convoVolatile ?: return
                val groups = configFactory.userGroups ?: return
                val groupID = recipient.address.toGroupString()
                val closedGroup = getGroup(groupID)
                val groupPublicKey = GroupUtil.doubleDecodeGroupId(recipient.address.serialize())
                if (closedGroup != null) {
                    groupDB.delete(groupID) // TODO: Should we delete the group? (seems odd to leave it)
                    volatile.eraseLegacyClosedGroup(groupPublicKey)
                    groups.eraseLegacyGroup(groupPublicKey)
                } else {
                    Log.w("Loki-DBG", "Failed to find a closed group for ${groupPublicKey.take(4)}")
                }
            }
        }
>>>>>>> f6345c86
    }

    override fun getAttachmentDataUri(attachmentId: AttachmentId): Uri {
        return PartAuthority.getAttachmentDataUri(attachmentId)
    }

    override fun getAttachmentThumbnailUri(attachmentId: AttachmentId): Uri {
        return PartAuthority.getAttachmentThumbnailUri(attachmentId)
    }

    override fun insertDataExtractionNotificationMessage(senderPublicKey: String, message: DataExtractionNotificationInfoMessage, sentTimestamp: Long) {
        val database = DatabaseComponent.get(context).mmsDatabase()
        val address = fromSerialized(senderPublicKey)
        val recipient = Recipient.from(context, address, false)

        if (recipient.isBlocked) return

        val threadId = getThreadId(recipient) ?: return

        val mediaMessage = IncomingMediaMessage(
            address,
            sentTimestamp,
            -1,
            0,
            false,
            false,
            false,
            false,
            Optional.absent(),
            Optional.absent(),
            Optional.absent(),
            Optional.absent(),
            Optional.absent(),
            Optional.absent(),
            Optional.of(message)
        )

        database.insertSecureDecryptedMessageInbox(mediaMessage, threadId, runThreadUpdate = true)
    }

    override fun insertMessageRequestResponse(response: MessageRequestResponse) {
        val userPublicKey = getUserPublicKey()
        val senderPublicKey = response.sender!!
        val recipientPublicKey = response.recipient!!

        if (
            userPublicKey == null
            || (userPublicKey != recipientPublicKey && userPublicKey != senderPublicKey)
            // this is true if it is a sync message
            || (userPublicKey == recipientPublicKey && userPublicKey == senderPublicKey)
        ) return

        val recipientDb = DatabaseComponent.get(context).recipientDatabase()
        val threadDB = DatabaseComponent.get(context).threadDatabase()
        if (userPublicKey == senderPublicKey) {
            val requestRecipient = Recipient.from(context, fromSerialized(recipientPublicKey), false)
            recipientDb.setApproved(requestRecipient, true)
            val threadId = threadDB.getOrCreateThreadIdFor(requestRecipient)
            threadDB.setHasSent(threadId, true)
        } else {
            val mmsDb = DatabaseComponent.get(context).mmsDatabase()
            val smsDb = DatabaseComponent.get(context).smsDatabase()
            val sender = Recipient.from(context, fromSerialized(senderPublicKey), false)
            val threadId = getOrCreateThreadIdFor(sender.address)
            val profile = response.profile
            if (profile != null) {
                val profileManager = SSKEnvironment.shared.profileManager
                val name = profile.displayName!!
                if (name.isNotEmpty()) {
                    profileManager.setName(context, sender, name)
                }
                val newProfileKey = profile.profileKey

                val needsProfilePicture = !AvatarHelper.avatarFileExists(context, sender.address)
                val profileKeyValid = newProfileKey?.isNotEmpty() == true && (newProfileKey.size == 16 || newProfileKey.size == 32) && profile.profilePictureURL?.isNotEmpty() == true
                val profileKeyChanged = (sender.profileKey == null || !MessageDigest.isEqual(sender.profileKey, newProfileKey))

                if ((profileKeyValid && profileKeyChanged) || (profileKeyValid && needsProfilePicture)) {
                    profileManager.setProfilePicture(context, sender, profile.profilePictureURL!!, newProfileKey!!)
                    profileManager.setUnidentifiedAccessMode(context, sender, Recipient.UnidentifiedAccessMode.UNKNOWN)
                }
            }
            threadDB.setHasSent(threadId, true)
            val mappingDb = DatabaseComponent.get(context).blindedIdMappingDatabase()
            val mappings = mutableMapOf<String, BlindedIdMapping>()
            threadDB.readerFor(threadDB.conversationList).use { reader ->
                while (reader.next != null) {
                    val recipient = reader.current.recipient
                    val address = recipient.address.serialize()
                    val blindedId = when {
                        recipient.isGroupRecipient -> null
                        recipient.isOpenGroupInboxRecipient -> {
                            GroupUtil.getDecodedOpenGroupInbox(address)
                        }
                        else -> {
                            if (SessionId(address).prefix == IdPrefix.BLINDED) {
                                address
                            } else null
                        }
                    } ?: continue
                    mappingDb.getBlindedIdMapping(blindedId).firstOrNull()?.let {
                        mappings[address] = it
                    }
                }
            }
            for (mapping in mappings) {
                if (!SodiumUtilities.sessionId(senderPublicKey, mapping.value.blindedId, mapping.value.serverId)) {
                    continue
                }
                mappingDb.addBlindedIdMapping(mapping.value.copy(sessionId = senderPublicKey))

                val blindedThreadId = threadDB.getOrCreateThreadIdFor(Recipient.from(context, fromSerialized(mapping.key), false))
                mmsDb.updateThreadId(blindedThreadId, threadId)
                smsDb.updateThreadId(blindedThreadId, threadId)
                threadDB.deleteConversation(blindedThreadId)
            }
            recipientDb.setApproved(sender, true)
            recipientDb.setApprovedMe(sender, true)

            val message = IncomingMediaMessage(
                sender.address,
                response.sentTimestamp!!,
                -1,
                0,
                false,
                false,
                true,
                false,
                Optional.absent(),
                Optional.absent(),
                Optional.absent(),
                Optional.absent(),
                Optional.absent(),
                Optional.absent(),
                Optional.absent()
            )
            mmsDb.insertSecureDecryptedMessageInbox(message, threadId, runThreadUpdate = true)
        }
    }

    override fun getRecipientApproved(address: Address): Boolean {
        return DatabaseComponent.get(context).recipientDatabase().getApproved(address)
    }

    override fun setRecipientApproved(recipient: Recipient, approved: Boolean) {
        DatabaseComponent.get(context).recipientDatabase().setApproved(recipient, approved)
        if (recipient.isLocalNumber || !recipient.isContactRecipient) return
        configFactory.contacts?.upsertContact(recipient.address.serialize()) {
            this.approved = approved
        }
    }

    override fun setRecipientApprovedMe(recipient: Recipient, approvedMe: Boolean) {
        DatabaseComponent.get(context).recipientDatabase().setApprovedMe(recipient, approvedMe)
        if (recipient.isLocalNumber || !recipient.isContactRecipient) return
        configFactory.contacts?.upsertContact(recipient.address.serialize()) {
            this.approvedMe = approvedMe
        }
    }

    override fun insertCallMessage(senderPublicKey: String, callMessageType: CallMessageType, sentTimestamp: Long) {
        val database = DatabaseComponent.get(context).smsDatabase()
        val address = fromSerialized(senderPublicKey)
        val callMessage = IncomingTextMessage.fromCallInfo(callMessageType, address, Optional.absent(), sentTimestamp)
        database.insertCallMessage(callMessage)
    }

    override fun conversationHasOutgoing(userPublicKey: String): Boolean {
        val database = DatabaseComponent.get(context).threadDatabase()
        val threadId = database.getThreadIdIfExistsFor(userPublicKey)

        if (threadId == -1L) return false

        return database.getLastSeenAndHasSent(threadId).second() ?: false
    }

    override fun getLastInboxMessageId(server: String): Long? {
        return DatabaseComponent.get(context).lokiAPIDatabase().getLastInboxMessageId(server)
    }

    override fun setLastInboxMessageId(server: String, messageId: Long) {
        DatabaseComponent.get(context).lokiAPIDatabase().setLastInboxMessageId(server, messageId)
    }

    override fun removeLastInboxMessageId(server: String) {
        DatabaseComponent.get(context).lokiAPIDatabase().removeLastInboxMessageId(server)
    }

    override fun getLastOutboxMessageId(server: String): Long? {
        return DatabaseComponent.get(context).lokiAPIDatabase().getLastOutboxMessageId(server)
    }

    override fun setLastOutboxMessageId(server: String, messageId: Long) {
        DatabaseComponent.get(context).lokiAPIDatabase().setLastOutboxMessageId(server, messageId)
    }

    override fun removeLastOutboxMessageId(server: String) {
        DatabaseComponent.get(context).lokiAPIDatabase().removeLastOutboxMessageId(server)
    }

    override fun getOrCreateBlindedIdMapping(
        blindedId: String,
        server: String,
        serverPublicKey: String,
        fromOutbox: Boolean
    ): BlindedIdMapping {
        val db = DatabaseComponent.get(context).blindedIdMappingDatabase()
        val mapping = db.getBlindedIdMapping(blindedId).firstOrNull() ?: BlindedIdMapping(blindedId, null, server, serverPublicKey)
        if (mapping.sessionId != null) {
            return mapping
        }
        val threadDb = DatabaseComponent.get(context).threadDatabase()
        threadDb.readerFor(threadDb.conversationList).use { reader ->
            while (reader.next != null) {
                val recipient = reader.current.recipient
                val sessionId = recipient.address.serialize()
                if (!recipient.isGroupRecipient && SodiumUtilities.sessionId(sessionId, blindedId, serverPublicKey)) {
                    val contactMapping = mapping.copy(sessionId = sessionId)
                    db.addBlindedIdMapping(contactMapping)
                    return contactMapping
                }
            }
        }
        db.getBlindedIdMappingsExceptFor(server).forEach {
            if (SodiumUtilities.sessionId(it.sessionId!!, blindedId, serverPublicKey)) {
                val otherMapping = mapping.copy(sessionId = it.sessionId)
                db.addBlindedIdMapping(otherMapping)
                return otherMapping
            }
        }
        db.addBlindedIdMapping(mapping)
        return mapping
    }

    override fun addReaction(reaction: Reaction, messageSender: String, notifyUnread: Boolean) {
        val timestamp = reaction.timestamp
        val localId = reaction.localId
        val isMms = reaction.isMms
        val messageId = if (localId != null && localId > 0 && isMms != null) {
            MessageId(localId, isMms)
        } else if (timestamp != null && timestamp > 0) {
            val messageRecord = DatabaseComponent.get(context).mmsSmsDatabase().getMessageForTimestamp(timestamp) ?: return
            MessageId(messageRecord.id, messageRecord.isMms)
        } else return
        DatabaseComponent.get(context).reactionDatabase().addReaction(
            messageId,
            ReactionRecord(
                messageId = messageId.id,
                isMms = messageId.mms,
                author = messageSender,
                emoji = reaction.emoji!!,
                serverId = reaction.serverId!!,
                count = reaction.count!!,
                sortId = reaction.index!!,
                dateSent = reaction.dateSent!!,
                dateReceived = reaction.dateReceived!!
            ),
            notifyUnread
        )
    }

    override fun removeReaction(emoji: String, messageTimestamp: Long, author: String, notifyUnread: Boolean) {
        val messageRecord = DatabaseComponent.get(context).mmsSmsDatabase().getMessageForTimestamp(messageTimestamp) ?: return
        val messageId = MessageId(messageRecord.id, messageRecord.isMms)
        DatabaseComponent.get(context).reactionDatabase().deleteReaction(emoji, messageId, author, notifyUnread)
    }

    override fun updateReactionIfNeeded(message: Message, sender: String, openGroupSentTimestamp: Long) {
        val database = DatabaseComponent.get(context).reactionDatabase()
        var reaction = database.getReactionFor(message.sentTimestamp!!, sender) ?: return
        if (openGroupSentTimestamp != -1L) {
            addReceivedMessageTimestamp(openGroupSentTimestamp)
            reaction = reaction.copy(dateSent = openGroupSentTimestamp)
        }
        message.serverHash?.let {
            reaction = reaction.copy(serverId = it)
        }
        message.openGroupServerMessageID?.let {
            reaction = reaction.copy(serverId = "$it")
        }
        database.updateReaction(reaction)
    }

    override fun deleteReactions(messageId: Long, mms: Boolean) {
        DatabaseComponent.get(context).reactionDatabase().deleteMessageReactions(MessageId(messageId, mms))
    }

    override fun setBlocked(recipients: Iterable<Recipient>, isBlocked: Boolean, fromConfigUpdate: Boolean) {
        val recipientDb = DatabaseComponent.get(context).recipientDatabase()
        recipientDb.setBlocked(recipients, isBlocked)
        recipients.filter { it.isContactRecipient && !it.isLocalNumber }.forEach { recipient ->
            configFactory.contacts?.upsertContact(recipient.address.serialize()) {
                this.blocked = isBlocked
            }
        }
        val contactsConfig = configFactory.contacts ?: return
        if (contactsConfig.needsPush() && !fromConfigUpdate) {
            ConfigurationMessageUtilities.forceSyncConfigurationNowIfNeeded(context)
        }
    }

    override fun blockedContacts(): List<Recipient> {
        val recipientDb = DatabaseComponent.get(context).recipientDatabase()
        return recipientDb.blockedContacts
    }
}<|MERGE_RESOLUTION|>--- conflicted
+++ resolved
@@ -1130,10 +1130,10 @@
         return if (recipientSettings.isPresent) { recipientSettings.get() } else null
     }
 
-<<<<<<< HEAD
     override fun hasAutoDownloadFlagBeenSet(recipient: Recipient): Boolean {
         return DatabaseComponent.get(context).recipientDatabase().isAutoDownloadFlagSet(recipient)
-=======
+    }
+
     override fun addLibSessionContacts(contacts: List<LibSessionContact>) {
         val mappingDb = DatabaseComponent.get(context).blindedIdMappingDatabase()
         val moreContacts = contacts.filter { contact ->
@@ -1177,7 +1177,6 @@
             }
             setRecipientHash(recipient, contact.hashCode().toString())
         }
->>>>>>> f6345c86
     }
 
     override fun addContacts(contacts: List<ConfigurationMessage.Contact>) {
@@ -1222,7 +1221,6 @@
         }
     }
 
-<<<<<<< HEAD
     override fun shouldAutoDownloadAttachments(recipient: Recipient): Boolean {
         return recipient.autoDownloadAttachments
     }
@@ -1233,11 +1231,11 @@
     ) {
         val recipientDb = DatabaseComponent.get(context).recipientDatabase()
         recipientDb.setAutoDownloadAttachments(recipient, shouldAutoDownloadAttachments)
-=======
+    }
+
     override fun setRecipientHash(recipient: Recipient, recipientHash: String?) {
         val recipientDb = DatabaseComponent.get(context).recipientDatabase()
         recipientDb.setRecipientHash(recipient, recipientHash)
->>>>>>> f6345c86
     }
 
     override fun getLastUpdated(threadID: Long): Long {
@@ -1260,37 +1258,6 @@
         return mmsSmsDb.getConversationCount(threadID)
     }
 
-<<<<<<< HEAD
-    override fun setThreadPinned(threadID: Long, isPinned: Boolean) {
-        val threadDb = DatabaseComponent.get(context).threadDatabase()
-        threadDb.setPinned(threadID, isPinned)
-    }
-
-    override fun isThreadPinned(threadID: Long): Boolean {
-        val threadDb = DatabaseComponent.get(context).threadDatabase()
-        return threadDb.getPinned(threadID)
-    }
-
-    override fun clearMessages(threadID: Long, fromUser: Address?): Boolean {
-        val smsDb = DatabaseComponent.get(context).smsDatabase()
-        val mmsDb = DatabaseComponent.get(context).mmsDatabase()
-        val threadDb = DatabaseComponent.get(context).threadDatabase()
-        if (fromUser == null) {
-            smsDb.deleteThread(threadID)
-            mmsDb.deleteThread(threadID) // threadDB update called from within
-        } else {
-            smsDb.deleteMessagesFrom(threadID, fromUser.serialize())
-            mmsDb.deleteMessagesFrom(threadID, fromUser.serialize())
-            threadDb.update(threadID, false)
-        }
-        return true
-    }
-
-    override fun clearMedia(threadID: Long, fromUser: Address?): Boolean {
-        val mmsDb = DatabaseComponent.get(context).mmsDatabase()
-        mmsDb.deleteMediaFor(threadID, fromUser?.serialize())
-        return true
-=======
     override fun setPinned(threadID: Long, isPinned: Boolean) {
         val threadDB = DatabaseComponent.get(context).threadDatabase()
         threadDB.setPinned(threadID, isPinned)
@@ -1362,7 +1329,27 @@
                 }
             }
         }
->>>>>>> f6345c86
+    }
+
+    override fun clearMessages(threadID: Long, fromUser: Address?): Boolean {
+        val smsDb = DatabaseComponent.get(context).smsDatabase()
+        val mmsDb = DatabaseComponent.get(context).mmsDatabase()
+        val threadDb = DatabaseComponent.get(context).threadDatabase()
+        if (fromUser == null) {
+            smsDb.deleteThread(threadID)
+            mmsDb.deleteThread(threadID) // threadDB update called from within
+        } else {
+            smsDb.deleteMessagesFrom(threadID, fromUser.serialize())
+            mmsDb.deleteMessagesFrom(threadID, fromUser.serialize())
+            threadDb.update(threadID, false)
+        }
+        return true
+    }
+
+    override fun clearMedia(threadID: Long, fromUser: Address?): Boolean {
+        val mmsDb = DatabaseComponent.get(context).mmsDatabase()
+        mmsDb.deleteMediaFor(threadID, fromUser?.serialize())
+        return true
     }
 
     override fun getAttachmentDataUri(attachmentId: AttachmentId): Uri {
