--- conflicted
+++ resolved
@@ -238,14 +238,6 @@
         return Profile(displayName, profileKey, profilePictureUrl)
     }
 
-<<<<<<< HEAD
-    override fun setProfileAvatar(recipient: Recipient, profileAvatar: String?) {
-        val database = recipientDatabase
-        database.setProfileAvatar(recipient, profileAvatar)
-    }
-
-=======
->>>>>>> 8615c578
     override fun setProfilePicture(recipient: Recipient, newProfilePicture: String?, newProfileKey: ByteArray?) {
         val db = recipientDatabase
         db.setProfileAvatar(recipient, newProfilePicture)
