--- conflicted
+++ resolved
@@ -364,11 +364,7 @@
     }
 
     override fun updateThread(threadId: Long, unarchive: Boolean) {
-<<<<<<< HEAD
         val threadDb = threadDatabase
-=======
-        val threadDb = DatabaseComponent.get(context).threadDatabase()
->>>>>>> 4917548f
         threadDb.update(threadId, unarchive)
     }
 
@@ -1789,20 +1785,11 @@
 
             MessageId(localId, isMms)
         } else if (timestamp != null && timestamp > 0) {
-<<<<<<< HEAD
             val messageRecord = mmsSmsDatabase.getMessageForTimestamp(timestamp) ?: return
+            if (messageRecord.isDeleted) return
             MessageId(messageRecord.id, messageRecord.isMms)
         } else return
         reactionDatabase.addReaction(
-=======
-            val messageRecord = DatabaseComponent.get(context).mmsSmsDatabase().getMessageForTimestamp(timestamp) ?: return
-            if (messageRecord.isDeleted) return
-
-            MessageId(messageRecord.id, messageRecord.isMms)
-        } else return
-        
-        DatabaseComponent.get(context).reactionDatabase().addReaction(
->>>>>>> 4917548f
             messageId,
             ReactionRecord(
                 messageId = messageId.id,
