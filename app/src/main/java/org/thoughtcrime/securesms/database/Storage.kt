package org.thoughtcrime.securesms.database

import android.content.Context
import android.net.Uri
import com.google.protobuf.ByteString
import org.session.libsession.messaging.StorageProtocol
import org.session.libsession.messaging.jobs.AttachmentUploadJob
import org.session.libsession.messaging.jobs.Job
import org.session.libsession.messaging.jobs.JobQueue
import org.session.libsession.messaging.jobs.MessageSendJob
import org.session.libsession.messaging.messages.control.ConfigurationMessage
import org.session.libsession.messaging.messages.signal.*
import org.session.libsession.messaging.messages.signal.IncomingTextMessage
import org.session.libsession.messaging.messages.visible.Attachment
import org.session.libsession.messaging.messages.visible.VisibleMessage
import org.session.libsession.messaging.opengroups.OpenGroup
import org.session.libsession.messaging.sending_receiving.attachments.AttachmentId
import org.session.libsession.messaging.sending_receiving.attachments.DatabaseAttachment
import org.session.libsession.messaging.sending_receiving.linkpreview.LinkPreview
import org.session.libsession.messaging.sending_receiving.quotes.QuoteModel
import org.session.libsession.messaging.threads.Address
import org.session.libsession.messaging.threads.GroupRecord
import org.session.libsession.messaging.threads.recipients.Recipient
import org.session.libsession.messaging.utilities.UpdateMessageBuilder
import org.session.libsession.utilities.GroupUtil
import org.session.libsession.utilities.IdentityKeyUtil
import org.session.libsession.utilities.TextSecurePreferences
import org.session.libsession.utilities.preferences.ProfileKeyUtil
import org.session.libsignal.libsignal.ecc.ECKeyPair
import org.session.libsignal.libsignal.util.KeyHelper
import org.session.libsignal.libsignal.util.guava.Optional
import org.session.libsignal.service.api.messages.SignalServiceAttachmentPointer
import org.session.libsignal.service.api.messages.SignalServiceGroup
import org.session.libsignal.service.internal.push.SignalServiceProtos
import org.thoughtcrime.securesms.ApplicationContext
import org.thoughtcrime.securesms.database.helpers.SQLCipherOpenHelper
import org.thoughtcrime.securesms.jobs.RetrieveProfileAvatarJob
import org.thoughtcrime.securesms.loki.database.LokiThreadDatabase
import org.thoughtcrime.securesms.loki.protocol.SessionMetaProtocol
import org.thoughtcrime.securesms.loki.utilities.OpenGroupUtilities
import org.thoughtcrime.securesms.loki.utilities.get
import org.thoughtcrime.securesms.loki.utilities.getString
import org.thoughtcrime.securesms.mms.PartAuthority

class Storage(context: Context, helper: SQLCipherOpenHelper) : Database(context, helper), StorageProtocol {
    override fun getUserPublicKey(): String? {
        return TextSecurePreferences.getLocalNumber(context)
    }

    override fun getUserKeyPair(): Pair<String, ByteArray>? {
        val userPublicKey = TextSecurePreferences.getLocalNumber(context) ?: return null
        val userPrivateKey = IdentityKeyUtil.getIdentityKeyPair(context).privateKey.serialize()
        return Pair(userPublicKey, userPrivateKey)
    }

    override fun getUserX25519KeyPair(): ECKeyPair {
        return DatabaseFactory.getLokiAPIDatabase(context).getUserX25519KeyPair()
    }

    override fun getUserDisplayName(): String? {
        return TextSecurePreferences.getProfileName(context)
    }

    override fun getUserProfileKey(): ByteArray? {
        return ProfileKeyUtil.getProfileKey(context)
    }

    override fun getUserProfilePictureURL(): String? {
        return TextSecurePreferences.getProfilePictureURL(context)
    }

    override fun setUserProfilePictureUrl(newProfilePicture: String) {
        val ourRecipient = Address.fromSerialized(getUserPublicKey()!!).let {
            Recipient.from(context, it, false)
        }
        TextSecurePreferences.setProfilePictureURL(context, newProfilePicture)
        RetrieveProfileAvatarJob(ourRecipient, newProfilePicture)
        ApplicationContext.getInstance(context).jobManager.add(RetrieveProfileAvatarJob(ourRecipient, newProfilePicture))
    }

    override fun getProfileKeyForRecipient(recipientPublicKey: String): ByteArray? {
        val address = Address.fromSerialized(recipientPublicKey)
        val recipient = Recipient.from(context, address, false)
        return recipient.profileKey
    }

<<<<<<< HEAD
    override fun getDisplayNameForRecipient(recipientPublicKey: String): String? {
        val database = DatabaseFactory.getLokiUserDatabase(context)
        return database.getDisplayName(recipientPublicKey)
=======
    override fun setProfileKeyForRecipient(recipientPublicKey: String, profileKey: ByteArray) {
        val address = Address.fromSerialized(recipientPublicKey)
        val recipient = Recipient.from(context, address, false)
        DatabaseFactory.getRecipientDatabase(context).setProfileKey(recipient, profileKey)
>>>>>>> 5debd8f7
    }

    override fun getOrGenerateRegistrationID(): Int {
        var registrationID = TextSecurePreferences.getLocalRegistrationId(context)
        if (registrationID == 0) {
            registrationID = KeyHelper.generateRegistrationId(false)
            TextSecurePreferences.setLocalRegistrationId(context, registrationID)
        }
        return registrationID
    }

    override fun persistAttachments(messageId: Long, attachments: List<Attachment>): List<Long> {
        val database = DatabaseFactory.getAttachmentDatabase(context)
        val databaseAttachments = attachments.mapNotNull { it.toSignalAttachment() }
        return database.insertAttachments(messageId, databaseAttachments)
    }

    override fun getAttachmentsForMessage(messageId: Long): List<DatabaseAttachment> {
        val database = DatabaseFactory.getAttachmentDatabase(context)
        return database.getAttachmentsForMessage(messageId)
    }

    override fun persist(message: VisibleMessage, quotes: QuoteModel?, linkPreview: List<LinkPreview?>, groupPublicKey: String?, openGroupID: String?, attachments: List<Attachment>): Long? {
        var messageID: Long? = null
        val senderAddress = Address.fromSerialized(message.sender!!)
        val isUserSender = message.sender!! == getUserPublicKey()
        val group: Optional<SignalServiceGroup> = when {
            openGroupID != null -> Optional.of(SignalServiceGroup(openGroupID.toByteArray(), SignalServiceGroup.GroupType.PUBLIC_CHAT))
            groupPublicKey != null -> {
                val doubleEncoded = GroupUtil.doubleEncodeGroupID(groupPublicKey)
                Optional.of(SignalServiceGroup(GroupUtil.getDecodedGroupIDAsData(doubleEncoded), SignalServiceGroup.GroupType.SIGNAL))
            }
            else -> Optional.absent()
        }
        val pointerAttachments = attachments.mapNotNull {
            it.toSignalAttachment()
        }
        val targetAddress = if (isUserSender && !message.syncTarget.isNullOrEmpty()) {
            Address.fromSerialized(message.syncTarget!!)
        } else if (group.isPresent) {
            Address.fromSerialized(GroupUtil.getEncodedId(group.get()))
        } else {
            senderAddress
        }
        val targetRecipient = Recipient.from(context, targetAddress, false)

        if (message.isMediaMessage() || attachments.isNotEmpty()) {
            val quote: Optional<QuoteModel> = if (quotes != null) Optional.of(quotes) else Optional.absent()
            val linkPreviews: Optional<List<LinkPreview>> = if (linkPreview.isEmpty()) Optional.absent() else Optional.of(linkPreview.mapNotNull { it!! })
            val mmsDatabase = DatabaseFactory.getMmsDatabase(context)
            val insertResult = if (message.sender == getUserPublicKey()) {

                val mediaMessage = OutgoingMediaMessage.from(message, targetRecipient, pointerAttachments, quote.orNull(), linkPreviews.orNull()?.firstOrNull())
                mmsDatabase.beginTransaction()
                mmsDatabase.insertSecureDecryptedMessageOutbox(mediaMessage, message.threadID ?: -1, message.sentTimestamp!!)
            } else {
                // It seems like we have replaced SignalServiceAttachment with SessionServiceAttachment
                val signalServiceAttachments = attachments.mapNotNull {
                    it.toSignalPointer()
                }
                val mediaMessage = IncomingMediaMessage.from(message, senderAddress, targetRecipient.expireMessages * 1000L, group, signalServiceAttachments, quote, linkPreviews)
                mmsDatabase.beginTransaction()
                mmsDatabase.insertSecureDecryptedMessageInbox(mediaMessage, message.threadID ?: -1, message.receivedTimestamp ?: 0)
            }
            if (insertResult.isPresent) {
                mmsDatabase.setTransactionSuccessful()
                messageID = insertResult.get().messageId
            }
            mmsDatabase.endTransaction()
        } else {
            val smsDatabase = DatabaseFactory.getSmsDatabase(context)
            val insertResult = if (message.sender == getUserPublicKey()) {
                val textMessage = OutgoingTextMessage.from(message, targetRecipient)
                smsDatabase.insertMessageOutbox(message.threadID ?: -1, textMessage, message.sentTimestamp!!)
            } else {
                val textMessage = IncomingTextMessage.from(message, senderAddress, group, targetRecipient.expireMessages * 1000L)
                val encrypted = IncomingEncryptedMessage(textMessage, textMessage.messageBody)
                smsDatabase.insertMessageInbox(encrypted, message.receivedTimestamp ?: 0)
            }
            insertResult.orNull()?.let { result ->
                messageID = result.messageId
            }
        }
        return messageID
    }

    // JOBS
    override fun persistJob(job: Job) {
        DatabaseFactory.getSessionJobDatabase(context).persistJob(job)
    }

    override fun markJobAsSucceeded(job: Job) {
        DatabaseFactory.getSessionJobDatabase(context).markJobAsSucceeded(job)
    }

    override fun markJobAsFailed(job: Job) {
        DatabaseFactory.getSessionJobDatabase(context).markJobAsFailed(job)
    }

    override fun getAllPendingJobs(type: String): List<Job> {
        return DatabaseFactory.getSessionJobDatabase(context).getAllPendingJobs(type)
    }

    override fun getAttachmentUploadJob(attachmentID: Long): AttachmentUploadJob? {
        return DatabaseFactory.getSessionJobDatabase(context).getAttachmentUploadJob(attachmentID)
    }

    override fun getMessageSendJob(messageSendJobID: String): MessageSendJob? {
        return DatabaseFactory.getSessionJobDatabase(context).getMessageSendJob(messageSendJobID)
    }

    override fun resumeMessageSendJobIfNeeded(messageSendJobID: String) {
        val job = DatabaseFactory.getSessionJobDatabase(context).getMessageSendJob(messageSendJobID) ?: return
        JobQueue.shared.add(job)
    }

    override fun isJobCanceled(job: Job): Boolean {
        return DatabaseFactory.getSessionJobDatabase(context).isJobCanceled(job)
    }

    // Authorization

    override fun getAuthToken(server: String): String? {
        return DatabaseFactory.getLokiAPIDatabase(context).getAuthToken(server)
    }

    override fun setAuthToken(server: String, newValue: String?) {
        DatabaseFactory.getLokiAPIDatabase(context).setAuthToken(server, newValue)
    }

    override fun removeAuthToken(server: String) {
        DatabaseFactory.getLokiAPIDatabase(context).setAuthToken(server, null)
    }

    override fun getOpenGroup(threadID: String): OpenGroup? {
        if (threadID.toInt() < 0) { return null }
        val database = databaseHelper.readableDatabase
        return database.get(LokiThreadDatabase.publicChatTable, "${LokiThreadDatabase.threadID} = ?", arrayOf(threadID)) { cursor ->
            val publicChatAsJSON = cursor.getString(LokiThreadDatabase.publicChat)
            OpenGroup.fromJSON(publicChatAsJSON)
        }
    }

    override fun getThreadID(openGroupID: String): String {
        val address = Address.fromSerialized(openGroupID)
        val recipient = Recipient.from(context, address, false)
        return DatabaseFactory.getThreadDatabase(context).getOrCreateThreadIdFor(recipient).toString()
    }

    override fun getOpenGroupPublicKey(server: String): String? {
        return DatabaseFactory.getLokiAPIDatabase(context).getOpenGroupPublicKey(server)
    }

    override fun setOpenGroupPublicKey(server: String, newValue: String) {
        DatabaseFactory.getLokiAPIDatabase(context).setOpenGroupPublicKey(server, newValue)
    }

    override fun setOpenGroupDisplayName(publicKey: String, channel: Long, server: String, displayName: String) {
        val groupID = "$server.$channel"
        DatabaseFactory.getLokiUserDatabase(context).setServerDisplayName(groupID, publicKey, displayName)
    }

    override fun getOpenGroupDisplayName(publicKey: String, channel: Long, server: String): String? {
        val groupID = "$server.$channel"
        return DatabaseFactory.getLokiUserDatabase(context).getServerDisplayName(groupID, publicKey)
    }

    override fun getLastMessageServerID(group: Long, server: String): Long? {
        return DatabaseFactory.getLokiAPIDatabase(context).getLastMessageServerID(group, server)
    }

    override fun setLastMessageServerID(group: Long, server: String, newValue: Long) {
        DatabaseFactory.getLokiAPIDatabase(context).setLastMessageServerID(group, server, newValue)
    }

    override fun removeLastMessageServerID(group: Long, server: String) {
        DatabaseFactory.getLokiAPIDatabase(context).removeLastMessageServerID(group, server)
    }

    override fun getLastDeletionServerID(group: Long, server: String): Long? {
        return DatabaseFactory.getLokiAPIDatabase(context).getLastDeletionServerID(group, server)
    }

    override fun setLastDeletionServerID(group: Long, server: String, newValue: Long) {
        DatabaseFactory.getLokiAPIDatabase(context).setLastDeletionServerID(group, server, newValue)
    }

    override fun removeLastDeletionServerID(group: Long, server: String) {
        DatabaseFactory.getLokiAPIDatabase(context).removeLastDeletionServerID(group, server)
    }

    override fun isMessageDuplicated(timestamp: Long, sender: String): Boolean {
        return getReceivedMessageTimestamps().contains(timestamp)
    }

    override fun setUserCount(group: Long, server: String, newValue: Int) {
        DatabaseFactory.getLokiAPIDatabase(context).setUserCount(group, server, newValue)
    }

    override fun setOpenGroupProfilePictureURL(group: Long, server: String, newValue: String) {
        DatabaseFactory.getLokiAPIDatabase(context).setOpenGroupProfilePictureURL(group, server, newValue)
    }

    override fun getOpenGroupProfilePictureURL(group: Long, server: String): String? {
        return DatabaseFactory.getLokiAPIDatabase(context).getOpenGroupProfilePictureURL(group, server)
    }

    override fun updateTitle(groupID: String, newValue: String) {
        DatabaseFactory.getGroupDatabase(context).updateTitle(groupID, newValue)
    }

    override fun updateProfilePicture(groupID: String, newValue: ByteArray) {
        DatabaseFactory.getGroupDatabase(context).updateProfilePicture(groupID, newValue)
    }

    override fun getReceivedMessageTimestamps(): Set<Long> {
        return SessionMetaProtocol.getTimestamps()
    }

    override fun addReceivedMessageTimestamp(timestamp: Long) {
        SessionMetaProtocol.addTimestamp(timestamp)
    }

//    override fun removeReceivedMessageTimestamps(timestamps: Set<Long>) {
//        TODO("Not yet implemented")
//    }

    override fun getMessageIdInDatabase(timestamp: Long, author: String): Long? {
        val database = DatabaseFactory.getMmsSmsDatabase(context)
        val address = Address.fromSerialized(author)
        return database.getMessageFor(timestamp, address)?.getId()
    }

    override fun setOpenGroupServerMessageID(messageID: Long, serverID: Long) {
        DatabaseFactory.getLokiMessageDatabase(context).setServerID(messageID, serverID)
    }

    override fun getQuoteServerID(quoteID: Long, publicKey: String): Long? {
        return DatabaseFactory.getLokiMessageDatabase(context).getQuoteServerID(quoteID, publicKey)
    }

    override fun markAsSent(timestamp: Long, author: String) {
        val database = DatabaseFactory.getMmsSmsDatabase(context)
        val messageRecord = database.getMessageFor(timestamp, author) ?: return
        if (messageRecord.isMms) {
            val mmsDatabase = DatabaseFactory.getMmsDatabase(context)
            mmsDatabase.markAsSent(messageRecord.getId(), true)
        } else {
            val smsDatabase = DatabaseFactory.getSmsDatabase(context)
            smsDatabase.markAsSent(messageRecord.getId(), true)
        }
    }

    override fun markUnidentified(timestamp: Long, author: String) {
        val database = DatabaseFactory.getMmsSmsDatabase(context)
        val messageRecord = database.getMessageFor(timestamp, author) ?: return
        if (messageRecord.isMms) {
            val mmsDatabase = DatabaseFactory.getMmsDatabase(context)
            mmsDatabase.markUnidentified(messageRecord.getId(), true)
        } else {
            val smsDatabase = DatabaseFactory.getSmsDatabase(context)
            smsDatabase.markUnidentified(messageRecord.getId(), true)
        }
    }

    override fun setErrorMessage(timestamp: Long, author: String, error: Exception) {
        val database = DatabaseFactory.getMmsSmsDatabase(context)
        val messageRecord = database.getMessageFor(timestamp, author) ?: return
        if (messageRecord.isMms) {
            val mmsDatabase = DatabaseFactory.getMmsDatabase(context)
            mmsDatabase.markAsSentFailed(messageRecord.getId())
        } else {
            val smsDatabase = DatabaseFactory.getSmsDatabase(context)
            smsDatabase.markAsSentFailed(messageRecord.getId())
        }
        if (error.localizedMessage != null) {
            DatabaseFactory.getLokiMessageDatabase(context).setErrorMessage(messageRecord.getId(), error.localizedMessage!!)
        } else {
            DatabaseFactory.getLokiMessageDatabase(context).setErrorMessage(messageRecord.getId(), error.javaClass.simpleName)
        }
    }

    override fun getGroup(groupID: String): GroupRecord? {
        val group = DatabaseFactory.getGroupDatabase(context).getGroup(groupID)
        return if (group.isPresent) { group.get() } else null
    }

    override fun createGroup(groupId: String, title: String?, members: List<Address>, avatar: SignalServiceAttachmentPointer?, relay: String?, admins: List<Address>, formationTimestamp: Long) {
        DatabaseFactory.getGroupDatabase(context).create(groupId, title, members, avatar, relay, admins, formationTimestamp)
    }

    override fun isGroupActive(groupPublicKey: String): Boolean {
        return DatabaseFactory.getGroupDatabase(context).getGroup(GroupUtil.doubleEncodeGroupID(groupPublicKey)).orNull()?.isActive == true
    }

    override fun setActive(groupID: String, value: Boolean) {
        DatabaseFactory.getGroupDatabase(context).setActive(groupID, value)
    }

    override fun removeMember(groupID: String, member: Address) {
        DatabaseFactory.getGroupDatabase(context).removeMember(groupID, member)
    }

    override fun updateMembers(groupID: String, members: List<Address>) {
        DatabaseFactory.getGroupDatabase(context).updateMembers(groupID, members)
    }

    override fun insertIncomingInfoMessage(context: Context, senderPublicKey: String, groupID: String, type0: SignalServiceProtos.GroupContext.Type, type1: SignalServiceGroup.Type, name: String, members: Collection<String>, admins: Collection<String>, sentTimestamp: Long) {
        val groupContextBuilder = SignalServiceProtos.GroupContext.newBuilder()
                .setId(ByteString.copyFrom(GroupUtil.getDecodedGroupIDAsData(groupID)))
                .setType(type0)
                .setName(name)
                .addAllMembers(members)
                .addAllAdmins(admins)
        val group = SignalServiceGroup(type1, GroupUtil.getDecodedGroupIDAsData(groupID), SignalServiceGroup.GroupType.SIGNAL, name, members.toList(), null, admins.toList())
        val m = IncomingTextMessage(Address.fromSerialized(senderPublicKey), 1, sentTimestamp, "", Optional.of(group), 0, true)
        val messageBody = UpdateMessageBuilder.buildGroupUpdateMessage(context, group, senderPublicKey)
        val infoMessage = IncomingGroupMessage(m, groupContextBuilder.build(), messageBody)
        val smsDB = DatabaseFactory.getSmsDatabase(context)
        smsDB.insertMessageInbox(infoMessage)
    }

    override fun insertOutgoingInfoMessage(context: Context, groupID: String, type: SignalServiceProtos.GroupContext.Type, name: String, members: Collection<String>, admins: Collection<String>, threadID: Long, sentTimestamp: Long) {
        val userPublicKey = getUserPublicKey()
        val recipient = Recipient.from(context, Address.fromSerialized(groupID), false)
        val groupContextBuilder = SignalServiceProtos.GroupContext.newBuilder()
                .setId(ByteString.copyFrom(GroupUtil.getDecodedGroupIDAsData(groupID)))
                .setType(type)
                .setName(name)
                .addAllMembers(members)
                .addAllAdmins(admins)
        val infoMessage = OutgoingGroupMediaMessage(recipient, groupContextBuilder.build(), null, sentTimestamp, 0, null, listOf(), listOf())
        val mmsDB = DatabaseFactory.getMmsDatabase(context)
        val mmsSmsDB = DatabaseFactory.getMmsSmsDatabase(context)
        if (mmsSmsDB.getMessageFor(sentTimestamp,userPublicKey) != null) return
        val infoMessageID = mmsDB.insertMessageOutbox(infoMessage, threadID, false, null)
        mmsDB.markAsSent(infoMessageID, true)
    }

    override fun isClosedGroup(publicKey: String): Boolean {
        val isClosedGroup = DatabaseFactory.getLokiAPIDatabase(context).isClosedGroup(publicKey)
        val address = Address.fromSerialized(publicKey)
        return address.isClosedGroup || isClosedGroup
    }

    override fun getClosedGroupEncryptionKeyPairs(groupPublicKey: String): MutableList<ECKeyPair> {
        return DatabaseFactory.getLokiAPIDatabase(context).getClosedGroupEncryptionKeyPairs(groupPublicKey).toMutableList()
    }

    override fun getLatestClosedGroupEncryptionKeyPair(groupPublicKey: String): ECKeyPair? {
        return DatabaseFactory.getLokiAPIDatabase(context).getLatestClosedGroupEncryptionKeyPair(groupPublicKey)
    }

    override fun getAllClosedGroupPublicKeys(): Set<String> {
        return DatabaseFactory.getLokiAPIDatabase(context).getAllClosedGroupPublicKeys()
    }

    override fun getAllActiveClosedGroupPublicKeys(): Set<String> {
        return DatabaseFactory.getLokiAPIDatabase(context).getAllClosedGroupPublicKeys().filter {
            getGroup(GroupUtil.doubleEncodeGroupID(it))?.isActive == true
        }.toSet()
    }

    override fun addClosedGroupPublicKey(groupPublicKey: String) {
        DatabaseFactory.getLokiAPIDatabase(context).addClosedGroupPublicKey(groupPublicKey)
    }

    override fun removeClosedGroupPublicKey(groupPublicKey: String) {
        DatabaseFactory.getLokiAPIDatabase(context).removeClosedGroupPublicKey(groupPublicKey)
    }

    override fun addClosedGroupEncryptionKeyPair(encryptionKeyPair: ECKeyPair, groupPublicKey: String) {
        DatabaseFactory.getLokiAPIDatabase(context).addClosedGroupEncryptionKeyPair(encryptionKeyPair, groupPublicKey)
    }

    override fun removeAllClosedGroupEncryptionKeyPairs(groupPublicKey: String) {
        DatabaseFactory.getLokiAPIDatabase(context).removeAllClosedGroupEncryptionKeyPairs(groupPublicKey)
    }

    override fun getAllOpenGroups(): Map<Long, OpenGroup> {
        return DatabaseFactory.getLokiThreadDatabase(context).getAllPublicChats().mapValues { (_,chat)->
            OpenGroup(chat.channel, chat.server, chat.displayName, chat.isDeletable)
        }
    }

    override fun addOpenGroup(server: String, channel: Long) {
        OpenGroupUtilities.addGroup(context, server, channel)
    }

    override fun getAllGroups(): List<GroupRecord> {
        return DatabaseFactory.getGroupDatabase(context).allGroups
    }

    override fun setProfileSharing(address: Address, value: Boolean) {
        val recipient = Recipient.from(context, address, false)
        DatabaseFactory.getRecipientDatabase(context).setProfileSharing(recipient, value)
    }

    override fun getOrCreateThreadIdFor(address: Address): Long {
        val recipient = Recipient.from(context, address, false)
        return DatabaseFactory.getThreadDatabase(context).getOrCreateThreadIdFor(recipient)
    }

    override fun getOrCreateThreadIdFor(publicKey: String, groupPublicKey: String?, openGroupID: String?): Long {
        val database = DatabaseFactory.getThreadDatabase(context)
        if (!openGroupID.isNullOrEmpty()) {
            val recipient = Recipient.from(context, Address.fromSerialized(GroupUtil.getEncodedOpenGroupID(openGroupID.toByteArray())), false)
            return database.getOrCreateThreadIdFor(recipient)
        } else if (!groupPublicKey.isNullOrEmpty()) {
            val recipient = Recipient.from(context, Address.fromSerialized(GroupUtil.doubleEncodeGroupID(groupPublicKey)), false)
            return database.getOrCreateThreadIdFor(recipient)
        } else {
            val recipient = Recipient.from(context, Address.fromSerialized(publicKey), false)
            return database.getOrCreateThreadIdFor(recipient)
        }
    }

    override fun getThreadIdFor(address: Address): Long? {
        val recipient = Recipient.from(context, address, false)
        val threadID = DatabaseFactory.getThreadDatabase(context).getThreadIdIfExistsFor(recipient)
        return if (threadID < 0) null else threadID
    }

    override fun getSessionRequestSentTimestamp(publicKey: String): Long? {
        return DatabaseFactory.getLokiAPIDatabase(context).getSessionRequestSentTimestamp(publicKey)
    }

    override fun setSessionRequestSentTimestamp(publicKey: String, newValue: Long) {
        DatabaseFactory.getLokiAPIDatabase(context).setSessionRequestSentTimestamp(publicKey, newValue)
    }

    override fun getSessionRequestProcessedTimestamp(publicKey: String): Long? {
        return DatabaseFactory.getLokiAPIDatabase(context).getSessionRequestProcessedTimestamp(publicKey)
    }

    override fun setSessionRequestProcessedTimestamp(publicKey: String, newValue: Long) {
        DatabaseFactory.getLokiAPIDatabase(context).setSessionRequestProcessedTimestamp(publicKey, newValue)
    }

    override fun getDisplayName(publicKey: String): String? {
        return DatabaseFactory.getLokiUserDatabase(context).getDisplayName(publicKey)
    }

    override fun setDisplayName(publicKey: String, newName: String) {
        DatabaseFactory.getLokiUserDatabase(context).setDisplayName(publicKey, newName)
    }

    override fun getServerDisplayName(serverID: String, publicKey: String): String? {
        return DatabaseFactory.getLokiUserDatabase(context).getServerDisplayName(serverID, publicKey)
    }

    override fun getProfilePictureURL(publicKey: String): String? {
        return DatabaseFactory.getLokiUserDatabase(context).getProfilePictureURL(publicKey)
    }

    override fun getRecipientSettings(address: Address): Recipient.RecipientSettings? {
        val recipientSettings = DatabaseFactory.getRecipientDatabase(context).getRecipientSettings(address)
        return if (recipientSettings.isPresent) { recipientSettings.get() } else null
    }

    override fun addContacts(contacts: List<ConfigurationMessage.Contact>) {
        val recipientDatabase = DatabaseFactory.getRecipientDatabase(context)
        val threadDatabase = DatabaseFactory.getThreadDatabase(context)
        for (contact in contacts) {
            val address = Address.fromSerialized(contact.publicKey)
            val recipient = Recipient.from(context, address, true)
            if (!contact.profilePicture.isNullOrEmpty()) {
                recipientDatabase.setProfileAvatar(recipient, contact.profilePicture)
            }
            if (contact.profileKey?.isNotEmpty() == true) {
                recipientDatabase.setProfileKey(recipient, contact.profileKey)
            }
            if (contact.name.isNotEmpty()) {
                recipientDatabase.setProfileName(recipient, contact.name)
            }
            recipientDatabase.setProfileSharing(recipient, true)
            recipientDatabase.setRegistered(recipient, Recipient.RegisteredState.REGISTERED)
            // create Thread if needed
            threadDatabase.getOrCreateThreadIdFor(recipient)
        }
        if (contacts.isNotEmpty()) {
            threadDatabase.notifyUpdatedFromConfig()
        }
    }

    override fun getAttachmentDataUri(attachmentId: AttachmentId): Uri {
        return PartAuthority.getAttachmentDataUri(attachmentId)
    }

    override fun getAttachmentThumbnailUri(attachmentId: AttachmentId): Uri {
        return PartAuthority.getAttachmentThumbnailUri(attachmentId)
    }
}<|MERGE_RESOLUTION|>--- conflicted
+++ resolved
@@ -84,16 +84,15 @@
         return recipient.profileKey
     }
 
-<<<<<<< HEAD
     override fun getDisplayNameForRecipient(recipientPublicKey: String): String? {
         val database = DatabaseFactory.getLokiUserDatabase(context)
         return database.getDisplayName(recipientPublicKey)
-=======
+    }
+
     override fun setProfileKeyForRecipient(recipientPublicKey: String, profileKey: ByteArray) {
         val address = Address.fromSerialized(recipientPublicKey)
         val recipient = Recipient.from(context, address, false)
         DatabaseFactory.getRecipientDatabase(context).setProfileKey(recipient, profileKey)
->>>>>>> 5debd8f7
     }
 
     override fun getOrGenerateRegistrationID(): Int {
