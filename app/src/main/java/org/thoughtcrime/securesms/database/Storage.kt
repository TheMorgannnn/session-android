--- conflicted
+++ resolved
@@ -504,7 +504,6 @@
         return DatabaseFactory.getLokiUserDatabase(context).getProfilePictureURL(publicKey)
     }
 
-<<<<<<< HEAD
     override fun getContactWithSessionID(sessionID: String): Contact? {
         return DatabaseFactory.getSessionContactDatabase(context).getContactWithSessionID(sessionID)
     }
@@ -515,10 +514,6 @@
 
     override fun setContact(contact: Contact) {
         DatabaseFactory.getSessionContactDatabase(context).setContact(contact)
-=======
-    override fun getProfilePictureURL(publicKey: String): String? {
-        return DatabaseFactory.getLokiUserDatabase(context).getProfilePictureURL(publicKey)
->>>>>>> 01b86fcc
     }
 
     override fun getRecipientSettings(address: Address): Recipient.RecipientSettings? {
