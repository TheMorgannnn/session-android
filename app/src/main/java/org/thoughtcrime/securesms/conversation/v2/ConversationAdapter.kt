--- conflicted
+++ resolved
@@ -21,11 +21,8 @@
     : CursorRecyclerViewAdapter<ViewHolder>(context, cursor) {
     private val messageDB = DatabaseFactory.getMmsSmsDatabase(context)
     var selectedItems = mutableSetOf<MessageRecord>()
-<<<<<<< HEAD
     private var searchQuery: String? = null
-=======
     var visibleMessageContentViewDelegate: VisibleMessageContentViewDelegate? = null
->>>>>>> d3704a69
 
     sealed class ViewType(val rawValue: Int) {
         object Visible : ViewType(0)
