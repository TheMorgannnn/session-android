package org.thoughtcrime.securesms.conversation.start.newmessage

import androidx.compose.animation.AnimatedVisibility
import androidx.compose.foundation.ExperimentalFoundationApi
import androidx.compose.foundation.background
import androidx.compose.foundation.layout.Column
import androidx.compose.foundation.layout.Spacer
import androidx.compose.foundation.layout.fillMaxSize
import androidx.compose.foundation.layout.fillMaxWidth
import androidx.compose.foundation.layout.height
import androidx.compose.foundation.layout.imePadding
import androidx.compose.foundation.layout.padding
import androidx.compose.foundation.pager.HorizontalPager
import androidx.compose.foundation.pager.rememberPagerState
import androidx.compose.foundation.rememberScrollState
import androidx.compose.foundation.verticalScroll
import androidx.compose.material3.MaterialTheme
import androidx.compose.material3.Text
import androidx.compose.runtime.Composable
import androidx.compose.ui.Alignment
import androidx.compose.ui.Modifier
import androidx.compose.ui.res.stringResource
import androidx.compose.ui.tooling.preview.Preview
import androidx.compose.ui.tooling.preview.PreviewParameter
import kotlinx.coroutines.flow.Flow
import kotlinx.coroutines.flow.emptyFlow
import network.loki.messenger.R
import org.thoughtcrime.securesms.onboarding.ui.ContinuePrimaryOutlineButton
import org.thoughtcrime.securesms.ui.LoadingArcOr
import org.thoughtcrime.securesms.ui.theme.LocalDimensions
import org.thoughtcrime.securesms.ui.theme.PreviewTheme
import org.thoughtcrime.securesms.ui.theme.SessionColorsParameterProvider
import org.thoughtcrime.securesms.ui.theme.ThemeColors
import org.thoughtcrime.securesms.ui.theme.LocalColors
import org.thoughtcrime.securesms.ui.components.AppBar
import org.thoughtcrime.securesms.ui.components.BorderlessButtonWithIcon
import org.thoughtcrime.securesms.ui.components.MaybeScanQrCode
import org.thoughtcrime.securesms.ui.components.PrimaryOutlineButton
import org.thoughtcrime.securesms.ui.components.SessionOutlinedTextField
import org.thoughtcrime.securesms.ui.components.SessionTabRow
import org.thoughtcrime.securesms.ui.contentDescription
import org.thoughtcrime.securesms.ui.theme.LocalType

private val TITLES = listOf(R.string.enter_account_id, R.string.qrScan)

@OptIn(ExperimentalFoundationApi::class)
@Composable
internal fun NewMessage(
    state: State,
    qrErrors: Flow<String> = emptyFlow(),
    callbacks: Callbacks = object: Callbacks {},
    onClose: () -> Unit = {},
    onBack: () -> Unit = {},
    onHelp: () -> Unit = {},
) {
    val pagerState = rememberPagerState { TITLES.size }

    Column(modifier = Modifier.background(
        LocalColors.current.backgroundSecondary,
        shape = MaterialTheme.shapes.small
    )) {
        AppBar(stringResource(R.string.messageNew), onClose = onClose, onBack = onBack)
        SessionTabRow(pagerState, TITLES)
        HorizontalPager(pagerState) {
            when (TITLES[it]) {
                R.string.enter_account_id -> EnterAccountId(state, callbacks, onHelp)
                R.string.qrScan -> MaybeScanQrCode(qrErrors, onScan = callbacks::onScanQrCode)
            }
        }
    }
}

@Composable
private fun EnterAccountId(
    state: State,
    callbacks: Callbacks,
    onHelp: () -> Unit = {}
) {
    Column(
        modifier = Modifier
            .fillMaxSize()
            .verticalScroll(rememberScrollState())
            .imePadding()
    ) {
        Column(
            modifier = Modifier.padding(vertical = LocalDimensions.current.spacing),
            horizontalAlignment = Alignment.CenterHorizontally,
        ) {
            SessionOutlinedTextField(
                text = state.newMessageIdOrOns,
                modifier = Modifier
<<<<<<< HEAD
                    .padding(horizontal = LocalDimensions.current.spacing)
                    .contentDescription("Session id input box"),
=======
                    .padding(horizontal = LocalDimensions.current.smallMargin),
                contentDescription = "Session id input box",
>>>>>>> 872cb8a2
                placeholder = stringResource(R.string.accountIdOrOnsEnter),
                onChange = callbacks::onChange,
                onContinue = callbacks::onContinue,
                error = state.error?.string(),
                isTextErrorColor = state.isTextErrorColor
            )

            Spacer(modifier = Modifier.height(LocalDimensions.current.xxxsSpacing))

            BorderlessButtonWithIcon(
                text = stringResource(R.string.messageNewDescription),
                modifier = Modifier
                    .contentDescription(R.string.AccessibilityId_help_desk_link)
                    .padding(horizontal = LocalDimensions.current.mediumSpacing)
                    .fillMaxWidth(),
                style = LocalType.current.small,
                color = LocalColors.current.textSecondary,
                iconRes = R.drawable.ic_circle_question_mark,
                onClick = onHelp
            )
        }

        Spacer(modifier = Modifier.height(LocalDimensions.current.smallSpacing))
        Spacer(Modifier.weight(2f))

        PrimaryOutlineButton(
            modifier = Modifier
                .align(Alignment.CenterHorizontally)
                .padding(horizontal = LocalDimensions.current.xlargeSpacing)
                .padding(bottom = LocalDimensions.current.smallSpacing)
                .fillMaxWidth()
                .contentDescription(R.string.next),
            enabled = state.isNextButtonEnabled,
            onClick = callbacks::onContinue
        ) {
            LoadingArcOr(state.loading) {
                Text(stringResource(R.string.next))
            }
        }
    }
}

@Preview
@Composable
private fun PreviewNewMessage(
    @PreviewParameter(SessionColorsParameterProvider::class) colors: ThemeColors
) {
    PreviewTheme(colors) {
        NewMessage(State("z"))
    }
}<|MERGE_RESOLUTION|>--- conflicted
+++ resolved
@@ -89,13 +89,8 @@
             SessionOutlinedTextField(
                 text = state.newMessageIdOrOns,
                 modifier = Modifier
-<<<<<<< HEAD
-                    .padding(horizontal = LocalDimensions.current.spacing)
-                    .contentDescription("Session id input box"),
-=======
-                    .padding(horizontal = LocalDimensions.current.smallMargin),
+                    .padding(horizontal = LocalDimensions.current.spacing),
                 contentDescription = "Session id input box",
->>>>>>> 872cb8a2
                 placeholder = stringResource(R.string.accountIdOrOnsEnter),
                 onChange = callbacks::onChange,
                 onContinue = callbacks::onContinue,
