--- conflicted
+++ resolved
@@ -2,24 +2,19 @@
 
 import android.animation.FloatEvaluator
 import android.animation.ValueAnimator
-<<<<<<< HEAD
 import android.app.Activity
 import android.content.Context
-=======
->>>>>>> ab92f368
+import android.content.Intent
 import android.content.Intent
 import android.content.res.Resources
 import android.database.Cursor
 import android.graphics.Rect
 import android.graphics.Typeface
-<<<<<<< HEAD
 import android.os.Bundle
-=======
 import android.net.Uri
 import android.os.*
 import android.util.Log
 import android.util.Pair
->>>>>>> ab92f368
 import android.util.TypedValue
 import android.view.*
 import android.widget.RelativeLayout
@@ -94,13 +89,7 @@
 // price we pay is a bit of back and forth between the input bar and the conversation activity.
 
 class ConversationActivityV2 : PassphraseRequiredActionBarActivity(), InputBarDelegate,
-<<<<<<< HEAD
-    InputBarRecordingViewDelegate, ConversationRecyclerViewDelegate, ActivityDispatcher {
-    private val scrollButtonFullVisibilityThreshold by lazy { toPx(120.0f, resources) }
-    private val scrollButtonNoVisibilityThreshold by lazy { toPx(20.0f, resources) }
-=======
-    InputBarRecordingViewDelegate, AttachmentManager.AttachmentListener {
->>>>>>> ab92f368
+    InputBarRecordingViewDelegate, AttachmentManager.AttachmentListener, ActivityDispatcher {
     private val screenWidth = Resources.getSystem().displayMetrics.widthPixels
     private var linkPreviewViewModel: LinkPreviewViewModel? = null
     private var threadID: Long = -1
