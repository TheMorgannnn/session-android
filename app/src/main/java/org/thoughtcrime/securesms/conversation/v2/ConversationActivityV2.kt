--- conflicted
+++ resolved
@@ -187,6 +187,7 @@
 import org.thoughtcrime.securesms.ui.OpenURLAlertDialog
 import org.thoughtcrime.securesms.ui.theme.SessionMaterialTheme
 import org.thoughtcrime.securesms.util.ActivityDispatcher
+import org.thoughtcrime.securesms.util.ConfigurationMessageUtilities
 import org.thoughtcrime.securesms.util.DateUtils
 import org.thoughtcrime.securesms.util.MediaUtil
 import org.thoughtcrime.securesms.util.NetworkUtils
@@ -998,14 +999,8 @@
         }
 
         binding.declineMessageRequestButton.setOnClickListener {
-<<<<<<< HEAD
-            viewModel.declineMessageRequest()
-=======
             fun doDecline() {
                 viewModel.declineMessageRequest()
-                lifecycleScope.launch(Dispatchers.IO) {
-                    ConfigurationMessageUtilities.forceSyncConfigurationNowIfNeeded(this@ConversationActivityV2)
-                }
                 finish()
             }
 
@@ -1015,7 +1010,6 @@
                 dangerButton(R.string.delete) { doDecline() }
                 button(R.string.cancel)
             }
->>>>>>> b74d35e2
         }
 
         lifecycleScope.launch {
@@ -1034,6 +1028,11 @@
                     }
             }
         }
+    }
+
+    private fun acceptMessageRequest() {
+        binding.messageRequestBar.isVisible = false
+        viewModel.acceptMessageRequest()
     }
 
     override fun inputBarEditTextContentChanged(newContent: CharSequence) {
