package org.thoughtcrime.securesms.conversation.v2

import android.Manifest
import android.animation.FloatEvaluator
import android.animation.ValueAnimator
import android.content.ClipData
import android.content.ClipboardManager
import android.content.Context
import android.content.DialogInterface
import android.content.Intent
import android.content.res.Resources
import android.database.Cursor
import android.graphics.Rect
import android.graphics.Typeface
import android.net.Uri
import android.os.AsyncTask
import android.os.Build
import android.os.Bundle
import android.os.Handler
import android.os.Looper
import android.provider.MediaStore
import android.text.TextUtils
import android.util.Pair
import android.util.TypedValue
import android.view.ActionMode
import android.view.Menu
import android.view.MenuItem
import android.view.MotionEvent
import android.view.View
import android.view.WindowManager
import android.widget.RelativeLayout
import android.widget.Toast
import androidx.activity.viewModels
import androidx.appcompat.app.AlertDialog
import androidx.core.view.isVisible
import androidx.lifecycle.Observer
import androidx.lifecycle.ViewModelProvider
import androidx.lifecycle.lifecycleScope
import androidx.loader.app.LoaderManager
import androidx.loader.content.Loader
import androidx.recyclerview.widget.LinearLayoutManager
import androidx.recyclerview.widget.RecyclerView
import com.annimon.stream.Stream
import dagger.hilt.android.AndroidEntryPoint
import kotlinx.coroutines.Dispatchers
import kotlinx.coroutines.launch
import kotlinx.coroutines.withContext
import network.loki.messenger.R
import network.loki.messenger.databinding.ActivityConversationV2Binding
import network.loki.messenger.databinding.ViewVisibleMessageBinding
import nl.komponents.kovenant.ui.successUi
import org.session.libsession.messaging.MessagingModuleConfiguration
import org.session.libsession.messaging.contacts.Contact
import org.session.libsession.messaging.jobs.AttachmentDownloadJob
import org.session.libsession.messaging.jobs.JobQueue
import org.session.libsession.messaging.mentions.Mention
import org.session.libsession.messaging.mentions.MentionsManager
import org.session.libsession.messaging.messages.ExpirationConfiguration
import org.session.libsession.messaging.messages.control.DataExtractionNotification
import org.session.libsession.messaging.messages.signal.OutgoingMediaMessage
import org.session.libsession.messaging.messages.signal.OutgoingTextMessage
import org.session.libsession.messaging.messages.visible.Reaction
import org.session.libsession.messaging.messages.visible.VisibleMessage
import org.session.libsession.messaging.open_groups.OpenGroupApi
import org.session.libsession.messaging.open_groups.OpenGroupApi.Capability
import org.session.libsession.messaging.sending_receiving.MessageSender
import org.session.libsession.messaging.sending_receiving.attachments.Attachment
import org.session.libsession.messaging.sending_receiving.link_preview.LinkPreview
import org.session.libsession.messaging.sending_receiving.quotes.QuoteModel
import org.session.libsession.messaging.utilities.SessionId
import org.session.libsession.snode.SnodeAPI
<<<<<<< HEAD
import org.session.libsession.utilities.Address
=======
import org.session.libsession.utilities.*
>>>>>>> 7da3e4f0
import org.session.libsession.utilities.Address.Companion.fromSerialized
import org.session.libsession.utilities.GroupUtil
import org.session.libsession.utilities.MediaTypes
import org.session.libsession.utilities.Stub
import org.session.libsession.utilities.TextSecurePreferences
import org.session.libsession.utilities.concurrent.SimpleTask
import org.session.libsession.utilities.recipients.Recipient
import org.session.libsession.utilities.recipients.Recipient.DisappearingState
import org.session.libsession.utilities.recipients.RecipientModifiedListener
import org.session.libsignal.crypto.MnemonicCodec
import org.session.libsignal.protos.SignalServiceProtos.Content.ExpirationType
import org.session.libsignal.utilities.IdPrefix
import org.session.libsignal.utilities.ListenableFuture
import org.session.libsignal.utilities.Log
import org.session.libsignal.utilities.guava.Optional
import org.session.libsignal.utilities.hexEncodedPrivateKey
import org.thoughtcrime.securesms.ApplicationContext
import org.thoughtcrime.securesms.PassphraseRequiredActionBarActivity
import org.thoughtcrime.securesms.attachments.ScreenshotObserver
import org.thoughtcrime.securesms.audio.AudioRecorder
import org.thoughtcrime.securesms.contacts.SelectContactsActivity.Companion.selectedContactsKey
import org.thoughtcrime.securesms.contactshare.SimpleTextWatcher
import org.thoughtcrime.securesms.conversation.ConversationActionBarDelegate
import org.thoughtcrime.securesms.conversation.expiration.ExpirationSettingsActivity
import org.thoughtcrime.securesms.conversation.v2.ConversationReactionOverlay.OnActionSelectedListener
import org.thoughtcrime.securesms.conversation.v2.ConversationReactionOverlay.OnReactionSelectedListener
import org.thoughtcrime.securesms.conversation.v2.dialogs.BlockedDialog
import org.thoughtcrime.securesms.conversation.v2.dialogs.LinkPreviewDialog
import org.thoughtcrime.securesms.conversation.v2.dialogs.SendSeedDialog
import org.thoughtcrime.securesms.conversation.v2.input_bar.InputBarButton
import org.thoughtcrime.securesms.conversation.v2.input_bar.InputBarDelegate
import org.thoughtcrime.securesms.conversation.v2.input_bar.InputBarRecordingViewDelegate
import org.thoughtcrime.securesms.conversation.v2.input_bar.mentions.MentionCandidatesView
import org.thoughtcrime.securesms.conversation.v2.menus.ConversationActionModeCallback
import org.thoughtcrime.securesms.conversation.v2.menus.ConversationActionModeCallbackDelegate
import org.thoughtcrime.securesms.conversation.v2.menus.ConversationMenuHelper
import org.thoughtcrime.securesms.conversation.v2.messages.VisibleMessageView
import org.thoughtcrime.securesms.conversation.v2.messages.VisibleMessageViewDelegate
import org.thoughtcrime.securesms.conversation.v2.search.SearchBottomBar
import org.thoughtcrime.securesms.conversation.v2.search.SearchViewModel
import org.thoughtcrime.securesms.conversation.v2.utilities.AttachmentManager
import org.thoughtcrime.securesms.conversation.v2.utilities.BaseDialog
import org.thoughtcrime.securesms.conversation.v2.utilities.MentionUtilities
import org.thoughtcrime.securesms.conversation.v2.utilities.ResendMessageUtilities
import org.thoughtcrime.securesms.crypto.IdentityKeyUtil
import org.thoughtcrime.securesms.crypto.MnemonicUtilities
import org.thoughtcrime.securesms.database.GroupDatabase
import org.thoughtcrime.securesms.database.LokiMessageDatabase
import org.thoughtcrime.securesms.database.LokiThreadDatabase
import org.thoughtcrime.securesms.database.MmsDatabase
import org.thoughtcrime.securesms.database.MmsSmsDatabase
import org.thoughtcrime.securesms.database.ReactionDatabase
import org.thoughtcrime.securesms.database.SessionContactDatabase
import org.thoughtcrime.securesms.database.SmsDatabase
import org.thoughtcrime.securesms.database.Storage
import org.thoughtcrime.securesms.database.ThreadDatabase
import org.thoughtcrime.securesms.database.model.MessageId
import org.thoughtcrime.securesms.database.model.MessageRecord
import org.thoughtcrime.securesms.database.model.MmsMessageRecord
import org.thoughtcrime.securesms.database.model.ReactionRecord
import org.thoughtcrime.securesms.giph.ui.GiphyActivity
import org.thoughtcrime.securesms.groups.OpenGroupManager
import org.thoughtcrime.securesms.linkpreview.LinkPreviewRepository
import org.thoughtcrime.securesms.linkpreview.LinkPreviewUtil
import org.thoughtcrime.securesms.linkpreview.LinkPreviewViewModel
import org.thoughtcrime.securesms.linkpreview.LinkPreviewViewModel.LinkPreviewState
import org.thoughtcrime.securesms.mediasend.Media
import org.thoughtcrime.securesms.mediasend.MediaSendActivity
import org.thoughtcrime.securesms.mms.AudioSlide
import org.thoughtcrime.securesms.mms.GifSlide
import org.thoughtcrime.securesms.mms.GlideApp
import org.thoughtcrime.securesms.mms.ImageSlide
import org.thoughtcrime.securesms.mms.MediaConstraints
import org.thoughtcrime.securesms.mms.Slide
import org.thoughtcrime.securesms.mms.SlideDeck
import org.thoughtcrime.securesms.mms.VideoSlide
import org.thoughtcrime.securesms.permissions.Permissions
import org.thoughtcrime.securesms.reactions.ReactionsDialogFragment
import org.thoughtcrime.securesms.reactions.any.ReactWithAnyEmojiDialogFragment
<<<<<<< HEAD
import org.thoughtcrime.securesms.util.ActivityDispatcher
import org.thoughtcrime.securesms.util.ConfigurationMessageUtilities
import org.thoughtcrime.securesms.util.DateUtils
import org.thoughtcrime.securesms.util.MediaUtil
import org.thoughtcrime.securesms.util.SaveAttachmentTask
import org.thoughtcrime.securesms.util.push
import org.thoughtcrime.securesms.util.show
import org.thoughtcrime.securesms.util.toPx
import java.util.Locale
=======
import org.thoughtcrime.securesms.util.*
import java.lang.ref.WeakReference
import java.util.*
>>>>>>> 7da3e4f0
import java.util.concurrent.ExecutionException
import java.util.concurrent.atomic.AtomicLong
import java.util.concurrent.atomic.AtomicReference
import javax.inject.Inject
import kotlin.math.abs
import kotlin.math.min
import kotlin.math.roundToInt
import kotlin.math.sqrt

// Some things that seemingly belong to the input bar (e.g. the voice message recording UI) are actually
// part of the conversation activity layout. This is just because it makes the layout a lot simpler. The
// price we pay is a bit of back and forth between the input bar and the conversation activity.
@AndroidEntryPoint
class ConversationActivityV2 : PassphraseRequiredActionBarActivity(), InputBarDelegate,
    InputBarRecordingViewDelegate, AttachmentManager.AttachmentListener, ActivityDispatcher,
    ConversationActionModeCallbackDelegate, VisibleMessageViewDelegate, RecipientModifiedListener,
    SearchBottomBar.EventListener, LoaderManager.LoaderCallbacks<Cursor>, ConversationActionBarDelegate,
    OnReactionSelectedListener, ReactWithAnyEmojiDialogFragment.Callback, ReactionsDialogFragment.Callback,
    ConversationMenuHelper.ConversationMenuListener {

    private var binding: ActivityConversationV2Binding? = null

    @Inject lateinit var textSecurePreferences: TextSecurePreferences
    @Inject lateinit var threadDb: ThreadDatabase
    @Inject lateinit var mmsSmsDb: MmsSmsDatabase
    @Inject lateinit var lokiThreadDb: LokiThreadDatabase
    @Inject lateinit var sessionContactDb: SessionContactDatabase
    @Inject lateinit var groupDb: GroupDatabase
    @Inject lateinit var smsDb: SmsDatabase
    @Inject lateinit var mmsDb: MmsDatabase
    @Inject lateinit var lokiMessageDb: LokiMessageDatabase
    @Inject lateinit var storage: Storage
    @Inject lateinit var reactionDb: ReactionDatabase
    @Inject lateinit var viewModelFactory: ConversationViewModel.AssistedFactory

    private val screenshotObserver by lazy {
        ScreenshotObserver(this, Handler(Looper.getMainLooper())) {
            // post screenshot message
            sendScreenshotNotification()
        }
    }

    private val screenWidth = Resources.getSystem().displayMetrics.widthPixels
    private val linkPreviewViewModel: LinkPreviewViewModel by lazy {
        ViewModelProvider(this, LinkPreviewViewModel.Factory(LinkPreviewRepository()))
            .get(LinkPreviewViewModel::class.java)
    }
    private val viewModel: ConversationViewModel by viewModels {
        var threadId = intent.getLongExtra(THREAD_ID, -1L)
        if (threadId == -1L) {
            intent.getParcelableExtra<Address>(ADDRESS)?.let { it ->
                threadId = threadDb.getThreadIdIfExistsFor(it.serialize())
                if (threadId == -1L) {
                    val sessionId = SessionId(it.serialize())
                    val openGroup = lokiThreadDb.getOpenGroupChat(intent.getLongExtra(FROM_GROUP_THREAD_ID, -1))
                    val address = if (sessionId.prefix == IdPrefix.BLINDED && openGroup != null) {
                        storage.getOrCreateBlindedIdMapping(sessionId.hexString, openGroup.server, openGroup.publicKey).sessionId?.let {
                            fromSerialized(it)
                        } ?: run {
                            val openGroupInboxId =
                                "${openGroup.server}!${openGroup.publicKey}!${sessionId.hexString}".toByteArray()
                            fromSerialized(GroupUtil.getEncodedOpenGroupInboxID(openGroupInboxId))
                        }
                    } else {
                        it
                    }
                    val recipient = Recipient.from(this, address, false)
                    threadId = threadDb.getOrCreateThreadIdFor(recipient)
                }
            } ?: finish()
        }
        viewModelFactory.create(threadId, MessagingModuleConfiguration.shared.getUserED25519KeyPair())
    }
    private var actionMode: ActionMode? = null
    private var unreadCount = 0
    // Attachments
    private val audioRecorder = AudioRecorder(this)
    private val stopAudioHandler = Handler(Looper.getMainLooper())
    private val stopVoiceMessageRecordingTask = Runnable { sendVoiceMessage() }
    private val attachmentManager by lazy { AttachmentManager(this, this) }
    private var isLockViewExpanded = false
    private var isShowingAttachmentOptions = false
    // Mentions
    private val mentions = mutableListOf<Mention>()
    private var mentionCandidatesView: MentionCandidatesView? = null
    private var previousText: CharSequence = ""
    private var currentMentionStartIndex = -1
    private var isShowingMentionCandidatesView = false
    // Search
    val searchViewModel: SearchViewModel by viewModels()
    var searchViewItem: MenuItem? = null

    private var emojiPickerVisible = false

    private val isScrolledToBottom: Boolean
        get() = binding?.conversationRecyclerView?.isScrolledToBottom ?: true

    private val layoutManager: LinearLayoutManager?
        get() { return binding?.conversationRecyclerView?.layoutManager as LinearLayoutManager? }

    private val seed by lazy {
        var hexEncodedSeed = IdentityKeyUtil.retrieve(this, IdentityKeyUtil.LOKI_SEED)
        if (hexEncodedSeed == null) {
            hexEncodedSeed = IdentityKeyUtil.getIdentityKeyPair(this).hexEncodedPrivateKey // Legacy account
        }
        val loadFileContents: (String) -> String = { fileName ->
            MnemonicUtilities.loadFileContents(this, fileName)
        }
        MnemonicCodec(loadFileContents).encode(hexEncodedSeed!!, MnemonicCodec.Language.Configuration.english)
    }

    private val adapter by lazy {
        val cursor = mmsSmsDb.getConversation(viewModel.threadId, !isIncomingMessageRequestThread())
        val adapter = ConversationAdapter(
            this,
            cursor,
            onItemPress = { message, position, view, event ->
                handlePress(message, position, view, event)
            },
            onItemSwipeToReply = { message, _ ->
                handleSwipeToReply(message)
            },
            onItemLongPress = { message, position, view ->
                if (!isMessageRequestThread() &&
                    (viewModel.openGroup == null || Capability.REACTIONS.name.lowercase() in viewModel.serverCapabilities)
                ) {
                    showEmojiPicker(message, view)
                } else {
                    handleLongPress(message, position)
                }
            },
            onDeselect = { message, position ->
                actionMode?.let {
                    onDeselect(message, position, it)
                }
            },
            onAttachmentNeedsDownload = { attachmentId, mmsId ->
                // Start download (on IO thread)
                lifecycleScope.launch(Dispatchers.IO) {
                    JobQueue.shared.add(AttachmentDownloadJob(attachmentId, mmsId))
                }
            },
            glide = glide,
            lifecycleCoroutineScope = lifecycleScope
        )
        adapter.visibleMessageViewDelegate = this
        adapter
    }

    private val glide by lazy { GlideApp.with(this) }
    private val lockViewHitMargin by lazy { toPx(40, resources) }
    private val gifButton by lazy { InputBarButton(this, R.drawable.ic_gif_white_24dp, hasOpaqueBackground = true, isGIFButton = true) }
    private val documentButton by lazy { InputBarButton(this, R.drawable.ic_document_small_dark, hasOpaqueBackground = true) }
    private val libraryButton by lazy { InputBarButton(this, R.drawable.ic_baseline_photo_library_24, hasOpaqueBackground = true) }
    private val cameraButton by lazy { InputBarButton(this, R.drawable.ic_baseline_photo_camera_24, hasOpaqueBackground = true) }
    private val messageToScrollTimestamp = AtomicLong(-1)
    private val messageToScrollAuthor = AtomicReference<Address?>(null)

    private lateinit var reactionDelegate: ConversationReactionDelegate
    private val reactWithAnyEmojiStartPage = -1

    // region Settings
    companion object {
        // Extras
        const val THREAD_ID = "thread_id"
        const val ADDRESS = "address"
        const val FROM_GROUP_THREAD_ID = "from_group_thread_id"
        const val SCROLL_MESSAGE_ID = "scroll_message_id"
        const val SCROLL_MESSAGE_AUTHOR = "scroll_message_author"
        // Request codes
        const val PICK_DOCUMENT = 2
        const val TAKE_PHOTO = 7
        const val PICK_GIF = 10
        const val PICK_FROM_LIBRARY = 12
        const val INVITE_CONTACTS = 124

    }
    // endregion

    // region Lifecycle
    override fun onCreate(savedInstanceState: Bundle?, isReady: Boolean) {
        super.onCreate(savedInstanceState, isReady)
        binding = ActivityConversationV2Binding.inflate(layoutInflater)
        setContentView(binding!!.root)
        // messageIdToScroll
        messageToScrollTimestamp.set(intent.getLongExtra(SCROLL_MESSAGE_ID, -1))
        messageToScrollAuthor.set(intent.getParcelableExtra(SCROLL_MESSAGE_AUTHOR))
        val recipient = viewModel.recipient
        val openGroup = recipient.let { viewModel.openGroup }
        if (recipient == null || (recipient.isOpenGroupRecipient && openGroup == null)) {
            Toast.makeText(this, "This thread has been deleted.", Toast.LENGTH_LONG).show()
            return finish()
        }

        setUpToolBar()
        setUpInputBar()
        setUpLinkPreviewObserver()
        restoreDraftIfNeeded()
        setUpUiStateObserver()
        binding!!.scrollToBottomButton.setOnClickListener {
            val layoutManager = (binding?.conversationRecyclerView?.layoutManager as? LinearLayoutManager) ?: return@setOnClickListener

            if (layoutManager.isSmoothScrolling) {
                binding?.conversationRecyclerView?.scrollToPosition(0)
            } else {
                // It looks like 'smoothScrollToPosition' will actually load all intermediate items in
                // order to do the scroll, this can be very slow if there are a lot of messages so
                // instead we check the current position and if there are more than 10 items to scroll
                // we jump instantly to the 10th item and scroll from there (this should happen quick
                // enough to give a similar scroll effect without having to load everything)
                val position = layoutManager.findFirstVisibleItemPosition()
                if (position > 10) {
                    binding?.conversationRecyclerView?.scrollToPosition(10)
                }

                binding?.conversationRecyclerView?.post {
                    binding?.conversationRecyclerView?.smoothScrollToPosition(0)
                }
            }
        }

        updateUnreadCountIndicator()
<<<<<<< HEAD
        setUpTypingObserver()
        setUpRecipientObserver()
        getLatestOpenGroupInfoIfNeeded()
=======
        updateSubtitle()
>>>>>>> 7da3e4f0
        setUpBlockedBanner()
        setUpOutdatedClientBanner()
        binding!!.searchBottomBar.setEventListener(this)
        updateSendAfterApprovalText()
        showOrHideInputIfNeeded()
        setUpMessageRequestsBar()

        val weakActivity = WeakReference(this)

        lifecycleScope.launch(Dispatchers.IO) {
            unreadCount = mmsSmsDb.getUnreadCount(viewModel.threadId)
            
            // Note: We are accessing the `adapter` property because we want it to be loaded on
            // the background thread to avoid blocking the UI thread and potentially hanging when
            // transitioning to the activity
            weakActivity.get()?.adapter ?: return@launch

            withContext(Dispatchers.Main) {
                setUpRecyclerView()
                setUpTypingObserver()
                setUpRecipientObserver()
                getLatestOpenGroupInfoIfNeeded()
                setUpSearchResultObserver()
                scrollToFirstUnreadMessageIfNeeded()
            }
        }

        val reactionOverlayStub: Stub<ConversationReactionOverlay> =
            ViewUtil.findStubById(this, R.id.conversation_reaction_scrubber_stub)
        reactionDelegate = ConversationReactionDelegate(reactionOverlayStub)
        reactionDelegate.setOnReactionSelectedListener(this)
    }

    override fun onResume() {
        super.onResume()
        ApplicationContext.getInstance(this).messageNotifier.setVisibleThread(viewModel.threadId)
        val recipient = viewModel.recipient ?: return

        lifecycleScope.launch(Dispatchers.IO) {
            threadDb.markAllAsRead(viewModel.threadId, recipient.isOpenGroupRecipient)
        }

        contentResolver.registerContentObserver(
            MediaStore.Images.Media.EXTERNAL_CONTENT_URI,
            true,
            screenshotObserver
        )
        binding?.toolbarContent?.update(recipient, viewModel.openGroup, viewModel.expirationConfiguration)
    }

    override fun onPause() {
        super.onPause()
        ApplicationContext.getInstance(this).messageNotifier.setVisibleThread(-1)
        contentResolver.unregisterContentObserver(screenshotObserver)
    }

    override fun getSystemService(name: String): Any? {
        if (name == ActivityDispatcher.SERVICE) {
            return this
        }
        return super.getSystemService(name)
    }

    override fun dispatchIntent(body: (Context) -> Intent?) {
        val intent = body(this) ?: return
        push(intent, false)
    }

    override fun showDialog(baseDialog: BaseDialog, tag: String?) {
        baseDialog.show(supportFragmentManager, tag)
    }

    override fun onCreateLoader(id: Int, bundle: Bundle?): Loader<Cursor> {
        return ConversationLoader(viewModel.threadId, !isIncomingMessageRequestThread(), this@ConversationActivityV2)
    }

    override fun onLoadFinished(loader: Loader<Cursor>, cursor: Cursor?) {
        adapter.changeCursor(cursor)
        if (cursor != null) {
            val messageTimestamp = messageToScrollTimestamp.getAndSet(-1)
            val author = messageToScrollAuthor.getAndSet(null)
            if (author != null && messageTimestamp >= 0) {
                jumpToMessage(author, messageTimestamp, null)
            }
        }
    }

    override fun onLoaderReset(cursor: Loader<Cursor>) {
        adapter.changeCursor(null)
    }

    // called from onCreate
    private fun setUpRecyclerView() {
        binding!!.conversationRecyclerView.adapter = adapter
        val layoutManager = LinearLayoutManager(this, LinearLayoutManager.VERTICAL, !isIncomingMessageRequestThread())
        binding!!.conversationRecyclerView.layoutManager = layoutManager
        // Workaround for the fact that CursorRecyclerViewAdapter doesn't auto-update automatically (even though it says it will)
        LoaderManager.getInstance(this).restartLoader(0, null, this)
        binding!!.conversationRecyclerView.addOnScrollListener(object : RecyclerView.OnScrollListener() {

            override fun onScrolled(recyclerView: RecyclerView, dx: Int, dy: Int) {
                handleRecyclerViewScrolled()
            }
        })

        binding!!.conversationRecyclerView.addOnLayoutChangeListener { _, _, _, _, _, _, _, _, _ ->
            showScrollToBottomButtonIfApplicable()
        }
    }

    // called from onCreate
    private fun setUpToolBar() {
        val binding = binding ?: return
        setSupportActionBar(binding.toolbar)
        val actionBar = supportActionBar ?: return
        val recipient = viewModel.recipient ?: return
        actionBar.title = ""
        actionBar.setDisplayHomeAsUpEnabled(true)
        actionBar.setHomeButtonEnabled(true)
<<<<<<< HEAD
        binding!!.toolbarContent.bind(this, viewModel.threadId, recipient, viewModel.expirationConfiguration, viewModel.openGroup, glide)
        maybeUpdateToolbar(recipient)
=======
        binding.toolbarContent.conversationTitleView.text = when {
            recipient.isLocalNumber -> getString(R.string.note_to_self)
            else -> recipient.toShortString()
        }
        @DimenRes val sizeID: Int = if (viewModel.recipient?.isClosedGroupRecipient == true) {
            R.dimen.medium_profile_picture_size
        } else {
            R.dimen.small_profile_picture_size
        }
        val size = resources.getDimension(sizeID).roundToInt()
        binding.toolbarContent.profilePictureView.root.layoutParams = LinearLayout.LayoutParams(size, size)
        binding.toolbarContent.profilePictureView.root.glide = glide
        MentionManagerUtilities.populateUserPublicKeyCacheIfNeeded(viewModel.threadId, this)
        val profilePictureView = binding.toolbarContent.profilePictureView.root
        viewModel.recipient?.let(profilePictureView::update)
>>>>>>> 7da3e4f0
    }

    // called from onCreate
    private fun setUpInputBar() {
        binding!!.inputBar.isVisible =  viewModel.openGroup == null || viewModel.openGroup?.canWrite == true
        binding!!.inputBar.delegate = this
        binding!!.inputBarRecordingView.delegate = this
        // GIF button
        binding!!.gifButtonContainer.addView(gifButton)
        gifButton.layoutParams = RelativeLayout.LayoutParams(RelativeLayout.LayoutParams.MATCH_PARENT, RelativeLayout.LayoutParams.MATCH_PARENT)
        gifButton.onUp = { showGIFPicker() }
        gifButton.snIsEnabled = false
        // Document button
        binding!!.documentButtonContainer.addView(documentButton)
        documentButton.layoutParams = RelativeLayout.LayoutParams(RelativeLayout.LayoutParams.MATCH_PARENT, RelativeLayout.LayoutParams.MATCH_PARENT)
        documentButton.onUp = { showDocumentPicker() }
        documentButton.snIsEnabled = false
        // Library button
        binding!!.libraryButtonContainer.addView(libraryButton)
        libraryButton.layoutParams = RelativeLayout.LayoutParams(RelativeLayout.LayoutParams.MATCH_PARENT, RelativeLayout.LayoutParams.MATCH_PARENT)
        libraryButton.onUp = { pickFromLibrary() }
        libraryButton.snIsEnabled = false
        // Camera button
        binding!!.cameraButtonContainer.addView(cameraButton)
        cameraButton.layoutParams = RelativeLayout.LayoutParams(RelativeLayout.LayoutParams.MATCH_PARENT, RelativeLayout.LayoutParams.MATCH_PARENT)
        cameraButton.onUp = { showCamera() }
        cameraButton.snIsEnabled = false
    }

    // called from onCreate
    private fun restoreDraftIfNeeded() {
        val mediaURI = intent.data
        val mediaType = AttachmentManager.MediaType.from(intent.type)
        if (mediaURI != null && mediaType != null) {
            if (AttachmentManager.MediaType.IMAGE == mediaType || AttachmentManager.MediaType.GIF == mediaType || AttachmentManager.MediaType.VIDEO == mediaType) {
                val media = Media(mediaURI, MediaUtil.getMimeType(this, mediaURI)!!, 0, 0, 0, 0, Optional.absent(), Optional.absent())
                startActivityForResult(MediaSendActivity.buildEditorIntent(this, listOf( media ), viewModel.recipient!!, ""), PICK_FROM_LIBRARY)
                return
            } else {
                prepMediaForSending(mediaURI, mediaType).addListener(object : ListenableFuture.Listener<Boolean> {

                    override fun onSuccess(result: Boolean?) {
                        sendAttachments(attachmentManager.buildSlideDeck().asAttachments(), null)
                    }

                    override fun onFailure(e: ExecutionException?) {
                        Toast.makeText(this@ConversationActivityV2, R.string.activity_conversation_attachment_prep_failed, Toast.LENGTH_LONG).show()
                    }
                })
                return
            }
        } else if (intent.hasExtra(Intent.EXTRA_TEXT)) {
            val dataTextExtra = intent.getCharSequenceExtra(Intent.EXTRA_TEXT) ?: ""
            binding!!.inputBar.text = dataTextExtra.toString()
        } else {
            viewModel.getDraft()?.let { text ->
                binding!!.inputBar.text = text
            }
        }
    }

    // called from onCreate
    private fun setUpTypingObserver() {
        ApplicationContext.getInstance(this).typingStatusRepository.getTypists(viewModel.threadId).observe(this) { state ->
            val recipients = if (state != null) state.typists else listOf()
            // FIXME: Also checking isScrolledToBottom is a quick fix for an issue where the
            //        typing indicator overlays the recycler view when scrolled up
            val viewContainer = binding?.typingIndicatorViewContainer ?: return@observe
            viewContainer.isVisible = recipients.isNotEmpty() && isScrolledToBottom
            viewContainer.setTypists(recipients)
        }
        if (textSecurePreferences.isTypingIndicatorsEnabled()) {
            binding!!.inputBar.addTextChangedListener(object : SimpleTextWatcher() {

                override fun onTextChanged(text: String?) {
                    ApplicationContext.getInstance(this@ConversationActivityV2).typingStatusSender.onTypingStarted(viewModel.threadId)
                }
            })
        }
    }

    private fun setUpRecipientObserver() {
        viewModel.recipient?.addListener(this)
    }

    private fun tearDownRecipientObserver() {
        viewModel.recipient?.removeListener(this)
    }

    private fun getLatestOpenGroupInfoIfNeeded() {
        viewModel.openGroup?.let { openGroup ->
            OpenGroupApi.getMemberCount(openGroup.room, openGroup.server).successUi {
                binding?.toolbarContent?.updateSubtitle(viewModel.recipient!!, openGroup, viewModel.expirationConfiguration)
                maybeUpdateToolbar(viewModel.recipient!!)
            }
        }
    }

    // called from onCreate
    private fun setUpBlockedBanner() {
        val recipient = viewModel.recipient ?: return
        if (recipient.isGroupRecipient) { return }
        val sessionID = recipient.address.toString()
        val contact = sessionContactDb.getContactWithSessionID(sessionID)
        val name = contact?.displayName(Contact.ContactContext.REGULAR) ?: sessionID
        binding?.blockedBannerTextView?.text = resources.getString(R.string.activity_conversation_blocked_banner_text, name)
        binding?.blockedBanner?.isVisible = recipient.isBlocked
        binding?.blockedBanner?.setOnClickListener { viewModel.unblock(this@ConversationActivityV2) }
    }

    private fun setUpOutdatedClientBanner() {
        val recipient = viewModel.recipient ?: return
        if (ExpirationConfiguration.isNewConfigEnabled && recipient.isContactRecipient &&
            recipient.disappearingState == DisappearingState.LEGACY &&
            viewModel.expirationConfiguration?.isEnabled == true
        ) {
            binding?.outdatedBannerTextView?.text =
                resources.getString(R.string.activity_conversation_outdated_client_banner_text, recipient.name)
            binding?.outdatedBanner?.isVisible = true
        }
    }

    private fun setUpLinkPreviewObserver() {
        if (!textSecurePreferences.isLinkPreviewsEnabled()) {
            linkPreviewViewModel.onUserCancel(); return
        }
        linkPreviewViewModel.linkPreviewState.observe(this) { previewState: LinkPreviewState? ->
            if (previewState == null) return@observe
            when {
                previewState.isLoading -> {
                    binding?.inputBar?.draftLinkPreview()
                }
                previewState.linkPreview.isPresent -> {
                    binding?.inputBar?.updateLinkPreviewDraft(glide, previewState.linkPreview.get())
                }
                else -> {
                    binding?.inputBar?.cancelLinkPreviewDraft()
                }
            }
        }
    }

    private fun setUpUiStateObserver() {
        lifecycleScope.launchWhenStarted {
            viewModel.uiState.collect { uiState ->
                uiState.uiMessages.firstOrNull()?.let {
                    Toast.makeText(this@ConversationActivityV2, it.message, Toast.LENGTH_LONG).show()
                    viewModel.messageShown(it.id)
                }
                if (uiState.isMessageRequestAccepted == true) {
                    binding?.messageRequestBar?.visibility = View.GONE
                }
            }
        }
    }

    private fun scrollToFirstUnreadMessageIfNeeded() {
        val lastSeenTimestamp = threadDb.getLastSeenAndHasSent(viewModel.threadId).first()
        val lastSeenItemPosition = adapter.findLastSeenItemPosition(lastSeenTimestamp) ?: return
        if (lastSeenItemPosition <= 3) { return }
        binding?.conversationRecyclerView?.scrollToPosition(lastSeenItemPosition)
    }

    override fun onPrepareOptionsMenu(menu: Menu): Boolean {
        val recipient = viewModel.recipient ?: return false
        if (!isMessageRequestThread()) {
            ConversationMenuHelper.onPrepareOptionsMenu(
                menu,
                menuInflater,
                recipient,
                this
            )
        }
        viewModel.recipient?.let { maybeUpdateToolbar(it) }
        return true
    }

    override fun onDestroy() {
        viewModel.saveDraft(binding?.inputBar?.text?.trim() ?: "")
        tearDownRecipientObserver()
        super.onDestroy()
        binding = null
    }
    // endregion

    // region Animation & Updating
    override fun onModified(recipient: Recipient) {
        viewModel.updateRecipient()

        runOnUiThread {
            val threadRecipient = viewModel.recipient ?: return@runOnUiThread
            if (threadRecipient.isContactRecipient) {
                binding?.blockedBanner?.isVisible = threadRecipient.isBlocked
            }
            setUpMessageRequestsBar()
            invalidateOptionsMenu()
<<<<<<< HEAD
            showOrHideInputIfNeeded()
            maybeUpdateToolbar(threadRecipient)
        }
    }

    private fun maybeUpdateToolbar(recipient: Recipient) {
        binding?.toolbarContent?.update(recipient, viewModel.openGroup, viewModel.expirationConfiguration)
=======
            updateSubtitle()
            updateSendAfterApprovalText()
            showOrHideInputIfNeeded()

            binding?.toolbarContent?.profilePictureView?.root?.update(threadRecipient)
            binding?.toolbarContent?.conversationTitleView?.text = when {
                threadRecipient.isLocalNumber -> getString(R.string.note_to_self)
                else -> threadRecipient.toShortString()
            }
        }
    }

    private fun updateSendAfterApprovalText() {
        binding?.textSendAfterApproval?.isVisible = viewModel.showSendAfterApprovalText
>>>>>>> 7da3e4f0
    }

    private fun showOrHideInputIfNeeded() {
        val recipient = viewModel.recipient
        if (recipient != null && recipient.isClosedGroupRecipient) {
            val group = groupDb.getGroup(recipient.address.toGroupString()).orNull()
            val isActive = (group?.isActive == true)
            binding?.inputBar?.showInput = isActive
        } else {
            binding?.inputBar?.showInput = true
        }
    }

    private fun setUpMessageRequestsBar() {
        binding?.inputBar?.showMediaControls = !isOutgoingMessageRequestThread()
        binding?.messageRequestBar?.isVisible = isIncomingMessageRequestThread()
        binding?.acceptMessageRequestButton?.setOnClickListener {
            acceptMessageRequest()
        }
        binding?.messageRequestBlock?.setOnClickListener {
            block(deleteThread = true)
        }
        binding?.declineMessageRequestButton?.setOnClickListener {
            viewModel.declineMessageRequest()
            lifecycleScope.launch(Dispatchers.IO) {
                ConfigurationMessageUtilities.forceSyncConfigurationNowIfNeeded(this@ConversationActivityV2)
            }
            finish()
        }
    }

    private fun acceptMessageRequest() {
        binding?.messageRequestBar?.isVisible = false
        binding?.conversationRecyclerView?.layoutManager =
            LinearLayoutManager(this, LinearLayoutManager.VERTICAL, true)
        adapter.notifyDataSetChanged()
        viewModel.acceptMessageRequest()
        LoaderManager.getInstance(this).restartLoader(0, null, this)
        lifecycleScope.launch(Dispatchers.IO) {
            ConfigurationMessageUtilities.forceSyncConfigurationNowIfNeeded(this@ConversationActivityV2)
        }
    }

    private fun isMessageRequestThread(): Boolean {
        val recipient = viewModel.recipient ?: return false
        return !recipient.isGroupRecipient && !recipient.isApproved
    }

    private fun isOutgoingMessageRequestThread(): Boolean {
        val recipient = viewModel.recipient ?: return false
        return !recipient.isGroupRecipient &&
                !recipient.isLocalNumber &&
                !(recipient.hasApprovedMe() || viewModel.hasReceived())
    }

    private fun isIncomingMessageRequestThread(): Boolean {
        val recipient = viewModel.recipient ?: return false
        return !recipient.isGroupRecipient &&
                !recipient.isApproved &&
                !recipient.isLocalNumber &&
                !threadDb.getLastSeenAndHasSent(viewModel.threadId).second() &&
                threadDb.getMessageCount(viewModel.threadId) > 0
    }

    override fun inputBarEditTextContentChanged(newContent: CharSequence) {
        val inputBarText = binding?.inputBar?.text ?: return // TODO check if we should be referencing newContent here instead
        if (textSecurePreferences.isLinkPreviewsEnabled()) {
            linkPreviewViewModel.onTextChanged(this, inputBarText, 0, 0)
        }
        showOrHideMentionCandidatesIfNeeded(newContent)
        if (LinkPreviewUtil.findWhitelistedUrls(newContent.toString()).isNotEmpty()
            && !textSecurePreferences.isLinkPreviewsEnabled() && !textSecurePreferences.hasSeenLinkPreviewSuggestionDialog()) {
            LinkPreviewDialog {
                setUpLinkPreviewObserver()
                linkPreviewViewModel.onEnabled()
                linkPreviewViewModel.onTextChanged(this, inputBarText, 0, 0)
            }.show(supportFragmentManager, "Link Preview Dialog")
            textSecurePreferences.setHasSeenLinkPreviewSuggestionDialog()
        }
    }

    private fun showOrHideMentionCandidatesIfNeeded(text: CharSequence) {
        if (text.length < previousText.length) {
            currentMentionStartIndex = -1
            hideMentionCandidates()
            val mentionsToRemove = mentions.filter { !text.contains(it.displayName) }
            mentions.removeAll(mentionsToRemove)
        }
        if (text.isNotEmpty()) {
            val lastCharIndex = text.lastIndex
            val lastChar = text[lastCharIndex]
            // Check if there is whitespace before the '@' or the '@' is the first character
            val isCharacterBeforeLastWhiteSpaceOrStartOfLine: Boolean
            if (text.length == 1) {
                isCharacterBeforeLastWhiteSpaceOrStartOfLine = true // Start of line
            } else {
                val charBeforeLast = text[lastCharIndex - 1]
                isCharacterBeforeLastWhiteSpaceOrStartOfLine = Character.isWhitespace(charBeforeLast)
            }
            if (lastChar == '@' && isCharacterBeforeLastWhiteSpaceOrStartOfLine) {
                currentMentionStartIndex = lastCharIndex
                showOrUpdateMentionCandidatesIfNeeded()
            } else if (Character.isWhitespace(lastChar) || lastChar == '@') { // the lastCharacter == "@" is to check for @@
                currentMentionStartIndex = -1
                hideMentionCandidates()
            } else if (currentMentionStartIndex != -1) {
                val query = text.substring(currentMentionStartIndex + 1) // + 1 to get rid of the "@"
                showOrUpdateMentionCandidatesIfNeeded(query)
            }
        } else {
            currentMentionStartIndex = -1
            hideMentionCandidates()
        }
        previousText = text
    }

    private fun showOrUpdateMentionCandidatesIfNeeded(query: String = "") {
        val additionalContentContainer = binding?.additionalContentContainer ?: return
        val recipient = viewModel.recipient ?: return
        if (!isShowingMentionCandidatesView) {
            additionalContentContainer.removeAllViews()
            val view = MentionCandidatesView(this).apply {
                contentDescription = context.getString(R.string.AccessibilityId_mentions_list)
            }
            view.glide = glide
            view.onCandidateSelected = { handleMentionSelected(it) }
            additionalContentContainer.addView(view)
            val candidates = MentionsManager.getMentionCandidates(query, viewModel.threadId, recipient.isOpenGroupRecipient)
            this.mentionCandidatesView = view
            view.show(candidates, viewModel.threadId)
        } else {
            val candidates = MentionsManager.getMentionCandidates(query, viewModel.threadId, recipient.isOpenGroupRecipient)
            this.mentionCandidatesView!!.setMentionCandidates(candidates)
        }
        isShowingMentionCandidatesView = true
    }

    private fun hideMentionCandidates() {
        if (isShowingMentionCandidatesView) {
            val mentionCandidatesView = mentionCandidatesView ?: return
            val animation = ValueAnimator.ofObject(FloatEvaluator(), mentionCandidatesView.alpha, 0.0f)
            animation.duration = 250L
            animation.addUpdateListener { animator ->
                mentionCandidatesView.alpha = animator.animatedValue as Float
                if (animator.animatedFraction == 1.0f) { binding?.additionalContentContainer?.removeAllViews() }
            }
            animation.start()
        }
        isShowingMentionCandidatesView = false
    }

    override fun toggleAttachmentOptions() {
        val targetAlpha = if (isShowingAttachmentOptions) 0.0f else 1.0f
        val allButtonContainers = listOfNotNull(
            binding?.cameraButtonContainer,
            binding?.libraryButtonContainer,
            binding?.documentButtonContainer,
            binding?.gifButtonContainer
        )
        val isReversed = isShowingAttachmentOptions // Run the animation in reverse
        val count = allButtonContainers.size
        allButtonContainers.indices.forEach { index ->
            val view = allButtonContainers[index]
            val animation = ValueAnimator.ofObject(FloatEvaluator(), view.alpha, targetAlpha)
            animation.duration = 250L
            animation.startDelay = if (isReversed) 50L * (count - index.toLong()) else 50L * index.toLong()
            animation.addUpdateListener { animator ->
                view.alpha = animator.animatedValue as Float
            }
            animation.start()
        }
        isShowingAttachmentOptions = !isShowingAttachmentOptions
        val allButtons = listOf( cameraButton, libraryButton, documentButton, gifButton )
        allButtons.forEach { it.snIsEnabled = isShowingAttachmentOptions }
    }

    override fun showVoiceMessageUI() {
        binding?.inputBarRecordingView?.show()
        binding?.inputBar?.alpha = 0.0f
        val animation = ValueAnimator.ofObject(FloatEvaluator(), 1.0f, 0.0f)
        animation.duration = 250L
        animation.addUpdateListener { animator ->
            binding?.inputBar?.alpha = animator.animatedValue as Float
        }
        animation.start()
    }

    private fun expandVoiceMessageLockView() {
        val lockView = binding?.inputBarRecordingView?.lockView ?: return
        val animation = ValueAnimator.ofObject(FloatEvaluator(), lockView.scaleX, 1.10f)
        animation.duration = 250L
        animation.addUpdateListener { animator ->
            lockView.scaleX = animator.animatedValue as Float
            lockView.scaleY = animator.animatedValue as Float
        }
        animation.start()
    }

    private fun collapseVoiceMessageLockView() {
        val lockView = binding?.inputBarRecordingView?.lockView ?: return
        val animation = ValueAnimator.ofObject(FloatEvaluator(), lockView.scaleX, 1.0f)
        animation.duration = 250L
        animation.addUpdateListener { animator ->
            lockView.scaleX = animator.animatedValue as Float
            lockView.scaleY = animator.animatedValue as Float
        }
        animation.start()
    }

    private fun hideVoiceMessageUI() {
        val chevronImageView = binding?.inputBarRecordingView?.chevronImageView ?: return
        val slideToCancelTextView = binding?.inputBarRecordingView?.slideToCancelTextView ?: return
        listOf( chevronImageView, slideToCancelTextView ).forEach { view ->
            val animation = ValueAnimator.ofObject(FloatEvaluator(), view.translationX, 0.0f)
            animation.duration = 250L
            animation.addUpdateListener { animator ->
                view.translationX = animator.animatedValue as Float
            }
            animation.start()
        }
        binding?.inputBarRecordingView?.hide()
    }

    override fun handleVoiceMessageUIHidden() {
        val inputBar = binding?.inputBar ?: return
        inputBar.alpha = 1.0f
        val animation = ValueAnimator.ofObject(FloatEvaluator(), 0.0f, 1.0f)
        animation.duration = 250L
        animation.addUpdateListener { animator ->
            inputBar.alpha = animator.animatedValue as Float
        }
        animation.start()
    }

    private fun handleRecyclerViewScrolled() {
        // FIXME: Checking isScrolledToBottom is a quick fix for an issue where the
        //        typing indicator overlays the recycler view when scrolled up
        val binding = binding ?: return
        val wasTypingIndicatorVisibleBefore = binding.typingIndicatorViewContainer.isVisible
        binding.typingIndicatorViewContainer.isVisible = wasTypingIndicatorVisibleBefore && isScrolledToBottom
        showScrollToBottomButtonIfApplicable()
        val firstVisiblePosition = layoutManager?.findFirstVisibleItemPosition() ?: -1
        unreadCount = min(unreadCount, firstVisiblePosition).coerceAtLeast(0)
        updateUnreadCountIndicator()
    }

    private fun showScrollToBottomButtonIfApplicable() {
        binding?.scrollToBottomButton?.isVisible = !emojiPickerVisible && !isScrolledToBottom && adapter.itemCount > 0
    }

    private fun updateUnreadCountIndicator() {
        val binding = binding ?: return
        val formattedUnreadCount = if (unreadCount < 10000) unreadCount.toString() else "9999+"
        binding.unreadCountTextView.text = formattedUnreadCount
        val textSize = if (unreadCount < 10000) 12.0f else 9.0f
        binding.unreadCountTextView.setTextSize(TypedValue.COMPLEX_UNIT_DIP, textSize)
        binding.unreadCountTextView.setTypeface(Typeface.DEFAULT, if (unreadCount < 100) Typeface.BOLD else Typeface.NORMAL)
        binding.unreadCountIndicator.isVisible = (unreadCount != 0)
    }

    // endregion

    // region Interaction
    override fun onExpirationSettingClicked() {
        viewModel.recipient?.let { showExpirationSettings(it) }
    }

    override fun onOptionsItemSelected(item: MenuItem): Boolean {
        if (item.itemId == android.R.id.home) {
            return false
        }
        return viewModel.recipient?.let { recipient ->
            ConversationMenuHelper.onOptionItemSelected(this, item, recipient)
        } ?: false
    }

    override fun block(deleteThread: Boolean) {
        val title = R.string.RecipientPreferenceActivity_block_this_contact_question
        val message = R.string.RecipientPreferenceActivity_you_will_no_longer_receive_messages_and_calls_from_this_contact
        val dialog = AlertDialog.Builder(this)
            .setTitle(title)
            .setMessage(message)
            .setNegativeButton(android.R.string.cancel, null)
            .setPositiveButton(R.string.RecipientPreferenceActivity_block) { _, _ ->
                viewModel.block(this@ConversationActivityV2)
                if (deleteThread) {
                    viewModel.deleteThread()
                    finish()
                }
            }.show()
        val button = dialog.getButton(DialogInterface.BUTTON_POSITIVE)
        button.setContentDescription("Confirm block")
    }

    override fun copySessionID(sessionId: String) {
        val clip = ClipData.newPlainText("Session ID", sessionId)
        val manager = getSystemService(PassphraseRequiredActionBarActivity.CLIPBOARD_SERVICE) as ClipboardManager
        manager.setPrimaryClip(clip)
        Toast.makeText(this, R.string.copied_to_clipboard, Toast.LENGTH_SHORT).show()
    }

<<<<<<< HEAD
    override fun showExpirationSettings(thread: Recipient) {
=======
    override fun copyOpenGroupUrl(thread: Recipient) {
        if (!thread.isOpenGroupRecipient) { return }

        val threadId = threadDb.getThreadIdIfExistsFor(thread) ?: return
        val openGroup = lokiThreadDb.getOpenGroupChat(threadId) ?: return

        val clip = ClipData.newPlainText("Community URL", openGroup.joinURL)
        val manager = getSystemService(PassphraseRequiredActionBarActivity.CLIPBOARD_SERVICE) as ClipboardManager
        manager.setPrimaryClip(clip)
        Toast.makeText(this, R.string.copied_to_clipboard, Toast.LENGTH_SHORT).show()
    }

    override fun showExpiringMessagesDialog(thread: Recipient) {
>>>>>>> 7da3e4f0
        if (thread.isClosedGroupRecipient) {
            val group = groupDb.getGroup(thread.address.toGroupString()).orNull()
            if (group?.isActive == false) { return }
        }
<<<<<<< HEAD
        val expirationIntent = Intent(this, ExpirationSettingsActivity::class.java)
        expirationIntent.putExtra(ExpirationSettingsActivity.THREAD_ID, viewModel.threadId)
        show(expirationIntent, true)
=======
        ExpirationDialog.show(this, thread.expireMessages) { expirationTime: Int ->
            recipientDb.setExpireMessages(thread, expirationTime)
            val message = ExpirationTimerUpdate(expirationTime)
            message.recipient = thread.address.serialize()
            message.sentTimestamp = SnodeAPI.nowWithOffset
            val expiringMessageManager = ApplicationContext.getInstance(this).expiringMessageManager
            expiringMessageManager.setExpirationTimer(message)
            MessageSender.send(message, thread.address)
            invalidateOptionsMenu()
        }
>>>>>>> 7da3e4f0
    }

    override fun unblock() {
        val title = R.string.ConversationActivity_unblock_this_contact_question
        val message = R.string.ConversationActivity_you_will_once_again_be_able_to_receive_messages_and_calls_from_this_contact
        AlertDialog.Builder(this)
            .setTitle(title)
            .setMessage(message)
            .setNegativeButton(android.R.string.cancel, null)
            .setPositiveButton(R.string.ConversationActivity_unblock) { _, _ ->
                viewModel.unblock(this@ConversationActivityV2)
            }.show()
    }

    // `position` is the adapter position; not the visual position
    private fun handlePress(message: MessageRecord, position: Int, view: VisibleMessageView, event: MotionEvent) {
        val actionMode = this.actionMode
        if (actionMode != null) {
            onDeselect(message, position, actionMode)
        } else {
            // NOTE:
            // We have to use onContentClick (rather than a click listener directly on
            // the view) so as to not interfere with all the other gestures. Do not add
            // onClickListeners directly to message content views.
            view.onContentClick(event)
        }
    }

    private fun onDeselect(message: MessageRecord, position: Int, actionMode: ActionMode) {
        adapter.toggleSelection(message, position)
        val actionModeCallback = ConversationActionModeCallback(adapter, viewModel.threadId, this)
        actionModeCallback.delegate = this
        actionModeCallback.updateActionModeMenu(actionMode.menu)
        if (adapter.selectedItems.isEmpty()) {
            actionMode.finish()
            this.actionMode = null
        }
    }

    // `position` is the adapter position; not the visual position
    private fun handleSwipeToReply(message: MessageRecord) {
        val recipient = viewModel.recipient ?: return
        binding?.inputBar?.draftQuote(recipient, message, glide)
    }

    // `position` is the adapter position; not the visual position
    private fun handleLongPress(message: MessageRecord, position: Int) {
        val actionMode = this.actionMode
        val actionModeCallback = ConversationActionModeCallback(adapter, viewModel.threadId, this)
        actionModeCallback.delegate = this
        searchViewItem?.collapseActionView()
        if (actionMode == null) { // Nothing should be selected if this is the case
            adapter.toggleSelection(message, position)
            this.actionMode = startActionMode(actionModeCallback, ActionMode.TYPE_PRIMARY)
        } else {
            adapter.toggleSelection(message, position)
            actionModeCallback.updateActionModeMenu(actionMode.menu)
            if (adapter.selectedItems.isEmpty()) {
                actionMode.finish()
                this.actionMode = null
            }
        }
    }

    private fun showEmojiPicker(message: MessageRecord, visibleMessageView: VisibleMessageView) {
        val messageContentBitmap = try {
            visibleMessageView.messageContentView.drawToBitmap()
        } catch (e: Exception) {
            Log.e("Loki", "Failed to show emoji picker", e)
            return
        }

        val binding = binding ?: return

        emojiPickerVisible = true
        ViewUtil.hideKeyboard(this, visibleMessageView)
        binding.reactionsShade.isVisible = true
        binding.scrollToBottomButton.isVisible = false
        binding.conversationRecyclerView.suppressLayout(true)
        reactionDelegate.setOnActionSelectedListener(ReactionsToolbarListener(message))
        reactionDelegate.setOnHideListener(object: ConversationReactionOverlay.OnHideListener {
            override fun startHide() {
                emojiPickerVisible = false
                binding.reactionsShade.let {
                    ViewUtil.fadeOut(it, resources.getInteger(R.integer.reaction_scrubber_hide_duration), View.GONE)
                }
                showScrollToBottomButtonIfApplicable()
            }

            override fun onHide() {
                binding.conversationRecyclerView.suppressLayout(false)

                WindowUtil.setLightStatusBarFromTheme(this@ConversationActivityV2);
                WindowUtil.setLightNavigationBarFromTheme(this@ConversationActivityV2);
            }

        })
        val topLeft = intArrayOf(0, 0).also { visibleMessageView.messageContentView.getLocationInWindow(it) }
        val selectedConversationModel = SelectedConversationModel(
            messageContentBitmap,
            topLeft[0].toFloat(),
            topLeft[1].toFloat(),
            visibleMessageView.messageContentView.width,
            message.isOutgoing,
            visibleMessageView.messageContentView
        )
        reactionDelegate.show(this, message, selectedConversationModel, viewModel.blindedPublicKey)
    }

    override fun dispatchTouchEvent(ev: MotionEvent): Boolean {
        return reactionDelegate.applyTouchEvent(ev) || super.dispatchTouchEvent(ev)
    }

    override fun onReactionSelected(messageRecord: MessageRecord, emoji: String) {
        reactionDelegate.hide()
        val oldRecord = messageRecord.reactions.find { it.author == textSecurePreferences.getLocalNumber() }
        if (oldRecord != null && oldRecord.emoji == emoji) {
            sendEmojiRemoval(emoji, messageRecord)
        } else {
            sendEmojiReaction(emoji, messageRecord)
        }
    }

    private fun sendEmojiReaction(emoji: String, originalMessage: MessageRecord) {
        // Create the message
        val recipient = viewModel.recipient ?: return
        val reactionMessage = VisibleMessage()
<<<<<<< HEAD
        val emojiTimestamp = System.currentTimeMillis() + SnodeAPI.clockOffset
=======
        val emojiTimestamp = SnodeAPI.nowWithOffset
>>>>>>> 7da3e4f0
        reactionMessage.sentTimestamp = emojiTimestamp
        val author = textSecurePreferences.getLocalNumber()!!
        // Put the message in the database
        val reaction = ReactionRecord(
            messageId = originalMessage.id,
            isMms = originalMessage.isMms,
            author = author,
            emoji = emoji,
            count = 1,
            dateSent = emojiTimestamp,
            dateReceived = emojiTimestamp
        )
        reactionDb.addReaction(MessageId(originalMessage.id, originalMessage.isMms), reaction, false)
        val originalAuthor = if (originalMessage.isOutgoing) {
            fromSerialized(viewModel.blindedPublicKey ?: textSecurePreferences.getLocalNumber()!!)
        } else originalMessage.individualRecipient.address
        // Send it
        reactionMessage.reaction = Reaction.from(originalMessage.timestamp, originalAuthor.serialize(), emoji, true)
        if (recipient.isOpenGroupRecipient) {
            val messageServerId = lokiMessageDb.getServerID(originalMessage.id, !originalMessage.isMms) ?: return
            viewModel.openGroup?.let {
                OpenGroupApi.addReaction(it.room, it.server, messageServerId, emoji)
            }
        } else {
            MessageSender.send(reactionMessage, recipient.address)
        }
        LoaderManager.getInstance(this).restartLoader(0, null, this)
    }

    private fun sendEmojiRemoval(emoji: String, originalMessage: MessageRecord) {
        val recipient = viewModel.recipient ?: return
        val message = VisibleMessage()
<<<<<<< HEAD
        val emojiTimestamp = System.currentTimeMillis() + SnodeAPI.clockOffset
=======
        val emojiTimestamp = SnodeAPI.nowWithOffset
>>>>>>> 7da3e4f0
        message.sentTimestamp = emojiTimestamp
        val author = textSecurePreferences.getLocalNumber()!!
        reactionDb.deleteReaction(emoji, MessageId(originalMessage.id, originalMessage.isMms), author, false)

        val originalAuthor = if (originalMessage.isOutgoing) {
            fromSerialized(viewModel.blindedPublicKey ?: textSecurePreferences.getLocalNumber()!!)
        } else originalMessage.individualRecipient.address

        message.reaction = Reaction.from(originalMessage.timestamp, originalAuthor.serialize(), emoji, false)
        if (recipient.isOpenGroupRecipient) {
            val messageServerId = lokiMessageDb.getServerID(originalMessage.id, !originalMessage.isMms) ?: return
            viewModel.openGroup?.let {
                OpenGroupApi.deleteReaction(it.room, it.server, messageServerId, emoji)
            }
        } else {
            MessageSender.send(message, recipient.address)
        }
        LoaderManager.getInstance(this).restartLoader(0, null, this)
    }

    override fun onCustomReactionSelected(messageRecord: MessageRecord, hasAddedCustomEmoji: Boolean) {
        val oldRecord = messageRecord.reactions.find { record -> record.author == textSecurePreferences.getLocalNumber() }

        if (oldRecord != null && hasAddedCustomEmoji) {
            reactionDelegate.hide()
            sendEmojiRemoval(oldRecord.emoji, messageRecord)
        } else {
            reactionDelegate.hideForReactWithAny()

            ReactWithAnyEmojiDialogFragment
                .createForMessageRecord(messageRecord, reactWithAnyEmojiStartPage)
                .show(supportFragmentManager, "BOTTOM");
        }
    }

    override fun onReactWithAnyEmojiDialogDismissed() {
        reactionDelegate.hide()
    }

    override fun onReactWithAnyEmojiSelected(emoji: String, messageId: MessageId) {
        reactionDelegate.hide()
        val message = if (messageId.mms) {
            mmsDb.getMessageRecord(messageId.id)
        } else {
            smsDb.getMessageRecord(messageId.id)
        }
        val oldRecord = reactionDb.getReactions(messageId).find { it.author == textSecurePreferences.getLocalNumber() }
        if (oldRecord?.emoji == emoji) {
            sendEmojiRemoval(emoji, message)
        } else {
            sendEmojiReaction(emoji, message)
        }
    }

    override fun onRemoveReaction(emoji: String, messageId: MessageId) {
        val message = if (messageId.mms) {
            mmsDb.getMessageRecord(messageId.id)
        } else {
            smsDb.getMessageRecord(messageId.id)
        }
        sendEmojiRemoval(emoji, message)
    }

    override fun onClearAll(emoji: String, messageId: MessageId) {
        reactionDb.deleteEmojiReactions(emoji, messageId)
        viewModel.openGroup?.let { openGroup ->
            lokiMessageDb.getServerID(messageId.id, !messageId.mms)?.let { serverId ->
                OpenGroupApi.deleteAllReactions(openGroup.room, openGroup.server, serverId, emoji)
            }
        }
        threadDb.notifyThreadUpdated(viewModel.threadId)
    }

    override fun onMicrophoneButtonMove(event: MotionEvent) {
        val rawX = event.rawX
        val chevronImageView = binding?.inputBarRecordingView?.chevronImageView ?: return
        val slideToCancelTextView = binding?.inputBarRecordingView?.slideToCancelTextView ?: return
        if (rawX < screenWidth / 2) {
            val translationX = rawX - screenWidth / 2
            val sign = -1.0f
            val chevronDamping = 4.0f
            val labelDamping = 3.0f
            val chevronX = (chevronDamping * (sqrt(abs(translationX)) / sqrt(chevronDamping))) * sign
            val labelX = (labelDamping * (sqrt(abs(translationX)) / sqrt(labelDamping))) * sign
            chevronImageView.translationX = chevronX
            slideToCancelTextView.translationX = labelX
        } else {
            chevronImageView.translationX = 0.0f
            slideToCancelTextView.translationX = 0.0f
        }
        if (isValidLockViewLocation(event.rawX.roundToInt(), event.rawY.roundToInt())) {
            if (!isLockViewExpanded) {
                expandVoiceMessageLockView()
                isLockViewExpanded = true
            }
        } else {
            if (isLockViewExpanded) {
                collapseVoiceMessageLockView()
                isLockViewExpanded = false
            }
        }
    }

    override fun onMicrophoneButtonCancel(event: MotionEvent) {
        hideVoiceMessageUI()
    }

    override fun onMicrophoneButtonUp(event: MotionEvent) {
        val x = event.rawX.roundToInt()
        val y = event.rawY.roundToInt()
        if (isValidLockViewLocation(x, y)) {
            binding?.inputBarRecordingView?.lock()
        } else {
            val recordButtonOverlay = binding?.inputBarRecordingView?.recordButtonOverlay ?: return
            val location = IntArray(2) { 0 }
            recordButtonOverlay.getLocationOnScreen(location)
            val hitRect = Rect(location[0], location[1], location[0] + recordButtonOverlay.width, location[1] + recordButtonOverlay.height)
            if (hitRect.contains(x, y)) {
                sendVoiceMessage()
            } else {
                cancelVoiceMessage()
            }
        }
    }

    private fun isValidLockViewLocation(x: Int, y: Int): Boolean {
        // We can be anywhere above the lock view and a bit to the side of it (at most `lockViewHitMargin`
        // to the side)
        val binding = binding ?: return false
        val lockViewLocation = IntArray(2) { 0 }
        binding.inputBarRecordingView.lockView.getLocationOnScreen(lockViewLocation)
        val hitRect = Rect(lockViewLocation[0] - lockViewHitMargin, 0,
            lockViewLocation[0] + binding.inputBarRecordingView.lockView.width + lockViewHitMargin, lockViewLocation[1] + binding.inputBarRecordingView.lockView.height)
        return hitRect.contains(x, y)
    }

    private fun handleMentionSelected(mention: Mention) {
        val binding = binding ?: return
        if (currentMentionStartIndex == -1) { return }
        mentions.add(mention)
        val previousText = binding.inputBar.text
        val newText = previousText.substring(0, currentMentionStartIndex) + "@" + mention.displayName + " "
        binding.inputBar.text = newText
        binding.inputBar.setSelection(newText.length)
        currentMentionStartIndex = -1
        hideMentionCandidates()
        this.previousText = newText
    }

    override fun scrollToMessageIfPossible(timestamp: Long) {
        val lastSeenItemPosition = adapter.getItemPositionForTimestamp(timestamp) ?: return
        binding?.conversationRecyclerView?.scrollToPosition(lastSeenItemPosition)
    }

    override fun onReactionClicked(emoji: String, messageId: MessageId, userWasSender: Boolean) {
        val message = if (messageId.mms) {
            mmsDb.getMessageRecord(messageId.id)
        } else {
            smsDb.getMessageRecord(messageId.id)
        }
        if (userWasSender) {
            sendEmojiRemoval(emoji, message)
        } else {
            sendEmojiReaction(emoji, message)
        }
    }

    override fun onReactionLongClicked(messageId: MessageId) {
        if (viewModel.recipient?.isGroupRecipient == true) {
            val isUserModerator = viewModel.openGroup?.let { openGroup ->
                val userPublicKey = textSecurePreferences.getLocalNumber() ?: return@let false
                OpenGroupManager.isUserModerator(this, openGroup.id, userPublicKey, viewModel.blindedPublicKey)
            } ?: false
            val fragment = ReactionsDialogFragment.create(messageId, isUserModerator)
            fragment.show(supportFragmentManager, null)
        }
    }

    override fun playVoiceMessageAtIndexIfPossible(indexInAdapter: Int) {
        if (!textSecurePreferences.autoplayAudioMessages()) return

        if (indexInAdapter < 0 || indexInAdapter >= adapter.itemCount) { return }
        val viewHolder = binding?.conversationRecyclerView?.findViewHolderForAdapterPosition(indexInAdapter) as? ConversationAdapter.VisibleMessageViewHolder ?: return
        val visibleMessageView = ViewVisibleMessageBinding.bind(viewHolder.view).visibleMessageView
        visibleMessageView.playVoiceMessage()
    }

    override fun sendMessage() {
        val recipient = viewModel.recipient ?: return
        if (recipient.isContactRecipient && recipient.isBlocked) {
            BlockedDialog(recipient, this).show(supportFragmentManager, "Blocked Dialog")
            return
        }
        val binding = binding ?: return
        if (binding.inputBar.linkPreview != null || binding.inputBar.quote != null) {
            sendAttachments(listOf(), getMessageBody(), binding.inputBar.quote, binding.inputBar.linkPreview)
        } else {
            sendTextOnlyMessage()
        }
    }

    override fun commitInputContent(contentUri: Uri) {
        val recipient = viewModel.recipient ?: return
        val media = Media(contentUri, MediaUtil.getMimeType(this, contentUri)!!, 0, 0, 0, 0, Optional.absent(), Optional.absent())
        startActivityForResult(MediaSendActivity.buildEditorIntent(this, listOf( media ), recipient, getMessageBody()), PICK_FROM_LIBRARY)
    }

    private fun processMessageRequestApproval() {
        if (isIncomingMessageRequestThread()) {
            acceptMessageRequest()
        } else if (viewModel.recipient?.isApproved == false) {
            // edge case for new outgoing thread on new recipient without sending approval messages
            viewModel.setRecipientApproved()
        }
    }

    private fun sendTextOnlyMessage(hasPermissionToSendSeed: Boolean = false) {
        val recipient = viewModel.recipient ?: return
        processMessageRequestApproval()
        val text = getMessageBody()
        val userPublicKey = textSecurePreferences.getLocalNumber()
        val isNoteToSelf = (recipient.isContactRecipient && recipient.address.toString() == userPublicKey)
        if (text.contains(seed) && !isNoteToSelf && !hasPermissionToSendSeed) {
            val dialog = SendSeedDialog { sendTextOnlyMessage(true) }
            return dialog.show(supportFragmentManager, "Send Seed Dialog")
        }
        // Create the message
        val message = VisibleMessage()
<<<<<<< HEAD
        message.sentTimestamp = System.currentTimeMillis() + SnodeAPI.clockOffset
=======
        message.sentTimestamp = SnodeAPI.nowWithOffset
>>>>>>> 7da3e4f0
        message.text = text
        val expiresInMillis = (viewModel.expirationConfiguration?.durationSeconds ?: 0) * 1000L
        val expireStartedAt = if (viewModel.expirationConfiguration?.expirationType == ExpirationType.DELETE_AFTER_SEND) {
            message.sentTimestamp!!
        } else 0
        val outgoingTextMessage = OutgoingTextMessage.from(message, recipient, expiresInMillis, expireStartedAt)
        // Clear the input bar
        binding?.inputBar?.text = ""
        binding?.inputBar?.cancelQuoteDraft()
        binding?.inputBar?.cancelLinkPreviewDraft()
        // Clear mentions
        previousText = ""
        currentMentionStartIndex = -1
        mentions.clear()
        // Put the message in the database
        message.id = smsDb.insertMessageOutbox(viewModel.threadId, outgoingTextMessage, false, message.sentTimestamp!!, null, true)
        // Send it
        MessageSender.send(message, recipient.address)
        // Send a typing stopped message
        ApplicationContext.getInstance(this).typingStatusSender.onTypingStopped(viewModel.threadId)
    }

    private fun sendAttachments(attachments: List<Attachment>, body: String?, quotedMessage: MessageRecord? = null, linkPreview: LinkPreview? = null) {
        val recipient = viewModel.recipient ?: return
        processMessageRequestApproval()
        // Create the message
        val sentTimestampMs = System.currentTimeMillis() + SnodeAPI.clockOffset
        val message = VisibleMessage()
<<<<<<< HEAD
        message.sentTimestamp = sentTimestampMs
=======
        message.sentTimestamp = SnodeAPI.nowWithOffset
>>>>>>> 7da3e4f0
        message.text = body
        val quote = quotedMessage?.let {
            val quotedAttachments = (it as? MmsMessageRecord)?.slideDeck?.asAttachments() ?: listOf()
            val sender = if (it.isOutgoing) {
                fromSerialized(viewModel.blindedPublicKey ?: textSecurePreferences.getLocalNumber()!!)
            } else it.individualRecipient.address
            QuoteModel(it.dateSent, sender, it.body, false, quotedAttachments)
        }
        val localQuote = quotedMessage?.let {
            val sender =
                if (it.isOutgoing) fromSerialized(textSecurePreferences.getLocalNumber()!!)
                else it.individualRecipient.address
            quote?.copy(author = sender)
        }
        val expiresInMs = (viewModel.expirationConfiguration?.durationSeconds ?: 0) * 1000L
        val expireStartedAtMs = if (viewModel.expirationConfiguration?.expirationType == ExpirationType.DELETE_AFTER_SEND) {
            sentTimestampMs
        } else 0
        val outgoingTextMessage = OutgoingMediaMessage.from(message, recipient, attachments, localQuote, linkPreview, expiresInMs, expireStartedAtMs)
        // Clear the input bar
        binding?.inputBar?.text = ""
        binding?.inputBar?.cancelQuoteDraft()
        binding?.inputBar?.cancelLinkPreviewDraft()
        // Clear mentions
        previousText = ""
        currentMentionStartIndex = -1
        mentions.clear()
        // Reset the attachment manager
        attachmentManager.clear()
        // Reset attachments button if needed
        if (isShowingAttachmentOptions) { toggleAttachmentOptions() }
        // Put the message in the database
        message.id = mmsDb.insertMessageOutbox(outgoingTextMessage, viewModel.threadId, false, null, runThreadUpdate = true)
        // Send it
        MessageSender.send(message, recipient.address, attachments, quote, linkPreview)
        // Send a typing stopped message
        ApplicationContext.getInstance(this).typingStatusSender.onTypingStopped(viewModel.threadId)
    }

    private fun showGIFPicker() {
        val hasSeenGIFMetaDataWarning: Boolean = textSecurePreferences.hasSeenGIFMetaDataWarning()
        if (!hasSeenGIFMetaDataWarning) {
            val builder = AlertDialog.Builder(this)
            builder.setTitle(R.string.giphy_permission_title)
            builder.setMessage(R.string.giphy_permission_message)
            builder.setPositiveButton(R.string.continue_2) { dialog: DialogInterface, _: Int ->
                textSecurePreferences.setHasSeenGIFMetaDataWarning()
                AttachmentManager.selectGif(this, PICK_GIF)
                dialog.dismiss()
            }
            builder.setNegativeButton(R.string.cancel) { dialog: DialogInterface, _: Int ->
                dialog.dismiss()
            }
            builder.create().show()
        } else {
            AttachmentManager.selectGif(this, PICK_GIF)
        }
    }

    private fun showDocumentPicker() {
        AttachmentManager.selectDocument(this, PICK_DOCUMENT)
    }

    private fun pickFromLibrary() {
        val recipient = viewModel.recipient ?: return
        binding?.inputBar?.text?.trim()?.let { text ->
            AttachmentManager.selectGallery(this, PICK_FROM_LIBRARY, recipient, text)
        }
    }

    private fun showCamera() {
        attachmentManager.capturePhoto(this, TAKE_PHOTO, viewModel.recipient);
    }

    override fun onAttachmentChanged() {
        // Do nothing
    }

    override fun onRequestPermissionsResult(requestCode: Int, permissions: Array<out String>, grantResults: IntArray) {
        super.onRequestPermissionsResult(requestCode, permissions, grantResults)
        Permissions.onRequestPermissionsResult(this, requestCode, permissions, grantResults)
    }

    override fun onActivityResult(requestCode: Int, resultCode: Int, intent: Intent?) {
        super.onActivityResult(requestCode, resultCode, intent)
        val mediaPreppedListener = object : ListenableFuture.Listener<Boolean> {

            override fun onSuccess(result: Boolean?) {
                sendAttachments(attachmentManager.buildSlideDeck().asAttachments(), null)
            }

            override fun onFailure(e: ExecutionException?) {
                Toast.makeText(this@ConversationActivityV2, R.string.activity_conversation_attachment_prep_failed, Toast.LENGTH_LONG).show()
            }
        }
        when (requestCode) {
            PICK_DOCUMENT -> {
                val uri = intent?.data ?: return
                prepMediaForSending(uri, AttachmentManager.MediaType.DOCUMENT).addListener(mediaPreppedListener)
            }
            PICK_GIF -> {
                intent ?: return
                val uri = intent.data ?: return
                val type = AttachmentManager.MediaType.GIF
                val width = intent.getIntExtra(GiphyActivity.EXTRA_WIDTH, 0)
                val height = intent.getIntExtra(GiphyActivity.EXTRA_HEIGHT, 0)
                prepMediaForSending(uri, type, width, height).addListener(mediaPreppedListener)
            }
            PICK_FROM_LIBRARY,
            TAKE_PHOTO -> {
                intent ?: return
                val body = intent.getStringExtra(MediaSendActivity.EXTRA_MESSAGE)
                val media = intent.getParcelableArrayListExtra<Media>(MediaSendActivity.EXTRA_MEDIA) ?: return
                val slideDeck = SlideDeck()
                for (item in media) {
                    when {
                        MediaUtil.isVideoType(item.mimeType) -> {
                            slideDeck.addSlide(VideoSlide(this, item.uri, 0, item.caption.orNull()))
                        }
                        MediaUtil.isGif(item.mimeType) -> {
                            slideDeck.addSlide(GifSlide(this, item.uri, 0, item.width, item.height, item.caption.orNull()))
                        }
                        MediaUtil.isImageType(item.mimeType) -> {
                            slideDeck.addSlide(ImageSlide(this, item.uri, 0, item.width, item.height, item.caption.orNull()))
                        }
                        else -> {
                            Log.d("Loki", "Asked to send an unexpected media type: '" + item.mimeType + "'. Skipping.")
                        }
                    }
                }
                sendAttachments(slideDeck.asAttachments(), body)
            }
            INVITE_CONTACTS -> {
                if (viewModel.recipient?.isOpenGroupRecipient != true) { return }
                val extras = intent?.extras ?: return
                if (!intent.hasExtra(selectedContactsKey)) { return }
                val selectedContacts = extras.getStringArray(selectedContactsKey)!!
                val recipients = selectedContacts.map { contact ->
                    Recipient.from(this, fromSerialized(contact), true)
                }
                viewModel.inviteContacts(recipients)
            }
        }
    }

    private fun prepMediaForSending(uri: Uri, type: AttachmentManager.MediaType): ListenableFuture<Boolean> {
        return prepMediaForSending(uri, type, null, null)
    }

    private fun prepMediaForSending(uri: Uri, type: AttachmentManager.MediaType, width: Int?, height: Int?): ListenableFuture<Boolean> {
        return attachmentManager.setMedia(glide, uri, type, MediaConstraints.getPushMediaConstraints(), width ?: 0, height ?: 0)
    }

    override fun startRecordingVoiceMessage() {
        if (Permissions.hasAll(this, Manifest.permission.RECORD_AUDIO)) {
            showVoiceMessageUI()
            window.addFlags(WindowManager.LayoutParams.FLAG_KEEP_SCREEN_ON)
            audioRecorder.startRecording()
            stopAudioHandler.postDelayed(stopVoiceMessageRecordingTask, 300000) // Limit voice messages to 5 minute each
        } else {
            Permissions.with(this)
                .request(Manifest.permission.RECORD_AUDIO)
                .withRationaleDialog(getString(R.string.ConversationActivity_to_send_audio_messages_allow_signal_access_to_your_microphone), R.drawable.ic_baseline_mic_48)
                .withPermanentDenialDialog(getString(R.string.ConversationActivity_signal_requires_the_microphone_permission_in_order_to_send_audio_messages))
                .execute()
        }
    }

    override fun sendVoiceMessage() {
        hideVoiceMessageUI()
        window.clearFlags(WindowManager.LayoutParams.FLAG_KEEP_SCREEN_ON)
        val future = audioRecorder.stopRecording()
        stopAudioHandler.removeCallbacks(stopVoiceMessageRecordingTask)
        future.addListener(object : ListenableFuture.Listener<Pair<Uri, Long>> {

            override fun onSuccess(result: Pair<Uri, Long>) {
                val audioSlide = AudioSlide(this@ConversationActivityV2, result.first, result.second, MediaTypes.AUDIO_AAC, true)
                val slideDeck = SlideDeck()
                slideDeck.addSlide(audioSlide)
                sendAttachments(slideDeck.asAttachments(), null)
            }

            override fun onFailure(e: ExecutionException) {
                Toast.makeText(this@ConversationActivityV2, R.string.ConversationActivity_unable_to_record_audio, Toast.LENGTH_LONG).show()
            }
        })
    }

    override fun cancelVoiceMessage() {
        hideVoiceMessageUI()
        window.clearFlags(WindowManager.LayoutParams.FLAG_KEEP_SCREEN_ON)
        audioRecorder.stopRecording()
        stopAudioHandler.removeCallbacks(stopVoiceMessageRecordingTask)
    }

    override fun selectMessages(messages: Set<MessageRecord>) {
        handleLongPress(messages.first(), 0) //TODO: begin selection mode
    }

    override fun deleteMessages(messages: Set<MessageRecord>) {
        val recipient = viewModel.recipient ?: return
        val allSentByCurrentUser = messages.all { it.isOutgoing }
        val allHasHash = messages.all { lokiMessageDb.getMessageServerHash(it.id) != null }
        if (recipient.isOpenGroupRecipient) {
            val messageCount = 1
            val builder = AlertDialog.Builder(this)
            builder.setTitle(resources.getQuantityString(R.plurals.ConversationFragment_delete_selected_messages, messageCount, messageCount))
            builder.setMessage(resources.getQuantityString(R.plurals.ConversationFragment_this_will_permanently_delete_all_n_selected_messages, messageCount, messageCount))
            builder.setCancelable(true)
            builder.setPositiveButton(R.string.delete) { _, _ ->
                for (message in messages) {
                    viewModel.deleteForEveryone(message)
                }
                endActionMode()
            }
            builder.setNegativeButton(android.R.string.cancel) { dialog, _ ->
                dialog.dismiss()
                endActionMode()
            }
            builder.show()
        } else if (allSentByCurrentUser && allHasHash) {
            val bottomSheet = DeleteOptionsBottomSheet()
            bottomSheet.recipient = recipient
            bottomSheet.onDeleteForMeTapped = {
                for (message in messages) {
                    viewModel.deleteLocally(message)
                }
                bottomSheet.dismiss()
                endActionMode()
            }
            bottomSheet.onDeleteForEveryoneTapped = {
                for (message in messages) {
                    viewModel.deleteForEveryone(message)
                }
                bottomSheet.dismiss()
                endActionMode()
            }
            bottomSheet.onCancelTapped = {
                bottomSheet.dismiss()
                endActionMode()
            }
            bottomSheet.show(supportFragmentManager, bottomSheet.tag)
        } else {
            val messageCount = 1
            val builder = AlertDialog.Builder(this)
            builder.setTitle(resources.getQuantityString(R.plurals.ConversationFragment_delete_selected_messages, messageCount, messageCount))
            builder.setMessage(resources.getQuantityString(R.plurals.ConversationFragment_this_will_permanently_delete_all_n_selected_messages, messageCount, messageCount))
            builder.setCancelable(true)
            builder.setPositiveButton(R.string.delete) { _, _ ->
                for (message in messages) {
                    viewModel.deleteLocally(message)
                }
                endActionMode()
            }
            builder.setNegativeButton(android.R.string.cancel) { dialog, _ ->
                dialog.dismiss()
                endActionMode()
            }
            builder.show()
        }
    }

    override fun banUser(messages: Set<MessageRecord>) {
        val builder = AlertDialog.Builder(this)
        builder.setTitle(R.string.ConversationFragment_ban_selected_user)
        builder.setMessage("This will ban the selected user from this room. It won't ban them from other rooms.")
        builder.setCancelable(true)
        builder.setPositiveButton(R.string.ban) { _, _ ->
            viewModel.banUser(messages.first().individualRecipient)
            endActionMode()
        }
        builder.setNegativeButton(android.R.string.cancel) { dialog, _ ->
            dialog.dismiss()
            endActionMode()
        }
        builder.show()
    }

    override fun banAndDeleteAll(messages: Set<MessageRecord>) {
        val builder = AlertDialog.Builder(this)
        builder.setTitle(R.string.ConversationFragment_ban_selected_user)
        builder.setMessage("This will ban the selected user from this room and delete all messages sent by them. It won't ban them from other rooms or delete the messages they sent there.")
        builder.setCancelable(true)
        builder.setPositiveButton(R.string.ban) { _, _ ->
            viewModel.banAndDeleteAll(messages.first().individualRecipient)
            endActionMode()
        }
        builder.setNegativeButton(android.R.string.cancel) { dialog, _ ->
            dialog.dismiss()
            endActionMode()
        }
        builder.show()
    }

    override fun copyMessages(messages: Set<MessageRecord>) {
        val sortedMessages = messages.sortedBy { it.dateSent }
        val messageSize = sortedMessages.size
        val builder = StringBuilder()
        val messageIterator = sortedMessages.iterator()
        while (messageIterator.hasNext()) {
            val message = messageIterator.next()
            val body = MentionUtilities.highlightMentions(message.body, viewModel.threadId, this)
            if (TextUtils.isEmpty(body)) { continue }
            if (messageSize > 1) {
                val formattedTimestamp = DateUtils.getDisplayFormattedTimeSpanString(this, Locale.getDefault(), message.timestamp)
                builder.append("$formattedTimestamp: ")
            }
            builder.append(body)
            if (messageIterator.hasNext()) {
                builder.append('\n')
            }
        }
        if (builder.isNotEmpty() && builder[builder.length - 1] == '\n') {
            builder.deleteCharAt(builder.length - 1)
        }
        val result = builder.toString()
        if (TextUtils.isEmpty(result)) { return }
        val manager = getSystemService(CLIPBOARD_SERVICE) as ClipboardManager
        manager.setPrimaryClip(ClipData.newPlainText("Message Content", result))
        Toast.makeText(this, R.string.copied_to_clipboard, Toast.LENGTH_SHORT).show()
        endActionMode()
    }

    override fun copySessionID(messages: Set<MessageRecord>) {
        val sessionID = messages.first().individualRecipient.address.toString()
        val clip = ClipData.newPlainText("Session ID", sessionID)
        val manager = getSystemService(CLIPBOARD_SERVICE) as ClipboardManager
        manager.setPrimaryClip(clip)
        Toast.makeText(this, R.string.copied_to_clipboard, Toast.LENGTH_SHORT).show()
        endActionMode()
    }

    override fun resyncMessage(messages: Set<MessageRecord>) {
        messages.iterator().forEach { messageRecord ->
            ResendMessageUtilities.resend(this, messageRecord, viewModel.blindedPublicKey, isResync = true)
        }
        endActionMode()
    }

    override fun resendMessage(messages: Set<MessageRecord>) {
        messages.iterator().forEach { messageRecord ->
            ResendMessageUtilities.resend(this, messageRecord, viewModel.blindedPublicKey)
        }
        endActionMode()
    }

    override fun showMessageDetail(messages: Set<MessageRecord>) {
        val intent = Intent(this, MessageDetailActivity::class.java)
        intent.putExtra(MessageDetailActivity.MESSAGE_TIMESTAMP, messages.first().timestamp)
        push(intent)
        endActionMode()
    }

    override fun saveAttachment(messages: Set<MessageRecord>) {
        val message = messages.first() as MmsMessageRecord
        SaveAttachmentTask.showWarningDialog(this, { _, _ ->
            Permissions.with(this)
                .request(Manifest.permission.WRITE_EXTERNAL_STORAGE)
                .maxSdkVersion(Build.VERSION_CODES.P)
                .withPermanentDenialDialog(getString(R.string.MediaPreviewActivity_signal_needs_the_storage_permission_in_order_to_write_to_external_storage_but_it_has_been_permanently_denied))
                .onAnyDenied {
                    endActionMode()
                    Toast.makeText(this@ConversationActivityV2, R.string.MediaPreviewActivity_unable_to_write_to_external_storage_without_permission, Toast.LENGTH_LONG).show()
                }
                .onAllGranted {
                    endActionMode()
                    val attachments: List<SaveAttachmentTask.Attachment?> = Stream.of(message.slideDeck.slides)
                        .filter { s: Slide -> s.uri != null && (s.hasImage() || s.hasVideo() || s.hasAudio() || s.hasDocument()) }
                        .map { s: Slide -> SaveAttachmentTask.Attachment(s.uri!!, s.contentType, message.dateReceived, s.fileName.orNull()) }
                        .toList()
                    if (attachments.isNotEmpty()) {
                        val saveTask = SaveAttachmentTask(this)
                        saveTask.executeOnExecutor(AsyncTask.THREAD_POOL_EXECUTOR, *attachments.toTypedArray())
                        if (!message.isOutgoing) {
                            sendMediaSavedNotification()
                        }
                        return@onAllGranted
                    }
                    Toast.makeText(this,
                        resources.getQuantityString(R.plurals.ConversationFragment_error_while_saving_attachments_to_sd_card, 1),
                        Toast.LENGTH_LONG).show()
                }
                .execute()
        })
    }

    override fun reply(messages: Set<MessageRecord>) {
        val recipient = viewModel.recipient ?: return
        binding?.inputBar?.draftQuote(recipient, messages.first(), glide)
        endActionMode()
    }

    override fun destroyActionMode() {
        this.actionMode = null
    }

    private fun sendScreenshotNotification() {
        val recipient = viewModel.recipient ?: return
        if (recipient.isGroupRecipient) return
        val kind = DataExtractionNotification.Kind.Screenshot()
        val message = DataExtractionNotification(kind)
        MessageSender.send(message, recipient.address)
    }

    private fun sendMediaSavedNotification() {
        val recipient = viewModel.recipient ?: return
        if (recipient.isGroupRecipient) { return }
        val timestamp = SnodeAPI.nowWithOffset
        val kind = DataExtractionNotification.Kind.MediaSaved(timestamp)
        val message = DataExtractionNotification(kind)
        MessageSender.send(message, recipient.address)
    }

    private fun endActionMode() {
        actionMode?.finish()
        actionMode = null
    }
    // endregion

    // region General
    private fun getMessageBody(): String {
        var result = binding?.inputBar?.text?.trim() ?: return ""
        for (mention in mentions) {
            try {
                val startIndex = result.indexOf("@" + mention.displayName)
                val endIndex = startIndex + mention.displayName.count() + 1 // + 1 to include the "@"
                result = result.substring(0, startIndex) + "@" + mention.publicKey + result.substring(endIndex)
            } catch (exception: Exception) {
                Log.d("Loki", "Failed to process mention due to error: $exception")
            }
        }
        return result
    }
    // endregion

    // region Search
    private fun setUpSearchResultObserver() {
        searchViewModel.searchResults.observe(this, Observer { result: SearchViewModel.SearchResult? ->
            if (result == null) return@Observer
            if (result.getResults().isNotEmpty()) {
                result.getResults()[result.position]?.let {
                    jumpToMessage(it.messageRecipient.address, it.sentTimestampMs) {
                        searchViewModel.onMissingResult() }
                }
            }
            binding?.searchBottomBar?.setData(result.position, result.getResults().size)
        })
    }

    fun onSearchOpened() {
        searchViewModel.onSearchOpened()
        binding?.searchBottomBar?.visibility = View.VISIBLE
        binding?.searchBottomBar?.setData(0, 0)
        binding?.inputBar?.visibility = View.INVISIBLE
    }

    fun onSearchClosed() {
        searchViewModel.onSearchClosed()
        binding?.searchBottomBar?.visibility = View.GONE
        binding?.inputBar?.visibility = View.VISIBLE
        adapter.onSearchQueryUpdated(null)
        invalidateOptionsMenu()
    }

    fun onSearchQueryUpdated(query: String) {
        searchViewModel.onQueryUpdated(query, viewModel.threadId)
        binding?.searchBottomBar?.showLoading()
        adapter.onSearchQueryUpdated(query)
    }

    override fun onSearchMoveUpPressed() {
        this.searchViewModel.onMoveUp()
    }

    override fun onSearchMoveDownPressed() {
        this.searchViewModel.onMoveDown()
    }

    private fun jumpToMessage(author: Address, timestamp: Long, onMessageNotFound: Runnable?) {
        SimpleTask.run(lifecycle, {
            mmsSmsDb.getMessagePositionInConversation(viewModel.threadId, timestamp, author)
        }) { p: Int -> moveToMessagePosition(p, onMessageNotFound) }
    }

    private fun moveToMessagePosition(position: Int, onMessageNotFound: Runnable?) {
        if (position >= 0) {
            binding?.conversationRecyclerView?.scrollToPosition(position)
        } else {
            onMessageNotFound?.run()
        }
    }
    // endregion

    inner class ReactionsToolbarListener constructor(val message: MessageRecord) : OnActionSelectedListener {

        override fun onActionSelected(action: ConversationReactionOverlay.Action) {
            val selectedItems = setOf(message)
            when (action) {
                ConversationReactionOverlay.Action.REPLY -> reply(selectedItems)
                ConversationReactionOverlay.Action.RESYNC -> resyncMessage(selectedItems)
                ConversationReactionOverlay.Action.RESEND -> resendMessage(selectedItems)
                ConversationReactionOverlay.Action.DOWNLOAD -> saveAttachment(selectedItems)
                ConversationReactionOverlay.Action.COPY_MESSAGE -> copyMessages(selectedItems)
                ConversationReactionOverlay.Action.VIEW_INFO -> showMessageDetail(selectedItems)
                ConversationReactionOverlay.Action.SELECT -> selectMessages(selectedItems)
                ConversationReactionOverlay.Action.DELETE -> deleteMessages(selectedItems)
                ConversationReactionOverlay.Action.BAN_AND_DELETE_ALL -> banAndDeleteAll(selectedItems)
                ConversationReactionOverlay.Action.BAN_USER -> banUser(selectedItems)
                ConversationReactionOverlay.Action.COPY_SESSION_ID -> copySessionID(selectedItems)
            }
        }
    }

}<|MERGE_RESOLUTION|>--- conflicted
+++ resolved
@@ -69,11 +69,7 @@
 import org.session.libsession.messaging.sending_receiving.quotes.QuoteModel
 import org.session.libsession.messaging.utilities.SessionId
 import org.session.libsession.snode.SnodeAPI
-<<<<<<< HEAD
 import org.session.libsession.utilities.Address
-=======
-import org.session.libsession.utilities.*
->>>>>>> 7da3e4f0
 import org.session.libsession.utilities.Address.Companion.fromSerialized
 import org.session.libsession.utilities.GroupUtil
 import org.session.libsession.utilities.MediaTypes
@@ -153,7 +149,6 @@
 import org.thoughtcrime.securesms.permissions.Permissions
 import org.thoughtcrime.securesms.reactions.ReactionsDialogFragment
 import org.thoughtcrime.securesms.reactions.any.ReactWithAnyEmojiDialogFragment
-<<<<<<< HEAD
 import org.thoughtcrime.securesms.util.ActivityDispatcher
 import org.thoughtcrime.securesms.util.ConfigurationMessageUtilities
 import org.thoughtcrime.securesms.util.DateUtils
@@ -162,12 +157,8 @@
 import org.thoughtcrime.securesms.util.push
 import org.thoughtcrime.securesms.util.show
 import org.thoughtcrime.securesms.util.toPx
+import java.lang.ref.WeakReference
 import java.util.Locale
-=======
-import org.thoughtcrime.securesms.util.*
-import java.lang.ref.WeakReference
-import java.util.*
->>>>>>> 7da3e4f0
 import java.util.concurrent.ExecutionException
 import java.util.concurrent.atomic.AtomicLong
 import java.util.concurrent.atomic.AtomicReference
@@ -390,15 +381,8 @@
         }
 
         updateUnreadCountIndicator()
-<<<<<<< HEAD
-        setUpTypingObserver()
-        setUpRecipientObserver()
-        getLatestOpenGroupInfoIfNeeded()
-=======
         updateSubtitle()
->>>>>>> 7da3e4f0
         setUpBlockedBanner()
-        setUpOutdatedClientBanner()
         binding!!.searchBottomBar.setEventListener(this)
         updateSendAfterApprovalText()
         showOrHideInputIfNeeded()
@@ -408,7 +392,7 @@
 
         lifecycleScope.launch(Dispatchers.IO) {
             unreadCount = mmsSmsDb.getUnreadCount(viewModel.threadId)
-            
+
             // Note: We are accessing the `adapter` property because we want it to be loaded on
             // the background thread to avoid blocking the UI thread and potentially hanging when
             // transitioning to the activity
@@ -421,6 +405,7 @@
                 getLatestOpenGroupInfoIfNeeded()
                 setUpSearchResultObserver()
                 scrollToFirstUnreadMessageIfNeeded()
+                setUpOutdatedClientBanner()
             }
         }
 
@@ -516,26 +501,8 @@
         actionBar.title = ""
         actionBar.setDisplayHomeAsUpEnabled(true)
         actionBar.setHomeButtonEnabled(true)
-<<<<<<< HEAD
         binding!!.toolbarContent.bind(this, viewModel.threadId, recipient, viewModel.expirationConfiguration, viewModel.openGroup, glide)
         maybeUpdateToolbar(recipient)
-=======
-        binding.toolbarContent.conversationTitleView.text = when {
-            recipient.isLocalNumber -> getString(R.string.note_to_self)
-            else -> recipient.toShortString()
-        }
-        @DimenRes val sizeID: Int = if (viewModel.recipient?.isClosedGroupRecipient == true) {
-            R.dimen.medium_profile_picture_size
-        } else {
-            R.dimen.small_profile_picture_size
-        }
-        val size = resources.getDimension(sizeID).roundToInt()
-        binding.toolbarContent.profilePictureView.root.layoutParams = LinearLayout.LayoutParams(size, size)
-        binding.toolbarContent.profilePictureView.root.glide = glide
-        MentionManagerUtilities.populateUserPublicKeyCacheIfNeeded(viewModel.threadId, this)
-        val profilePictureView = binding.toolbarContent.profilePictureView.root
-        viewModel.recipient?.let(profilePictureView::update)
->>>>>>> 7da3e4f0
     }
 
     // called from onCreate
@@ -732,30 +699,20 @@
             }
             setUpMessageRequestsBar()
             invalidateOptionsMenu()
-<<<<<<< HEAD
-            showOrHideInputIfNeeded()
-            maybeUpdateToolbar(threadRecipient)
-        }
-    }
-
-    private fun maybeUpdateToolbar(recipient: Recipient) {
-        binding?.toolbarContent?.update(recipient, viewModel.openGroup, viewModel.expirationConfiguration)
-=======
             updateSubtitle()
             updateSendAfterApprovalText()
             showOrHideInputIfNeeded()
 
-            binding?.toolbarContent?.profilePictureView?.root?.update(threadRecipient)
-            binding?.toolbarContent?.conversationTitleView?.text = when {
-                threadRecipient.isLocalNumber -> getString(R.string.note_to_self)
-                else -> threadRecipient.toShortString()
-            }
-        }
+            maybeUpdateToolbar(threadRecipient)
+        }
+    }
+
+    private fun maybeUpdateToolbar(recipient: Recipient) {
+        binding?.toolbarContent?.update(recipient, viewModel.openGroup, viewModel.expirationConfiguration)
     }
 
     private fun updateSendAfterApprovalText() {
         binding?.textSendAfterApproval?.isVisible = viewModel.showSendAfterApprovalText
->>>>>>> 7da3e4f0
     }
 
     private fun showOrHideInputIfNeeded() {
@@ -1057,9 +1014,6 @@
         Toast.makeText(this, R.string.copied_to_clipboard, Toast.LENGTH_SHORT).show()
     }
 
-<<<<<<< HEAD
-    override fun showExpirationSettings(thread: Recipient) {
-=======
     override fun copyOpenGroupUrl(thread: Recipient) {
         if (!thread.isOpenGroupRecipient) { return }
 
@@ -1072,28 +1026,14 @@
         Toast.makeText(this, R.string.copied_to_clipboard, Toast.LENGTH_SHORT).show()
     }
 
-    override fun showExpiringMessagesDialog(thread: Recipient) {
->>>>>>> 7da3e4f0
+    override fun showExpirationSettings(thread: Recipient) {
         if (thread.isClosedGroupRecipient) {
             val group = groupDb.getGroup(thread.address.toGroupString()).orNull()
             if (group?.isActive == false) { return }
         }
-<<<<<<< HEAD
         val expirationIntent = Intent(this, ExpirationSettingsActivity::class.java)
         expirationIntent.putExtra(ExpirationSettingsActivity.THREAD_ID, viewModel.threadId)
         show(expirationIntent, true)
-=======
-        ExpirationDialog.show(this, thread.expireMessages) { expirationTime: Int ->
-            recipientDb.setExpireMessages(thread, expirationTime)
-            val message = ExpirationTimerUpdate(expirationTime)
-            message.recipient = thread.address.serialize()
-            message.sentTimestamp = SnodeAPI.nowWithOffset
-            val expiringMessageManager = ApplicationContext.getInstance(this).expiringMessageManager
-            expiringMessageManager.setExpirationTimer(message)
-            MessageSender.send(message, thread.address)
-            invalidateOptionsMenu()
-        }
->>>>>>> 7da3e4f0
     }
 
     override fun unblock() {
@@ -1221,11 +1161,7 @@
         // Create the message
         val recipient = viewModel.recipient ?: return
         val reactionMessage = VisibleMessage()
-<<<<<<< HEAD
-        val emojiTimestamp = System.currentTimeMillis() + SnodeAPI.clockOffset
-=======
         val emojiTimestamp = SnodeAPI.nowWithOffset
->>>>>>> 7da3e4f0
         reactionMessage.sentTimestamp = emojiTimestamp
         val author = textSecurePreferences.getLocalNumber()!!
         // Put the message in the database
@@ -1258,11 +1194,7 @@
     private fun sendEmojiRemoval(emoji: String, originalMessage: MessageRecord) {
         val recipient = viewModel.recipient ?: return
         val message = VisibleMessage()
-<<<<<<< HEAD
-        val emojiTimestamp = System.currentTimeMillis() + SnodeAPI.clockOffset
-=======
         val emojiTimestamp = SnodeAPI.nowWithOffset
->>>>>>> 7da3e4f0
         message.sentTimestamp = emojiTimestamp
         val author = textSecurePreferences.getLocalNumber()!!
         reactionDb.deleteReaction(emoji, MessageId(originalMessage.id, originalMessage.isMms), author, false)
@@ -1491,11 +1423,7 @@
         }
         // Create the message
         val message = VisibleMessage()
-<<<<<<< HEAD
-        message.sentTimestamp = System.currentTimeMillis() + SnodeAPI.clockOffset
-=======
         message.sentTimestamp = SnodeAPI.nowWithOffset
->>>>>>> 7da3e4f0
         message.text = text
         val expiresInMillis = (viewModel.expirationConfiguration?.durationSeconds ?: 0) * 1000L
         val expireStartedAt = if (viewModel.expirationConfiguration?.expirationType == ExpirationType.DELETE_AFTER_SEND) {
@@ -1522,13 +1450,8 @@
         val recipient = viewModel.recipient ?: return
         processMessageRequestApproval()
         // Create the message
-        val sentTimestampMs = System.currentTimeMillis() + SnodeAPI.clockOffset
         val message = VisibleMessage()
-<<<<<<< HEAD
-        message.sentTimestamp = sentTimestampMs
-=======
         message.sentTimestamp = SnodeAPI.nowWithOffset
->>>>>>> 7da3e4f0
         message.text = body
         val quote = quotedMessage?.let {
             val quotedAttachments = (it as? MmsMessageRecord)?.slideDeck?.asAttachments() ?: listOf()
