--- conflicted
+++ resolved
@@ -76,7 +76,6 @@
             }
         }
 
-<<<<<<< HEAD
     /**
      * The admin who invites us to this group(v2) conversation.
      *
@@ -89,9 +88,8 @@
 
             return repository.getInvitingAdmin(threadId)
         }
-=======
+
     private var communityWriteAccessJob: Job? = null
->>>>>>> b74d35e2
 
     private var _openGroup: RetrieveOnce<OpenGroup> = RetrieveOnce {
         storage.getOpenGroup(threadId)
@@ -492,16 +490,10 @@
 
 data class ConversationUiState(
     val uiMessages: List<UiMessage> = emptyList(),
-<<<<<<< HEAD
     val messageRequestState: MessageRequestUiState = MessageRequestUiState.Invisible,
     val shouldExit: Boolean = false,
     val showInput: Boolean = true,
     val enableInputMediaControls: Boolean = true,
-=======
-    val isMessageRequestAccepted: Boolean? = null,
-    val conversationExists: Boolean,
-    val hideInputBar: Boolean = false
->>>>>>> b74d35e2
 )
 
 sealed interface MessageRequestUiState {
