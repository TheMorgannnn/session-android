--- conflicted
+++ resolved
@@ -3,21 +3,6 @@
 import android.content.ContentValues
 import android.content.Context
 import android.database.Cursor
-<<<<<<< HEAD
-import org.session.libsession.messaging.opengroups.OpenGroupV2
-import org.session.libsession.messaging.threads.Address
-import org.session.libsession.messaging.threads.recipients.Recipient
-import org.session.libsignal.service.loki.api.opengroups.PublicChat
-import org.session.libsignal.service.loki.database.LokiThreadDatabaseProtocol
-import org.session.libsignal.utilities.JsonUtil
-import org.thoughtcrime.securesms.database.Database
-import org.thoughtcrime.securesms.database.DatabaseFactory
-import org.thoughtcrime.securesms.database.helpers.SQLCipherOpenHelper
-import org.thoughtcrime.securesms.loki.utilities.get
-import org.thoughtcrime.securesms.loki.utilities.getLong
-import org.thoughtcrime.securesms.loki.utilities.getString
-import org.thoughtcrime.securesms.loki.utilities.insertOrUpdate
-=======
 import org.session.libsession.messaging.open_groups.OpenGroup
 
 import org.thoughtcrime.securesms.database.Database
@@ -25,13 +10,11 @@
 import org.thoughtcrime.securesms.database.helpers.SQLCipherOpenHelper
 import org.thoughtcrime.securesms.loki.utilities.*
 
+import org.session.libsession.messaging.open_groups.OpenGroupV2
 import org.session.libsession.messaging.threads.Address
 import org.session.libsession.messaging.threads.recipients.Recipient
-import org.session.libsession.utilities.TextSecurePreferences
 
 import org.session.libsignal.utilities.JsonUtil
-import org.session.libsignal.service.loki.utilities.PublicKeyValidation
->>>>>>> 97c74bb3
 
 class LokiThreadDatabase(context: Context, helper: SQLCipherOpenHelper) : Database(context, helper) {
 
@@ -63,15 +46,10 @@
             while (cursor != null && cursor.moveToNext()) {
                 val threadID = cursor.getLong(threadID)
                 val string = cursor.getString(publicChat)
-<<<<<<< HEAD
-                val publicChat = PublicChat.fromJSON(string)
+                val publicChat = OpenGroup.fromJSON(string)
                 if (publicChat != null) {
                     result[threadID] = publicChat
                 }
-=======
-                val publicChat = OpenGroup.fromJSON(string)
-                if (publicChat != null) { result[threadID] = publicChat }
->>>>>>> 97c74bb3
             }
         } catch (e: Exception) {
             // Do nothing
@@ -105,7 +83,16 @@
         return getAllPublicChats().values.fold(setOf()) { set, chat -> set.plus(chat.server) }
     }
 
-<<<<<<< HEAD
+    fun getPublicChat(threadID: Long): OpenGroup? {
+        if (threadID < 0) { return null }
+
+        val database = databaseHelper.readableDatabase
+        return database.get(publicChatTable, "${Companion.threadID} = ?", arrayOf(threadID.toString())) { cursor ->
+            val publicChatAsJSON = cursor.getString(publicChat)
+            OpenGroup.fromJSON(publicChatAsJSON)
+        }
+    }
+
     fun getOpenGroupChat(threadID: Long): OpenGroupV2? {
         if (threadID < 0) {
             return null
@@ -128,30 +115,10 @@
         database.insertOrUpdate(publicChatTable, contentValues, "${Companion.threadID} = ?", arrayOf(threadID.toString()))
     }
 
-    override fun getPublicChat(threadID: Long): PublicChat? {
-        if (threadID < 0) {
-            return null
-        }
-=======
-    fun getPublicChat(threadID: Long): OpenGroup? {
-        if (threadID < 0) { return null }
->>>>>>> 97c74bb3
-        val database = databaseHelper.readableDatabase
-        return database.get(publicChatTable, "${Companion.threadID} = ?", arrayOf(threadID.toString())) { cursor ->
-            val publicChatAsJSON = cursor.getString(publicChat)
-            OpenGroup.fromJSON(publicChatAsJSON)
-        }
-    }
-
-<<<<<<< HEAD
-    override fun setPublicChat(publicChat: PublicChat, threadID: Long) {
+    fun setPublicChat(publicChat: OpenGroup, threadID: Long) {
         if (threadID < 0) {
             return
         }
-=======
-    fun setPublicChat(publicChat: OpenGroup, threadID: Long) {
-        if (threadID < 0) { return }
->>>>>>> 97c74bb3
         val database = databaseHelper.writableDatabase
         val contentValues = ContentValues(2)
         contentValues.put(Companion.threadID, threadID)
@@ -159,12 +126,7 @@
         database.insertOrUpdate(publicChatTable, contentValues, "${Companion.threadID} = ?", arrayOf(threadID.toString()))
     }
 
-<<<<<<< HEAD
-    override fun removePublicChat(threadID: Long) {
+    fun removePublicChat(threadID: Long) {
         databaseHelper.writableDatabase.delete(publicChatTable, "${Companion.threadID} = ?", arrayOf(threadID.toString()))
-=======
-    fun removePublicChat(threadID: Long) {
-        databaseHelper.writableDatabase.delete(publicChatTable, "${Companion.threadID} = ?", arrayOf( threadID.toString() ))
->>>>>>> 97c74bb3
     }
 }