--- conflicted
+++ resolved
@@ -53,20 +53,12 @@
             if (publicKey == null || publicKey.isBlank()) {
                 return null
             } else {
-<<<<<<< HEAD
                 val contact = DatabaseFactory.getSessionContactDatabase(context).getContactWithSessionID(publicKey)
                 contact?.let {
                     val contactContext = Contact.contextForRecipient(user)
                     return it.displayName(contactContext)
                 }
-                var result = DatabaseFactory.getLokiUserDatabase(context).getDisplayName(publicKey)
-                val publicChat = DatabaseFactory.getLokiThreadDatabase(context).getPublicChat(openGroupThreadID)
-                if (result == null && publicChat != null) {
-                    result = DatabaseFactory.getLokiUserDatabase(context).getServerDisplayName(publicChat.id, publicKey)
-                }
-=======
                 val result = DatabaseFactory.getLokiUserDatabase(context).getDisplayName(publicKey)
->>>>>>> 01b86fcc
                 return result ?: publicKey
             }
         }
