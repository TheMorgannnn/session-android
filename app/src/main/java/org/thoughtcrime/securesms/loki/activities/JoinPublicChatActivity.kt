--- conflicted
+++ resolved
@@ -111,11 +111,7 @@
                     finish()
                 }
             } catch (e: Exception) {
-<<<<<<< HEAD
-                Log.e("JoinPublicChatActivity", "Failed to join open group.", e)
-=======
                 Log.e("Loki", "Couldn't join open group.", e)
->>>>>>> 0afca61a
                 withContext(Dispatchers.Main) {
                     hideLoader()
                     Toast.makeText(this@JoinPublicChatActivity, R.string.activity_join_public_chat_error, Toast.LENGTH_SHORT).show()
