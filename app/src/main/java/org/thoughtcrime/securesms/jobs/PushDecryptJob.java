package org.thoughtcrime.securesms.jobs;

import android.annotation.SuppressLint;
import android.app.PendingIntent;
import android.content.Context;
import android.content.Intent;
import android.text.TextUtils;

import androidx.annotation.NonNull;
import androidx.annotation.Nullable;
import androidx.core.app.NotificationCompat;
import androidx.core.app.NotificationManagerCompat;

import com.annimon.stream.Collectors;
import com.annimon.stream.Stream;

import org.session.libsession.messaging.jobs.Data;
import org.session.libsession.utilities.MediaTypes;
import org.session.libsignal.metadata.InvalidMetadataMessageException;
import org.session.libsignal.metadata.InvalidMetadataVersionException;
import org.session.libsignal.metadata.ProtocolDuplicateMessageException;
import org.session.libsignal.metadata.ProtocolInvalidKeyException;
import org.session.libsignal.metadata.ProtocolInvalidKeyIdException;
import org.session.libsignal.metadata.ProtocolInvalidMessageException;
import org.session.libsignal.metadata.ProtocolInvalidVersionException;
import org.session.libsignal.metadata.ProtocolLegacyMessageException;
import org.session.libsignal.metadata.ProtocolNoSessionException;
import org.session.libsignal.metadata.ProtocolUntrustedIdentityException;
import org.session.libsignal.metadata.SelfSendException;
import org.session.libsignal.service.loki.api.crypto.SessionProtocol;
import org.session.libsignal.utilities.PromiseUtilities;
import org.thoughtcrime.securesms.ApplicationContext;

import org.session.libsession.messaging.sending_receiving.linkpreview.LinkPreview;
import org.session.libsession.messaging.sending_receiving.attachments.Attachment;
import org.session.libsession.messaging.sending_receiving.attachments.DatabaseAttachment;
import org.session.libsession.messaging.sending_receiving.attachments.PointerAttachment;
import org.session.libsession.messaging.sending_receiving.attachments.UriAttachment;
import org.session.libsession.messaging.sending_receiving.sharecontacts.Contact;
import org.session.libsession.messaging.sending_receiving.quotes.QuoteModel;
import org.session.libsession.messaging.sending_receiving.attachments.StickerLocator;
import org.session.libsession.messaging.threads.Address;
import org.session.libsession.messaging.threads.recipients.Recipient;
import org.session.libsession.messaging.sending_receiving.notifications.MessageNotifier;
import org.session.libsession.utilities.GroupUtil;
import org.session.libsession.utilities.TextSecurePreferences;

import org.thoughtcrime.securesms.contactshare.ContactModelMapper;
import org.thoughtcrime.securesms.crypto.IdentityKeyUtil;
import org.thoughtcrime.securesms.crypto.UnidentifiedAccessUtil;
import org.thoughtcrime.securesms.crypto.storage.SignalProtocolStoreImpl;
import org.thoughtcrime.securesms.database.AttachmentDatabase;
import org.thoughtcrime.securesms.database.DatabaseFactory;
import org.thoughtcrime.securesms.database.GroupDatabase;
import org.thoughtcrime.securesms.database.GroupReceiptDatabase;
import org.thoughtcrime.securesms.database.MessagingDatabase;
import org.thoughtcrime.securesms.database.MessagingDatabase.InsertResult;
import org.thoughtcrime.securesms.database.MessagingDatabase.SyncMessageId;
import org.thoughtcrime.securesms.database.MmsDatabase;
import org.thoughtcrime.securesms.database.NoSuchMessageException;
import org.thoughtcrime.securesms.database.PushDatabase;
import org.thoughtcrime.securesms.database.SmsDatabase;
import org.thoughtcrime.securesms.database.StickerDatabase;
import org.thoughtcrime.securesms.database.ThreadDatabase;
import org.thoughtcrime.securesms.database.model.MessageRecord;
import org.thoughtcrime.securesms.database.model.MmsMessageRecord;
import org.thoughtcrime.securesms.database.model.StickerRecord;
import org.thoughtcrime.securesms.dependencies.InjectableType;
import org.thoughtcrime.securesms.groups.GroupMessageProcessor;
import org.thoughtcrime.securesms.jobmanager.Job;
import org.thoughtcrime.securesms.jobmanager.JobManager;
import org.thoughtcrime.securesms.linkpreview.Link;
import org.thoughtcrime.securesms.linkpreview.LinkPreviewUtil;
import org.session.libsignal.utilities.logging.Log;
import org.thoughtcrime.securesms.loki.activities.HomeActivity;
import org.thoughtcrime.securesms.loki.api.SessionProtocolImpl;
import org.thoughtcrime.securesms.loki.database.LokiAPIDatabase;
import org.thoughtcrime.securesms.loki.database.LokiMessageDatabase;
import org.thoughtcrime.securesms.loki.database.LokiThreadDatabase;
import org.thoughtcrime.securesms.loki.protocol.ClosedGroupsProtocol;
import org.thoughtcrime.securesms.loki.protocol.ClosedGroupsProtocolV2;
import org.thoughtcrime.securesms.loki.protocol.MultiDeviceProtocol;
import org.thoughtcrime.securesms.loki.protocol.SessionManagementProtocol;
import org.thoughtcrime.securesms.loki.protocol.SessionMetaProtocol;
import org.thoughtcrime.securesms.loki.protocol.SessionResetImplementation;
import org.thoughtcrime.securesms.loki.utilities.MentionManagerUtilities;
import org.thoughtcrime.securesms.mms.IncomingMediaMessage;
import org.thoughtcrime.securesms.mms.MmsException;
import org.thoughtcrime.securesms.mms.OutgoingExpirationUpdateMessage;
import org.thoughtcrime.securesms.mms.OutgoingMediaMessage;
import org.thoughtcrime.securesms.mms.OutgoingSecureMediaMessage;
import org.thoughtcrime.securesms.mms.SlideDeck;
import org.thoughtcrime.securesms.mms.StickerSlide;
import org.thoughtcrime.securesms.notifications.NotificationChannels;
import org.thoughtcrime.securesms.sms.IncomingEncryptedMessage;
import org.thoughtcrime.securesms.sms.IncomingEndSessionMessage;
import org.thoughtcrime.securesms.sms.IncomingTextMessage;
import org.thoughtcrime.securesms.sms.OutgoingEncryptedMessage;
import org.thoughtcrime.securesms.sms.OutgoingTextMessage;
import org.session.libsignal.utilities.Hex;
import org.session.libsignal.libsignal.InvalidMessageException;
import org.session.libsignal.libsignal.loki.SessionResetProtocol;
import org.session.libsignal.libsignal.state.SignalProtocolStore;
import org.session.libsignal.libsignal.util.guava.Optional;
import org.session.libsignal.service.api.SignalServiceMessageSender;
import org.session.libsignal.service.api.messages.SignalServiceContent;
import org.session.libsignal.service.api.messages.SignalServiceDataMessage;
import org.session.libsignal.service.api.messages.SignalServiceDataMessage.Preview;
import org.session.libsignal.service.api.messages.SignalServiceEnvelope;
import org.session.libsignal.service.api.messages.SignalServiceGroup;
import org.session.libsignal.service.api.messages.SignalServiceReceiptMessage;
import org.session.libsignal.service.api.messages.SignalServiceTypingMessage;
import org.session.libsignal.service.api.messages.multidevice.SentTranscriptMessage;
import org.session.libsignal.service.api.messages.multidevice.StickerPackOperationMessage;
import org.session.libsignal.service.api.messages.shared.SharedContact;
import org.session.libsignal.service.api.push.SignalServiceAddress;
import org.session.libsignal.service.loki.api.fileserver.FileServerAPI;
import org.session.libsignal.service.loki.crypto.LokiServiceCipher;
import org.session.libsignal.service.loki.protocol.mentions.MentionsManager;
import org.session.libsignal.service.loki.utilities.PublicKeyValidation;

import java.io.IOException;
import java.security.SecureRandom;
import java.util.ArrayList;
import java.util.Collections;
import java.util.LinkedList;
import java.util.List;
import java.util.Set;

import javax.inject.Inject;

import network.loki.messenger.R;

public class PushDecryptJob extends BaseJob implements InjectableType {

  public static final String KEY = "PushDecryptJob";

  public static final String TAG = PushDecryptJob.class.getSimpleName();

  private static final String KEY_MESSAGE_ID     = "message_id";
  private static final String KEY_SMS_MESSAGE_ID = "sms_message_id";

  private long messageId;
  private long smsMessageId;

  private MessageNotifier messageNotifier;

  @Inject SignalServiceMessageSender messageSender;

  public PushDecryptJob(Context context) {
    this(context, -1);
  }

  public PushDecryptJob(Context context, long pushMessageId) {
    this(context, pushMessageId, -1);
  }

  public PushDecryptJob(Context context, long pushMessageId, long smsMessageId) {
    this(new Job.Parameters.Builder()
                           .setQueue("__PUSH_DECRYPT_JOB__")
                           .setMaxAttempts(10)
                           .build(),
         pushMessageId,
         smsMessageId);
    setContext(context);
    this.messageNotifier = ApplicationContext.getInstance(context).messageNotifier;
  }

  private PushDecryptJob(@NonNull Job.Parameters parameters, long pushMessageId, long smsMessageId) {
    super(parameters);

    this.messageId    = pushMessageId;
    this.smsMessageId = smsMessageId;
  }

  @Override
  public @NonNull
  Data serialize() {
    return new Data.Builder().putLong(KEY_MESSAGE_ID, messageId)
                             .putLong(KEY_SMS_MESSAGE_ID, smsMessageId)
                             .build();
  }

  @Override
  public @NonNull String getFactoryKey() {
    return KEY;
  }

  @Override
  public void onRun() throws NoSuchMessageException {
    synchronized (PushReceivedJob.RECEIVE_LOCK) {
      if (needsMigration()) {
        Log.w(TAG, "Skipping, waiting for migration...");
        postMigrationNotification();
        return;
      }

      PushDatabase          database             = DatabaseFactory.getPushDatabase(context);
      SignalServiceEnvelope envelope             = database.get(messageId);
      Optional<Long>        optionalSmsMessageId = smsMessageId > 0 ? Optional.of(smsMessageId) : Optional.absent();

      handleMessage(envelope, optionalSmsMessageId, false);
      database.delete(messageId);
    }
  }

  @Override
  public boolean onShouldRetry(@NonNull Exception exception) {
    return false;
  }

  @Override
  public void onCanceled() { }

  public void processMessage(@NonNull SignalServiceEnvelope envelope, boolean isPushNotification) {
    synchronized (PushReceivedJob.RECEIVE_LOCK) {
      if (needsMigration()) {
        Log.w(TAG, "Skipping and storing envelope, waiting for migration...");
        DatabaseFactory.getPushDatabase(context).insert(envelope);
        postMigrationNotification();
        return;
      }

      handleMessage(envelope, Optional.absent(), isPushNotification);
    }
  }

  private boolean needsMigration() {
    return !IdentityKeyUtil.hasIdentityKey(context) || TextSecurePreferences.getNeedsSqlCipherMigration(context);
  }

  private void postMigrationNotification() {
    NotificationManagerCompat.from(context).notify(494949,
                                                   new NotificationCompat.Builder(context, NotificationChannels.getMessagesChannel(context))
                                                                         .setSmallIcon(R.drawable.ic_notification)
                                                                         .setPriority(NotificationCompat.PRIORITY_HIGH)
                                                                         .setCategory(NotificationCompat.CATEGORY_MESSAGE)
                                                                         .setContentTitle(context.getString(R.string.PushDecryptJob_new_locked_message))
                                                                         .setContentText(context.getString(R.string.PushDecryptJob_unlock_to_view_pending_messages))
                                                                         .setContentIntent(PendingIntent.getActivity(context, 0, new Intent(context, HomeActivity.class), 0))
                                                                         .setDefaults(NotificationCompat.DEFAULT_SOUND | NotificationCompat.DEFAULT_VIBRATE)
                                                                         .build());

  }

  private void handleMessage(@NonNull SignalServiceEnvelope envelope, @NonNull Optional<Long> smsMessageId, boolean isPushNotification) {
    try {
      GroupDatabase        groupDatabase        = DatabaseFactory.getGroupDatabase(context);
      SignalProtocolStore  axolotlStore         = new SignalProtocolStoreImpl(context);
      SessionResetProtocol sessionResetProtocol = new SessionResetImplementation(context);
      SignalServiceAddress localAddress         = new SignalServiceAddress(TextSecurePreferences.getLocalNumber(context));
      LokiAPIDatabase apiDB                     = DatabaseFactory.getLokiAPIDatabase(context);
      LokiServiceCipher    cipher               = new LokiServiceCipher(localAddress, axolotlStore, DatabaseFactory.getSSKDatabase(context), new SessionProtocolImpl(context), sessionResetProtocol, apiDB, UnidentifiedAccessUtil.getCertificateValidator());

      SignalServiceContent content = cipher.decrypt(envelope);

      if (shouldIgnore(content)) {
        Log.i(TAG, "Ignoring message.");
        return;
      }

      SessionManagementProtocol.handlePreKeyBundleMessageIfNeeded(context, content);

      SessionMetaProtocol.handleProfileUpdateIfNeeded(context, content);

      if (content.configurationMessageProto.isPresent()) {
<<<<<<< HEAD
        MultiDeviceProtocol.handleConfigurationMessage(context, content.configurationMessageProto.get(), content.getSender());
=======
        MultiDeviceProtocol.handleConfigurationMessage(context, content.configurationMessageProto.get(), content.getSender(), content.getTimestamp());
>>>>>>> 9f60a3ca
      } else if (content.getDataMessage().isPresent()) {
        SignalServiceDataMessage message        = content.getDataMessage().get();
        boolean                  isMediaMessage = message.getAttachments().isPresent() || message.getQuote().isPresent() || message.getSharedContacts().isPresent() || message.getPreviews().isPresent() || message.getSticker().isPresent();

        if (message.isDeviceUnlinkingRequest()) {
          throw new UnsupportedOperationException("Device link operations are not supported!");
        } else {

          if (message.getClosedGroupUpdateV2().isPresent()) {
            ClosedGroupsProtocolV2.handleMessage(context, message.getClosedGroupUpdateV2().get(), message.getTimestamp(), envelope.getSource(), content.getSender());
          }
          if (message.isEndSession()) {
            handleEndSessionMessage(content, smsMessageId);
          } else if (message.isGroupUpdate()) {
            handleGroupMessage(content, message, smsMessageId);
          } else if (message.isExpirationUpdate()) {
            handleExpirationUpdate(content, message, smsMessageId);
          } else if (isMediaMessage) {
            handleMediaMessage(content, message, smsMessageId, Optional.absent());
          } else if (message.getBody().isPresent()) {
            handleTextMessage(content, message, smsMessageId, Optional.absent());
          }

          if (message.getGroupInfo().isPresent() && groupDatabase.isUnknownGroup(GroupUtil.getEncodedId(message.getGroupInfo().get()))) {
            handleUnknownGroupMessage(content, message.getGroupInfo().get());
          }

          if (message.getProfileKey().isPresent() && message.getProfileKey().get().length == 32) {
            SessionMetaProtocol.handleProfileKeyUpdate(context, content);
          }

          if (SessionMetaProtocol.shouldSendDeliveryReceipt(message, Address.Companion.fromSerialized(content.getSender()))) {
            handleNeedsDeliveryReceipt(content, message);
          }
        }
      } else if (content.getSyncMessage().isPresent()) {
        throw new UnsupportedOperationException("Device link operations are not supported!");

//        TextSecurePreferences.setMultiDevice(context, true);
//
//        SignalServiceSyncMessage syncMessage = content.getSyncMessage().get();
//
//        if      (syncMessage.getSent().isPresent())                  handleSynchronizeSentMessage(content, syncMessage.getSent().get());
//        else if (syncMessage.getRequest().isPresent())               handleSynchronizeRequestMessage(syncMessage.getRequest().get());
//        else if (syncMessage.getRead().isPresent())                  handleSynchronizeReadMessage(syncMessage.getRead().get(), content.getTimestamp());
//        else if (syncMessage.getVerified().isPresent())              handleSynchronizeVerifiedMessage(syncMessage.getVerified().get());
//        else if (syncMessage.getStickerPackOperations().isPresent()) handleSynchronizeStickerPackOperation(syncMessage.getStickerPackOperations().get());
//        else if (syncMessage.getContacts().isPresent())              SyncMessagesProtocol.handleContactSyncMessage(context, content, syncMessage.getContacts().get());
//        else if (syncMessage.getGroups().isPresent())                SyncMessagesProtocol.handleClosedGroupSyncMessage(context, content, syncMessage.getGroups().get());
//        else if (syncMessage.getOpenGroups().isPresent())            SyncMessagesProtocol.handleOpenGroupSyncMessage(context, content, syncMessage.getOpenGroups().get());
//        else if (syncMessage.getBlockedList().isPresent())           SyncMessagesProtocol.handleBlockedContactsSyncMessage(context, content, syncMessage.getBlockedList().get());
//        else                                                         Log.w(TAG, "Contains no known sync types...");
      } else if (content.getReceiptMessage().isPresent()) {
        SignalServiceReceiptMessage message = content.getReceiptMessage().get();

        if      (message.isReadReceipt())     handleReadReceipt(content, message);
        else if (message.isDeliveryReceipt()) handleDeliveryReceipt(content, message);
      } else if (content.getTypingMessage().isPresent()) {
        handleTypingMessage(content, content.getTypingMessage().get());
      } else {
        Log.w(TAG, "Got unrecognized message...");
      }

      resetRecipientToPush(Recipient.from(context, Address.Companion.fromSerialized(content.getSender()), false));

//      if (envelope.isPreKeySignalMessage()) {
//        ApplicationContext.getInstance(context).getJobManager().add(new RefreshPreKeysJob());
//      }
    } catch (ProtocolInvalidVersionException e) {
      Log.w(TAG, e);
      handleInvalidVersionMessage(e.getSender(), e.getSenderDevice(), envelope.getTimestamp(), smsMessageId);
    } catch (ProtocolInvalidMessageException e) {
      Log.w(TAG, e);
      if (!isPushNotification) { // This can be triggered if a PN encrypted with an old session comes in after the user performed a session reset
        handleCorruptMessage(e.getSender(), e.getSenderDevice(), envelope.getTimestamp(), smsMessageId, e);
      }
    } catch (ProtocolInvalidKeyIdException | ProtocolInvalidKeyException | ProtocolUntrustedIdentityException e) {
      Log.w(TAG, e);
      handleCorruptMessage(e.getSender(), e.getSenderDevice(), envelope.getTimestamp(), smsMessageId, e);
    } catch (StorageFailedException e) {
      Log.w(TAG, e);
      handleCorruptMessage(e.getSender(), e.getSenderDevice(), envelope.getTimestamp(), smsMessageId, e);
    } catch (ProtocolNoSessionException e) {
      Log.w(TAG, e);
      handleNoSessionMessage(e.getSender(), e.getSenderDevice(), envelope.getTimestamp(), smsMessageId);
    } catch (ProtocolLegacyMessageException e) {
      Log.w(TAG, e);
      handleLegacyMessage(e.getSender(), e.getSenderDevice(), envelope.getTimestamp(), smsMessageId);
    } catch (ProtocolDuplicateMessageException e) {
      Log.w(TAG, e);
      handleDuplicateMessage(e.getSender(), e.getSenderDevice(), envelope.getTimestamp(), smsMessageId);
    } catch (InvalidMetadataVersionException | InvalidMetadataMessageException e) {
      Log.w(TAG, e);
    } catch (SelfSendException e) {
      Log.i(TAG, "Dropping UD message from self.");
    } catch (IOException e) {
      Log.i(TAG, "IOException during message decryption.");
    } catch (SessionProtocol.Exception e) {
      Log.i(TAG, "Couldn't handle message due to error: " + e.getDescription());
    }
  }

  private void handleEndSessionMessage(@NonNull SignalServiceContent content,
                                       @NonNull Optional<Long>       smsMessageId)
  {
    SmsDatabase         smsDatabase         = DatabaseFactory.getSmsDatabase(context);
    IncomingTextMessage incomingTextMessage = new IncomingTextMessage(Address.Companion.fromSerialized(content.getSender()),
                                                                      content.getSenderDevice(),
                                                                      content.getTimestamp(),
                                                                      "", Optional.absent(), 0,
                                                                      content.isNeedsReceipt());

    Long threadId;

    if (!smsMessageId.isPresent()) {
      IncomingEndSessionMessage incomingEndSessionMessage = new IncomingEndSessionMessage(incomingTextMessage);
      Optional<InsertResult>    insertResult              = smsDatabase.insertMessageInbox(incomingEndSessionMessage);

      if (insertResult.isPresent()) threadId = insertResult.get().getThreadId();
      else                          threadId = null;
    } else {
      smsDatabase.markAsEndSession(smsMessageId.get());
      threadId = smsDatabase.getThreadIdForMessage(smsMessageId.get());
    }

    if (threadId != null) {
      SessionManagementProtocol.handleEndSessionMessageIfNeeded(context, content);
      messageNotifier.updateNotification(context, threadId);
    }
  }

  private void handleGroupMessage(@NonNull SignalServiceContent content,
                                  @NonNull SignalServiceDataMessage message,
                                  @NonNull Optional<Long> smsMessageId)
      throws StorageFailedException
  {
    GroupMessageProcessor.process(context, content, message, false);

    if (message.getExpiresInSeconds() != 0 && message.getExpiresInSeconds() != getMessageDestination(content, message).getExpireMessages()) {
      handleExpirationUpdate(content, message, Optional.absent());
    }

    if (smsMessageId.isPresent()) {
      DatabaseFactory.getSmsDatabase(context).deleteMessage(smsMessageId.get());
    }
  }

  private void handleUnknownGroupMessage(@NonNull SignalServiceContent content,
                                         @NonNull SignalServiceGroup group)
  {
    if (group.getGroupType() == SignalServiceGroup.GroupType.SIGNAL) {
      ApplicationContext.getInstance(context)
              .getJobManager()
              .add(new RequestGroupInfoJob(content.getSender(), group.getGroupId()));
    }
  }

  private void handleExpirationUpdate(@NonNull SignalServiceContent content,
                                      @NonNull SignalServiceDataMessage message,
                                      @NonNull Optional<Long> smsMessageId)
      throws StorageFailedException
  {
    try {
      MmsDatabase          database     = DatabaseFactory.getMmsDatabase(context);
      Recipient            recipient    = getMessageDestination(content, message);
      IncomingMediaMessage mediaMessage = new IncomingMediaMessage(getMessageMasterDestination(content.getSender()).getAddress(),
                                                                   message.getTimestamp(), -1,
                                                                   message.getExpiresInSeconds() * 1000L, true,
                                                                   content.isNeedsReceipt(),
                                                                   Optional.absent(),
                                                                   message.getGroupInfo(),
                                                                   Optional.absent(),
                                                                   Optional.absent(),
                                                                   Optional.absent(),
                                                                   Optional.absent(),
                                                                   Optional.absent());

      database.insertSecureDecryptedMessageInbox(mediaMessage, -1);

      DatabaseFactory.getRecipientDatabase(context).setExpireMessages(recipient, message.getExpiresInSeconds());

      if (smsMessageId.isPresent()) {
        DatabaseFactory.getSmsDatabase(context).deleteMessage(smsMessageId.get());
      }
    } catch (MmsException e) {
      throw new StorageFailedException(e, content.getSender(), content.getSenderDevice());
    }
  }

  public void handleMediaMessage(@NonNull SignalServiceContent content,
                                 @NonNull SignalServiceDataMessage message,
                                 @NonNull Optional<Long> smsMessageId,
                                 @NonNull Optional<Long> messageServerIDOrNull)
      throws StorageFailedException
  {
    Recipient   originalRecipient = getMessageDestination(content, message);
    Recipient   masterRecipient   = getMessageMasterDestination(content.getSender());
    String      syncTarget        = message.getSyncTarget().orNull();


    notifyTypingStoppedFromIncomingMessage(masterRecipient, content.getSender(), content.getSenderDevice());

    Optional<QuoteModel>         quote          = getValidatedQuote(message.getQuote());
    Optional<List<Contact>>      sharedContacts = getContacts(message.getSharedContacts());
    Optional<List<LinkPreview>>  linkPreviews   = getLinkPreviews(message.getPreviews(), message.getBody().or(""));
    Optional<Attachment>         sticker        = getStickerAttachment(message.getSticker());

    Address masterAddress = masterRecipient.getAddress();

    if (message.isGroupMessage()) {
      masterAddress = getMessageMasterDestination(content.getSender()).getAddress();
    }

    // Handle sync message from ourselves
    if (syncTarget != null && !syncTarget.isEmpty() || TextSecurePreferences.getLocalNumber(context).equals(content.getSender())) {
      Address targetAddress = masterRecipient.getAddress();
      if (message.getGroupInfo().isPresent()) {
        targetAddress = Address.Companion.fromSerialized(GroupUtil.getEncodedId(message.getGroupInfo().get()));
      } else if (syncTarget != null && !syncTarget.isEmpty()) {
        targetAddress = Address.fromSerialized(syncTarget);
      }
      List<Attachment>             attachments    = PointerAttachment.forPointers(message.getAttachments());

      OutgoingMediaMessage mediaMessage = new OutgoingMediaMessage(masterRecipient, message.getBody().orNull(),
              attachments,
              message.getTimestamp(), -1,
              message.getExpiresInSeconds() * 1000,
              ThreadDatabase.DistributionTypes.DEFAULT, quote.orNull(),
              sharedContacts.or(Collections.emptyList()),
              linkPreviews.or(Collections.emptyList()),
              Collections.emptyList(), Collections.emptyList());

      if (DatabaseFactory.getMmsSmsDatabase(context).getMessageFor(message.getTimestamp(), targetAddress) != null) {
        Log.d("Loki","Message already exists, don't insert again");
        return;
      }

      MmsDatabase database = DatabaseFactory.getMmsDatabase(context);
      database.beginTransaction();

      // Ignore message if it has no body and no attachments
      if (mediaMessage.getBody().isEmpty() && mediaMessage.getAttachments().isEmpty() && mediaMessage.getLinkPreviews().isEmpty()) {
        return;
      }

      Optional<InsertResult> insertResult;

      try {

        // Check if we have the thread already
        long threadID = DatabaseFactory.getLokiThreadDatabase(context).getThreadID(targetAddress.serialize());

        insertResult = database.insertSecureDecryptedMessageOutbox(mediaMessage, threadID, content.getTimestamp());

        if (insertResult.isPresent()) {
          List<DatabaseAttachment> allAttachments     = DatabaseFactory.getAttachmentDatabase(context).getAttachmentsForMessage(insertResult.get().getMessageId());
          List<DatabaseAttachment> stickerAttachments = Stream.of(allAttachments).filter(Attachment::isSticker).toList();
          List<DatabaseAttachment> dbAttachments      = Stream.of(allAttachments).filterNot(Attachment::isSticker).toList();

          forceStickerDownloadIfNecessary(stickerAttachments);

          for (DatabaseAttachment attachment : dbAttachments) {
            ApplicationContext.getInstance(context).getJobManager().add(new AttachmentDownloadJob(insertResult.get().getMessageId(), attachment.getAttachmentId(), false));
          }

          if (smsMessageId.isPresent()) {
            DatabaseFactory.getSmsDatabase(context).deleteMessage(smsMessageId.get());
          }

          database.setTransactionSuccessful();
        }
      } catch (MmsException e) {
        throw new StorageFailedException(e, content.getSender(), content.getSenderDevice());
      } finally {
        database.endTransaction();
      }

    } else {
      IncomingMediaMessage mediaMessage = new IncomingMediaMessage(masterAddress, message.getTimestamp(), -1,
              message.getExpiresInSeconds() * 1000L, false, content.isNeedsReceipt(), message.getBody(), message.getGroupInfo(), message.getAttachments(),
              quote, sharedContacts, linkPreviews, sticker);
      MmsDatabase database = DatabaseFactory.getMmsDatabase(context);
      database.beginTransaction();

      // Ignore message if it has no body and no attachments
      if (mediaMessage.getBody().isEmpty() && mediaMessage.getAttachments().isEmpty() && mediaMessage.getLinkPreviews().isEmpty()) {
        return;
      }

      Optional<InsertResult> insertResult;

      try {
        if (message.isGroupMessage()) {
          insertResult = database.insertSecureDecryptedMessageInbox(mediaMessage, -1, content.getTimestamp());
        } else {
          insertResult = database.insertSecureDecryptedMessageInbox(mediaMessage, -1);
        }

        if (insertResult.isPresent()) {
          List<DatabaseAttachment> allAttachments     = DatabaseFactory.getAttachmentDatabase(context).getAttachmentsForMessage(insertResult.get().getMessageId());
          List<DatabaseAttachment> stickerAttachments = Stream.of(allAttachments).filter(Attachment::isSticker).toList();
          List<DatabaseAttachment> attachments        = Stream.of(allAttachments).filterNot(Attachment::isSticker).toList();

          forceStickerDownloadIfNecessary(stickerAttachments);

          for (DatabaseAttachment attachment : attachments) {
            ApplicationContext.getInstance(context).getJobManager().add(new AttachmentDownloadJob(insertResult.get().getMessageId(), attachment.getAttachmentId(), false));
          }

          if (smsMessageId.isPresent()) {
            DatabaseFactory.getSmsDatabase(context).deleteMessage(smsMessageId.get());
          }

          database.setTransactionSuccessful();
        }
      } catch (MmsException e) {
        throw new StorageFailedException(e, content.getSender(), content.getSenderDevice());
      } finally {
        database.endTransaction();
      }

      if (insertResult.isPresent()) {
        messageNotifier.updateNotification(context, insertResult.get().getThreadId());
      }

      if (insertResult.isPresent()) {
        InsertResult result = insertResult.get();

        // Loki - Cache the user hex encoded public key (for mentions)
        MentionManagerUtilities.INSTANCE.populateUserPublicKeyCacheIfNeeded(result.getThreadId(), context);
        MentionsManager.shared.cache(content.getSender(), result.getThreadId());

        // Loki - Store message open group server ID if needed
        if (messageServerIDOrNull.isPresent()) {
          long messageID = result.getMessageId();
          long messageServerID = messageServerIDOrNull.get();
          LokiMessageDatabase lokiMessageDatabase = DatabaseFactory.getLokiMessageDatabase(context);
          lokiMessageDatabase.setServerID(messageID, messageServerID);
        }

        // Loki - Update mapping of message ID to original thread ID
        if (result.getMessageId() > -1) {
          ThreadDatabase threadDatabase = DatabaseFactory.getThreadDatabase(context);
          LokiMessageDatabase lokiMessageDatabase = DatabaseFactory.getLokiMessageDatabase(context);
          long originalThreadId = threadDatabase.getOrCreateThreadIdFor(originalRecipient);
          lokiMessageDatabase.setOriginalThreadID(result.getMessageId(), originalThreadId);
        }
      }
    }
  }

  private long handleSynchronizeSentExpirationUpdate(@NonNull SentTranscriptMessage message) throws MmsException {
    MmsDatabase database  = DatabaseFactory.getMmsDatabase(context);
    Recipient   recipient = getSyncMessageMasterDestination(message);

    OutgoingExpirationUpdateMessage expirationUpdateMessage = new OutgoingExpirationUpdateMessage(recipient,
                                                                                                  message.getTimestamp(),
                                                                                                  message.getMessage().getExpiresInSeconds() * 1000L);

    long threadId  = DatabaseFactory.getThreadDatabase(context).getOrCreateThreadIdFor(recipient);
    long messageId = database.insertMessageOutbox(expirationUpdateMessage, threadId, false, null);

    database.markAsSent(messageId, true);

    DatabaseFactory.getRecipientDatabase(context).setExpireMessages(recipient, message.getMessage().getExpiresInSeconds());

    return threadId;
  }

  public long handleSynchronizeSentMediaMessage(@NonNull SentTranscriptMessage message)
      throws MmsException
  {
    if (SessionMetaProtocol.shouldIgnoreMessage(message.getTimestamp())) { return -1; }

    MmsDatabase                 database        = DatabaseFactory.getMmsDatabase(context);
    Recipient                   recipients      = getSyncMessageMasterDestination(message);
    Optional<QuoteModel>        quote           = getValidatedQuote(message.getMessage().getQuote());
    Optional<Attachment>        sticker         = getStickerAttachment(message.getMessage().getSticker());
    Optional<List<Contact>>     sharedContacts  = getContacts(message.getMessage().getSharedContacts());
    Optional<List<LinkPreview>> previews        = getLinkPreviews(message.getMessage().getPreviews(), message.getMessage().getBody().or(""));
    List<Attachment>            syncAttachments = PointerAttachment.forPointers(message.getMessage().getAttachments());

    if (sticker.isPresent()) {
      syncAttachments.add(sticker.get());
    }

    OutgoingMediaMessage mediaMessage = new OutgoingMediaMessage(recipients, message.getMessage().getBody().orNull(),
                                                                 syncAttachments,
                                                                 message.getTimestamp(), -1,
                                                                 message.getMessage().getExpiresInSeconds() * 1000,
                                                                 ThreadDatabase.DistributionTypes.DEFAULT, quote.orNull(),
                                                                 sharedContacts.or(Collections.emptyList()),
                                                                 previews.or(Collections.emptyList()),
                                                                 Collections.emptyList(), Collections.emptyList());

    mediaMessage = new OutgoingSecureMediaMessage(mediaMessage);

    if (recipients.getExpireMessages() != message.getMessage().getExpiresInSeconds()) {
      handleSynchronizeSentExpirationUpdate(message);
    }

    long threadId  = DatabaseFactory.getThreadDatabase(context).getOrCreateThreadIdFor(recipients);

    database.beginTransaction();

    try {
      long messageId = database.insertMessageOutbox(mediaMessage, threadId, false, null);
      if (message.messageServerID >= 0) { DatabaseFactory.getLokiMessageDatabase(context).setServerID(messageId, message.messageServerID); }

      if (recipients.getAddress().isGroup()) {
        GroupReceiptDatabase receiptDatabase = DatabaseFactory.getGroupReceiptDatabase(context);
        List<Recipient>      members         = DatabaseFactory.getGroupDatabase(context).getGroupMembers(recipients.getAddress().toGroupString(), false);

        for (Recipient member : members) {
          receiptDatabase.setUnidentified(member.getAddress(), messageId, message.isUnidentified(member.getAddress().serialize()));
        }
      }

      database.markAsSent(messageId, true);
      database.markUnidentified(messageId, message.isUnidentified(recipients.getAddress().serialize()));

      List<DatabaseAttachment> allAttachments     = DatabaseFactory.getAttachmentDatabase(context).getAttachmentsForMessage(messageId);
      List<DatabaseAttachment> stickerAttachments = Stream.of(allAttachments).filter(Attachment::isSticker).toList();
      List<DatabaseAttachment> attachments        = Stream.of(allAttachments).filterNot(Attachment::isSticker).toList();

      forceStickerDownloadIfNecessary(stickerAttachments);

      for (DatabaseAttachment attachment : attachments) {
        ApplicationContext.getInstance(context)
                          .getJobManager()
                          .add(new AttachmentDownloadJob(messageId, attachment.getAttachmentId(), false));
      }

      if (message.getMessage().getExpiresInSeconds() > 0) {
        database.markExpireStarted(messageId, message.getExpirationStartTimestamp());
        ApplicationContext.getInstance(context)
                          .getExpiringMessageManager()
                          .scheduleDeletion(messageId, true,
                                            message.getExpirationStartTimestamp(),
                                            message.getMessage().getExpiresInSeconds() * 1000L);
      }

      if (recipients.isLocalNumber()) {
        SyncMessageId id = new SyncMessageId(recipients.getAddress(), message.getTimestamp());
        DatabaseFactory.getMmsSmsDatabase(context).incrementDeliveryReceiptCount(id, System.currentTimeMillis());
        DatabaseFactory.getMmsSmsDatabase(context).incrementReadReceiptCount(id, System.currentTimeMillis());
      }

      database.setTransactionSuccessful();
    } finally {
      database.endTransaction();
    }
    return threadId;
  }

  public void handleTextMessage(@NonNull SignalServiceContent content,
                                @NonNull SignalServiceDataMessage message,
                                @NonNull Optional<Long> smsMessageId,
                                @NonNull Optional<Long> messageServerIDOrNull)
      throws StorageFailedException
  {
    SmsDatabase database          = DatabaseFactory.getSmsDatabase(context);
    String      body              = message.getBody().isPresent() ? message.getBody().get() : "";
    Recipient   originalRecipient = getMessageDestination(content, message);
    Recipient   masterRecipient   = getMessageMasterDestination(content.getSender());
    String      syncTarget        = message.getSyncTarget().orNull();

    if (message.getExpiresInSeconds() != originalRecipient.getExpireMessages()) {
      handleExpirationUpdate(content, message, Optional.absent());
    }

    Long threadId = null;

    if (smsMessageId.isPresent() && !message.getGroupInfo().isPresent()) {
      threadId = database.updateBundleMessageBody(smsMessageId.get(), body).second;
    } else if (syncTarget != null && !syncTarget.isEmpty() || TextSecurePreferences.getLocalNumber(context).equals(content.getSender())) {
      Address targetAddress = masterRecipient.getAddress();
      if (message.getGroupInfo().isPresent()) {
        targetAddress = Address.Companion.fromSerialized(GroupUtil.getEncodedId(message.getGroupInfo().get()));
      } else if (syncTarget != null && !syncTarget.isEmpty()) {
        targetAddress = Address.fromSerialized(syncTarget);
      }

      if (DatabaseFactory.getMmsSmsDatabase(context).getMessageFor(message.getTimestamp(), targetAddress) != null) {
        Log.d("Loki","Message already exists, don't insert again");
        return;
      }

      OutgoingTextMessage tm = new OutgoingTextMessage(Recipient.from(context, targetAddress, false),
              body, message.getExpiresInSeconds(), -1);

      // Ignore the message if it has no body
      if (tm.getMessageBody().length() == 0) { return; }

      // Check if we have the thread already
      long threadID = DatabaseFactory.getLokiThreadDatabase(context).getThreadID(targetAddress.serialize());


      // Insert the message into the database
      Optional<InsertResult> insertResult;
      insertResult = database.insertMessageOutbox(threadID, tm, content.getTimestamp());

      if (insertResult.isPresent()) {
        threadId = insertResult.get().getThreadId();
      }

      if (smsMessageId.isPresent()) database.deleteMessage(smsMessageId.get());

      if (threadId != null) {
        messageNotifier.updateNotification(context, threadId);
      }

      if (insertResult.isPresent()) {
        InsertResult result = insertResult.get();

        // Loki - Cache the user hex encoded public key (for mentions)
        MentionManagerUtilities.INSTANCE.populateUserPublicKeyCacheIfNeeded(result.getThreadId(), context);
        MentionsManager.shared.cache(content.getSender(), result.getThreadId());
      }

    } else {
      notifyTypingStoppedFromIncomingMessage(masterRecipient, content.getSender(), content.getSenderDevice());

      Address masterAddress = masterRecipient.getAddress();

      IncomingTextMessage tm = new IncomingTextMessage(masterAddress,
                                                       content.getSenderDevice(),
                                                       message.getTimestamp(), body,
                                                       message.getGroupInfo(),
                                                       message.getExpiresInSeconds() * 1000L,
                                                       content.isNeedsReceipt());

      IncomingEncryptedMessage textMessage = new IncomingEncryptedMessage(tm, body);

      // Ignore the message if it has no body
      if (textMessage.getMessageBody().length() == 0) { return; }

      // Insert the message into the database
      Optional<InsertResult> insertResult;
      if (message.isGroupMessage()) {
        insertResult = database.insertMessageInbox(textMessage, content.getTimestamp());
      } else {
        insertResult = database.insertMessageInbox(textMessage);
      }

      if (insertResult.isPresent()) {
        threadId = insertResult.get().getThreadId();
      }

      if (smsMessageId.isPresent()) database.deleteMessage(smsMessageId.get());

      if (threadId != null) {
        messageNotifier.updateNotification(context, threadId);
      }

      if (insertResult.isPresent()) {
        InsertResult result = insertResult.get();

        // Loki - Cache the user hex encoded public key (for mentions)
        MentionManagerUtilities.INSTANCE.populateUserPublicKeyCacheIfNeeded(result.getThreadId(), context);
        MentionsManager.shared.cache(content.getSender(), result.getThreadId());

        // Loki - Store message open group server ID if needed
        if (messageServerIDOrNull.isPresent()) {
          long messageID = result.getMessageId();
          long messageServerID = messageServerIDOrNull.get();
          LokiMessageDatabase lokiMessageDatabase = DatabaseFactory.getLokiMessageDatabase(context);
          lokiMessageDatabase.setServerID(messageID, messageServerID);
        }

        // Loki - Update mapping of message ID to original thread ID
        if (result.getMessageId() > -1) {
          ThreadDatabase threadDatabase = DatabaseFactory.getThreadDatabase(context);
          LokiMessageDatabase lokiMessageDatabase = DatabaseFactory.getLokiMessageDatabase(context);
          long originalThreadId = threadDatabase.getOrCreateThreadIdFor(originalRecipient);
          lokiMessageDatabase.setOriginalThreadID(result.getMessageId(), originalThreadId);
        }
      }
    }
  }

  public long handleSynchronizeSentTextMessage(@NonNull SentTranscriptMessage message)
      throws MmsException
  {
    if (SessionMetaProtocol.shouldIgnoreMessage(message.getTimestamp())) { return -1; }

    Recipient recipient       = getSyncMessageMasterDestination(message);
    String    body            = message.getMessage().getBody().or("");
    long      expiresInMillis = message.getMessage().getExpiresInSeconds() * 1000L;

    // Ignore the message if it has no body
    if (body.isEmpty()) { return -1; }

    if (recipient.getExpireMessages() != message.getMessage().getExpiresInSeconds()) {
      handleSynchronizeSentExpirationUpdate(message);
    }

    long    threadId  = DatabaseFactory.getThreadDatabase(context).getOrCreateThreadIdFor(recipient);
    boolean isGroup   = recipient.getAddress().isGroup();

    MessagingDatabase database;
    long              messageId;

    if (isGroup) {
      OutgoingMediaMessage outgoingMediaMessage = new OutgoingMediaMessage(recipient, new SlideDeck(), body, message.getMessage().getTimestamp(), -1, expiresInMillis, ThreadDatabase.DistributionTypes.DEFAULT, null, Collections.emptyList(), Collections.emptyList());
      outgoingMediaMessage = new OutgoingSecureMediaMessage(outgoingMediaMessage);

      messageId = DatabaseFactory.getMmsDatabase(context).insertMessageOutbox(outgoingMediaMessage, threadId, false, null,message.getTimestamp());
      if (message.messageServerID >= 0) { DatabaseFactory.getLokiMessageDatabase(context).setServerID(messageId, message.messageServerID); }

      database  = DatabaseFactory.getMmsDatabase(context);

      GroupReceiptDatabase receiptDatabase = DatabaseFactory.getGroupReceiptDatabase(context);
      List<Recipient>      members         = DatabaseFactory.getGroupDatabase(context).getGroupMembers(recipient.getAddress().toGroupString(), false);

      for (Recipient member : members) {
        receiptDatabase.setUnidentified(member.getAddress(), messageId, message.isUnidentified(member.getAddress().serialize()));
      }
    } else {
      OutgoingTextMessage outgoingTextMessage = new OutgoingEncryptedMessage(recipient, body, expiresInMillis);

      messageId = DatabaseFactory.getSmsDatabase(context).insertMessageOutbox(threadId, outgoingTextMessage, false, message.getTimestamp(), null);
      database  = DatabaseFactory.getSmsDatabase(context);
      database.markUnidentified(messageId, message.isUnidentified(recipient.getAddress().serialize()));
    }

    database.markAsSent(messageId, true);

    if (expiresInMillis > 0) {
      database.markExpireStarted(messageId, message.getExpirationStartTimestamp());
      ApplicationContext.getInstance(context)
                        .getExpiringMessageManager()
                        .scheduleDeletion(messageId, isGroup, message.getExpirationStartTimestamp(), expiresInMillis);
    }

    if (recipient.isLocalNumber()) {
      SyncMessageId id = new SyncMessageId(recipient.getAddress(), message.getTimestamp());
      DatabaseFactory.getMmsSmsDatabase(context).incrementDeliveryReceiptCount(id, System.currentTimeMillis());
      DatabaseFactory.getMmsSmsDatabase(context).incrementReadReceiptCount(id, System.currentTimeMillis());
    }

    return threadId;
  }

  private void handleInvalidVersionMessage(@NonNull String sender, int senderDevice, long timestamp,
                                           @NonNull Optional<Long> smsMessageId)
  {
    SmsDatabase smsDatabase = DatabaseFactory.getSmsDatabase(context);

    if (!smsMessageId.isPresent()) {
      Optional<InsertResult> insertResult = insertPlaceholder(sender, senderDevice, timestamp);

      if (insertResult.isPresent()) {
        smsDatabase.markAsInvalidVersionKeyExchange(insertResult.get().getMessageId());
        messageNotifier.updateNotification(context, insertResult.get().getThreadId());
      }
    } else {
      smsDatabase.markAsInvalidVersionKeyExchange(smsMessageId.get());
    }
  }

  private void handleCorruptMessage(@NonNull String sender, int senderDevice, long timestamp,
                                    @NonNull Optional<Long> smsMessageId, @NonNull Throwable e)
  {
    SmsDatabase smsDatabase = DatabaseFactory.getSmsDatabase(context);
    if (!SessionMetaProtocol.shouldIgnoreDecryptionException(context, timestamp)) {
      if (!smsMessageId.isPresent()) {
        Optional<InsertResult> insertResult = insertPlaceholder(sender, senderDevice, timestamp);

        if (insertResult.isPresent()) {
          smsDatabase.markAsDecryptFailed(insertResult.get().getMessageId());
          messageNotifier.updateNotification(context, insertResult.get().getThreadId());
        }
      } else {
        smsDatabase.markAsDecryptFailed(smsMessageId.get());
      }
    }

    if (canRecoverAutomatically(e)) {
      Recipient recipient = Recipient.from(context, Address.Companion.fromSerialized(sender), false);
      LokiThreadDatabase threadDB = DatabaseFactory.getLokiThreadDatabase(context);
      long threadID = DatabaseFactory.getThreadDatabase(context).getOrCreateThreadIdFor(recipient);
      threadDB.addSessionRestoreDevice(threadID, sender);
      SessionManagementProtocol.startSessionReset(context, sender);
    } else {
      SessionManagementProtocol.triggerSessionRestorationUI(context, sender, timestamp);
    }
  }

  private boolean canRecoverAutomatically(Throwable e) {
    // Corrupt message exception
    if (e.getCause() != null) {
      Throwable e2 = e.getCause();
      if (e2.getCause() != null) {
        Throwable e3 = e2.getCause();
        if (e3 instanceof InvalidMessageException) {
          String message = e3.getMessage();
          return (message != null && message.startsWith("Bad Mac!"));
        }
      }
    }
    return false;
  }

  private void handleNoSessionMessage(@NonNull String sender, int senderDevice, long timestamp,
                                      @NonNull Optional<Long> smsMessageId)
  {
    SmsDatabase smsDatabase = DatabaseFactory.getSmsDatabase(context);
    if (!SessionMetaProtocol.shouldIgnoreDecryptionException(context, timestamp)) {
      if (!smsMessageId.isPresent()) {
        Optional<InsertResult> insertResult = insertPlaceholder(sender, senderDevice, timestamp);

        if (insertResult.isPresent()) {
          smsDatabase.markAsNoSession(insertResult.get().getMessageId());
          messageNotifier.updateNotification(context, insertResult.get().getThreadId());
        }
      } else {
        smsDatabase.markAsNoSession(smsMessageId.get());
      }
    }

    // Attempt to recover automatically
    ApplicationContext.getInstance(context).sendSessionRequestIfNeeded(sender);
  }

  private void handleLegacyMessage(@NonNull String sender, int senderDevice, long timestamp,
                                   @NonNull Optional<Long> smsMessageId)
  {
    SmsDatabase smsDatabase = DatabaseFactory.getSmsDatabase(context);

    if (!smsMessageId.isPresent()) {
      Optional<InsertResult> insertResult = insertPlaceholder(sender, senderDevice, timestamp);

      if (insertResult.isPresent()) {
        smsDatabase.markAsLegacyVersion(insertResult.get().getMessageId());
        messageNotifier.updateNotification(context, insertResult.get().getThreadId());
      }
    } else {
      smsDatabase.markAsLegacyVersion(smsMessageId.get());
    }
  }

  @SuppressWarnings("unused")
  private void handleDuplicateMessage(@NonNull String sender, int senderDeviceId, long timestamp,
                                      @NonNull Optional<Long> smsMessageId)
  {
    // Let's start ignoring these now
//    SmsDatabase smsDatabase = DatabaseFactory.getEncryptingSmsDatabase(context);
//
//    if (smsMessageId <= 0) {
//      Pair<Long, Long> messageAndThreadId = insertPlaceholder(masterSecret, envelope);
//      smsDatabase.markAsDecryptDuplicate(messageAndThreadId.first);
//      MessageNotifier.updateNotification(context, masterSecret, messageAndThreadId.second);
//    } else {
//      smsDatabase.markAsDecryptDuplicate(smsMessageId);
//    }
  }

  private void handleNeedsDeliveryReceipt(@NonNull SignalServiceContent content,
                                          @NonNull SignalServiceDataMessage message)
  {
    ApplicationContext.getInstance(context)
                      .getJobManager()
                      .add(new SendDeliveryReceiptJob(Address.Companion.fromSerialized(content.getSender()), message.getTimestamp()));
  }

  @SuppressLint("DefaultLocale")
  private void handleDeliveryReceipt(@NonNull SignalServiceContent content,
                                     @NonNull SignalServiceReceiptMessage message)
  {
    // Redirect message to master device conversation
    Address masterAddress = Address.Companion.fromSerialized(content.getSender());

    if (masterAddress.isContact()) {
      Recipient masterRecipient = getMessageMasterDestination(content.getSender());
      masterAddress = masterRecipient.getAddress();
    }

    for (long timestamp : message.getTimestamps()) {
      Log.i(TAG, String.format("Received encrypted delivery receipt: (XXXXX, %d)", timestamp));
      DatabaseFactory.getMmsSmsDatabase(context)
                     .incrementDeliveryReceiptCount(new SyncMessageId(masterAddress, timestamp), System.currentTimeMillis());
    }
  }

  @SuppressLint("DefaultLocale")
  private void handleReadReceipt(@NonNull SignalServiceContent content,
                                 @NonNull SignalServiceReceiptMessage message)
  {
    if (TextSecurePreferences.isReadReceiptsEnabled(context)) {

      // Redirect message to master device conversation
      Address masterAddress = Address.Companion.fromSerialized(content.getSender());

      if (masterAddress.isContact()) {
        Recipient masterRecipient = getMessageMasterDestination(content.getSender());
        masterAddress = masterRecipient.getAddress();
      }

      for (long timestamp : message.getTimestamps()) {
        Log.i(TAG, String.format("Received encrypted read receipt: (XXXXX, %d)", timestamp));

        DatabaseFactory.getMmsSmsDatabase(context)
                       .incrementReadReceiptCount(new SyncMessageId(masterAddress, timestamp), content.getTimestamp());
      }
    }
  }

  private void handleTypingMessage(@NonNull SignalServiceContent content,
                                   @NonNull SignalServiceTypingMessage typingMessage)
  {
    if (!TextSecurePreferences.isTypingIndicatorsEnabled(context)) {
      return;
    }

    Recipient author = Recipient.from(context, Address.Companion.fromSerialized(content.getSender()), false);

    long threadId;

    if (typingMessage.getGroupId().isPresent()) {
      // Typing messages should only apply to closed groups, thus we use `getEncodedId`
      Address   groupAddress   = Address.Companion.fromSerialized(GroupUtil.getEncodedClosedGroupID(typingMessage.getGroupId().get()));
      Recipient groupRecipient = Recipient.from(context, groupAddress, false);

      threadId = DatabaseFactory.getThreadDatabase(context).getThreadIdIfExistsFor(groupRecipient);
    } else {
      // See if we need to redirect the message
      author = getMessageMasterDestination(content.getSender());
      threadId = DatabaseFactory.getThreadDatabase(context).getOrCreateThreadIdFor(author);
    }

    if (threadId <= 0) {
      Log.w(TAG, "Couldn't find a matching thread for a typing message.");
      return;
    }

    if (typingMessage.isTypingStarted()) {
      Log.d(TAG, "Typing started on thread " + threadId);
      ApplicationContext.getInstance(context).getTypingStatusRepository().didReceiveTypingStartedMessage(context,threadId, author.getAddress(), content.getSenderDevice());
    } else {
      Log.d(TAG, "Typing stopped on thread " + threadId);
      ApplicationContext.getInstance(context).getTypingStatusRepository().didReceiveTypingStoppedMessage(context, threadId, author.getAddress(), content.getSenderDevice(), false);
    }
  }

  private Optional<QuoteModel> getValidatedQuote(Optional<SignalServiceDataMessage.Quote> quote) {
    if (!quote.isPresent()) return Optional.absent();

    if (quote.get().getId() <= 0) {
      Log.w(TAG, "Received quote without an ID! Ignoring...");
      return Optional.absent();
    }

    if (quote.get().getAuthor() == null) {
      Log.w(TAG, "Received quote without an author! Ignoring...");
      return Optional.absent();
    }

    Address       author  = Address.Companion.fromSerialized(quote.get().getAuthor().getNumber());
    MessageRecord message = DatabaseFactory.getMmsSmsDatabase(context).getMessageFor(quote.get().getId(), author);

    if (message != null) {
      Log.i(TAG, "Found matching message record...");

      List<Attachment> attachments = new LinkedList<>();

      if (message.isMms()) {
        MmsMessageRecord mmsMessage = (MmsMessageRecord) message;
        attachments = mmsMessage.getSlideDeck().asAttachments();
        if (attachments.isEmpty()) {
          attachments.addAll(Stream.of(mmsMessage.getLinkPreviews())
                                   .filter(lp -> lp.getThumbnail().isPresent())
                                   .map(lp -> lp.getThumbnail().get())
                                   .toList());
        }
      }

      return Optional.of(new QuoteModel(quote.get().getId(), author, message.getBody(), false, attachments));
    }

    Log.w(TAG, "Didn't find matching message record...");
    return Optional.of(new QuoteModel(quote.get().getId(),
                                      author,
                                      quote.get().getText(),
                                      true,
                                      PointerAttachment.forPointersOfDataMessage(quote.get().getAttachments())));
  }

  private Optional<Attachment> getStickerAttachment(Optional<SignalServiceDataMessage.Sticker> sticker) {
    if (!sticker.isPresent()) {
      return Optional.absent();
    }

    if (sticker.get().getPackId() == null || sticker.get().getPackKey() == null || sticker.get().getAttachment() == null) {
      Log.w(TAG, "Malformed sticker!");
      return Optional.absent();
    }

    String          packId          = Hex.toStringCondensed(sticker.get().getPackId());
    String          packKey         = Hex.toStringCondensed(sticker.get().getPackKey());
    int             stickerId       = sticker.get().getStickerId();
    StickerLocator  stickerLocator  = new StickerLocator(packId, packKey, stickerId);
    StickerDatabase stickerDatabase = DatabaseFactory.getStickerDatabase(context);
    StickerRecord   stickerRecord   = stickerDatabase.getSticker(stickerLocator.getPackId(), stickerLocator.getStickerId(), false);

    if (stickerRecord != null) {
      return Optional.of(new UriAttachment(stickerRecord.getUri(),
                                           stickerRecord.getUri(),
                                           MediaTypes.IMAGE_WEBP,
                                           AttachmentDatabase.TRANSFER_PROGRESS_DONE,
                                           stickerRecord.getSize(),
                                           StickerSlide.WIDTH,
                                           StickerSlide.HEIGHT,
                                           null,
                                           String.valueOf(new SecureRandom().nextLong()),
                                           false,
                                           false,
                                           null,
                                           stickerLocator));
    } else {
      return Optional.of(PointerAttachment.forPointer(Optional.of(sticker.get().getAttachment()), stickerLocator).get());
    }
  }

  private Optional<List<Contact>> getContacts(Optional<List<SharedContact>> sharedContacts) {
    if (!sharedContacts.isPresent()) return Optional.absent();

    List<Contact> contacts = new ArrayList<>(sharedContacts.get().size());

    for (SharedContact sharedContact : sharedContacts.get()) {
      contacts.add(ContactModelMapper.remoteToLocal(sharedContact));
    }

    return Optional.of(contacts);
  }

  private Optional<List<LinkPreview>> getLinkPreviews(Optional<List<Preview>> previews, @NonNull String message) {
    if (!previews.isPresent()) return Optional.absent();

    List<LinkPreview> linkPreviews = new ArrayList<>(previews.get().size());

    for (Preview preview : previews.get()) {
      Optional<Attachment> thumbnail     = PointerAttachment.forPointer(preview.getImage());
      Optional<String>     url           = Optional.fromNullable(preview.getUrl());
      Optional<String>     title         = Optional.fromNullable(preview.getTitle());
      boolean              hasContent    = !TextUtils.isEmpty(title.or("")) || thumbnail.isPresent();
      boolean              presentInBody = url.isPresent() && Stream.of(LinkPreviewUtil.findWhitelistedUrls(message)).map(Link::getUrl).collect(Collectors.toSet()).contains(url.get());
      boolean              validDomain   = url.isPresent() && LinkPreviewUtil.isValidLinkUrl(url.get());

      if (hasContent && presentInBody && validDomain) {
        LinkPreview linkPreview = new LinkPreview(url.get(), title.or(""), thumbnail);
        linkPreviews.add(linkPreview);
      } else {
        Log.w(TAG, String.format("Discarding an invalid link preview. hasContent: %b presentInBody: %b validDomain: %b", hasContent, presentInBody, validDomain));
      }
    }

    return Optional.of(linkPreviews);
  }

  private Optional<InsertResult> insertPlaceholder(@NonNull String sender, int senderDevice, long timestamp) {
    Recipient           masterRecipient = getMessageMasterDestination(sender);
    SmsDatabase         database        = DatabaseFactory.getSmsDatabase(context);
    IncomingTextMessage textMessage     = new IncomingTextMessage(masterRecipient.getAddress(),
                                                                 senderDevice, timestamp, "",
                                                                 Optional.absent(), 0, false);

    textMessage = new IncomingEncryptedMessage(textMessage, "");
    return database.insertMessageInbox(textMessage);
  }

  private Recipient getSyncMessageDestination(SentTranscriptMessage message) {
    if (message.getMessage().isGroupMessage()) {
      return Recipient.from(context, Address.Companion.fromSerialized(GroupUtil.getEncodedId(message.getMessage().getGroupInfo().get())), false);
    } else {
      return Recipient.from(context, Address.Companion.fromSerialized(message.getDestination().get()), false);
    }
  }

  private Recipient getSyncMessageMasterDestination(SentTranscriptMessage message) {
    if (message.getMessage().isGroupMessage()) {
      return Recipient.from(context, Address.Companion.fromSerialized(GroupUtil.getEncodedId(message.getMessage().getGroupInfo().get())), false);
    } else {
      String publicKey = message.getDestination().get();
      String userPublicKey = TextSecurePreferences.getLocalNumber(context);
      Set<String> allUserDevices = org.session.libsignal.service.loki.protocol.shelved.multidevice.MultiDeviceProtocol.shared.getAllLinkedDevices(userPublicKey);
      if (allUserDevices.contains(publicKey)) {
        return Recipient.from(context, Address.Companion.fromSerialized(userPublicKey), false);
      } else {
        try {
          // TODO: Burn this with fire when we can
          PromiseUtilities.timeout(FileServerAPI.shared.getDeviceLinks(publicKey, false), 6000).get();
          String masterPublicKey = org.session.libsignal.service.loki.protocol.shelved.multidevice.MultiDeviceProtocol.shared.getMasterDevice(publicKey);
          if (masterPublicKey == null) {
            masterPublicKey = publicKey;
          }
          return Recipient.from(context, Address.Companion.fromSerialized(masterPublicKey), false);
        } catch (Exception e) {
          return Recipient.from(context, Address.Companion.fromSerialized(publicKey), false);
        }
      }
    }
  }

  private Recipient getMessageDestination(SignalServiceContent content, SignalServiceDataMessage message) {
    if (message.getGroupInfo().isPresent()) {
      return Recipient.from(context, Address.Companion.fromExternal(context, GroupUtil.getEncodedClosedGroupID(message.getGroupInfo().get().getGroupId())), false);
    } else {
      return Recipient.from(context, Address.Companion.fromExternal(context, content.getSender()), false);
    }
  }

  private Recipient getMessageMasterDestination(String publicKey) {
    if (!PublicKeyValidation.isValid(publicKey)) {
      return Recipient.from(context, Address.Companion.fromSerialized(publicKey), false);
    } else {
      String userPublicKey = TextSecurePreferences.getLocalNumber(context);
      Set<String> allUserDevices = org.session.libsignal.service.loki.protocol.shelved.multidevice.MultiDeviceProtocol.shared.getAllLinkedDevices(userPublicKey);
      if (allUserDevices.contains(publicKey)) {
        return Recipient.from(context, Address.Companion.fromSerialized(userPublicKey), false);
      } else {
        try {
          // TODO: Burn this with fire when we can
          PromiseUtilities.timeout(FileServerAPI.shared.getDeviceLinks(publicKey, false), 6000).get();
          String masterPublicKey = org.session.libsignal.service.loki.protocol.shelved.multidevice.MultiDeviceProtocol.shared.getMasterDevice(publicKey);
          if (masterPublicKey == null) {
            masterPublicKey = publicKey;
          }
          return Recipient.from(context, Address.Companion.fromSerialized(masterPublicKey), false);
        } catch (Exception e) {
          return Recipient.from(context, Address.Companion.fromSerialized(publicKey), false);
        }
      }
    }
  }

  private void notifyTypingStoppedFromIncomingMessage(@NonNull Recipient conversationRecipient, @NonNull String sender, int device) {
    Recipient author   = Recipient.from(context, Address.Companion.fromSerialized(sender), false);
    long      threadId = DatabaseFactory.getThreadDatabase(context).getOrCreateThreadIdFor(conversationRecipient);

    if (threadId > 0) {
      Log.d(TAG, "Typing stopped on thread " + threadId + " due to an incoming message.");
      ApplicationContext.getInstance(context).getTypingStatusRepository().didReceiveTypingStoppedMessage(context, threadId, author.getAddress(), device, true);
    }
  }

  private boolean shouldIgnore(@Nullable SignalServiceContent content) {
    if (content == null) {
      Log.w(TAG, "Got a message with null content.");
      return true;
    }

    if (SessionMetaProtocol.shouldIgnoreMessage(content.getTimestamp())) {
      Log.d("Loki", "Ignoring duplicate message.");
      return true;
    }

    if (content.getSender().equals(TextSecurePreferences.getLocalNumber(context)) &&
            DatabaseFactory.getMmsSmsDatabase(context).getMessageFor(content.getTimestamp(), content.getSender()) != null) {
      Log.d("Loki", "Skipping message from self we already have");
      return true;
    }

    Recipient sender = Recipient.from(context, Address.Companion.fromSerialized(content.getSender()), false);

    if (content.getDeviceLink().isPresent()) {
      return false;
    } else if (content.getDataMessage().isPresent()) {
      SignalServiceDataMessage message      = content.getDataMessage().get();
      Recipient                conversation = getMessageDestination(content, message);

      if (conversation.isGroupRecipient() && conversation.isBlocked()) {
        return true;
      } else if (conversation.isGroupRecipient()) {
        GroupDatabase    groupDatabase = DatabaseFactory.getGroupDatabase(context);
        Optional<String> groupId       = message.getGroupInfo().isPresent() ? Optional.of(GroupUtil.getEncodedId(message.getGroupInfo().get()))
                                                                            : Optional.absent();

        if (groupId.isPresent() && groupDatabase.isUnknownGroup(groupId.get())) {
          return false;
        }

        boolean isTextMessage    = message.getBody().isPresent();
        boolean isMediaMessage   = message.getAttachments().isPresent() || message.getQuote().isPresent() || message.getSharedContacts().isPresent();
        boolean isExpireMessage  = message.isExpirationUpdate();
        boolean isContentMessage = !message.isGroupUpdate() && (isTextMessage || isMediaMessage || isExpireMessage);
        boolean isGroupActive    = groupId.isPresent() && groupDatabase.isActive(groupId.get());
        boolean isLeaveMessage   = message.getGroupInfo().isPresent() && message.getGroupInfo().get().getType() == SignalServiceGroup.Type.QUIT;

        boolean shouldIgnoreContentMessage = ClosedGroupsProtocol.shouldIgnoreContentMessage(context, conversation.getAddress(), groupId.orNull(), content.getSender());
        return (isContentMessage && !isGroupActive) || (sender.isBlocked() && !isLeaveMessage) || (isContentMessage && shouldIgnoreContentMessage);
      } else {
        return sender.isBlocked();
      }
    } else if (content.getSyncMessage().isPresent()) {
      throw new UnsupportedOperationException("Device link operations are not supported!");
    }

    return false;
  }

  private boolean isGroupChatMessage(SignalServiceContent content) {
    return content.getDataMessage().isPresent() && content.getDataMessage().get().isGroupMessage();
  }

  private void resetRecipientToPush(@NonNull Recipient recipient) {
    if (recipient.isForceSmsSelection()) {
      DatabaseFactory.getRecipientDatabase(context).setForceSmsSelection(recipient, false);
    }
  }

  private void forceStickerDownloadIfNecessary(List<DatabaseAttachment> stickerAttachments) {
    if (stickerAttachments.isEmpty()) return;

    DatabaseAttachment stickerAttachment = stickerAttachments.get(0);

    if (stickerAttachment.getTransferState() != AttachmentDatabase.TRANSFER_PROGRESS_DONE) {
      AttachmentDownloadJob downloadJob = new AttachmentDownloadJob(messageId, stickerAttachment.getAttachmentId(), true);

      try {
        ApplicationContext.getInstance(context).injectDependencies(downloadJob);
        downloadJob.setContext(context);
        downloadJob.doWork();
      } catch (Exception e) {
        Log.w(TAG, "Failed to download sticker inline. Scheduling.");
        ApplicationContext.getInstance(context).getJobManager().add(downloadJob);
      }
    }
  }

  @SuppressWarnings("WeakerAccess")
  private static class StorageFailedException extends Exception {
    private final String sender;
    private final int senderDevice;

    private StorageFailedException(Exception e, String sender, int senderDevice) {
      super(e);
      this.sender       = sender;
      this.senderDevice = senderDevice;
    }

    public String getSender() {
      return sender;
    }

    public int getSenderDevice() {
      return senderDevice;
    }
  }

  public static final class Factory implements Job.Factory<PushDecryptJob> {
    @Override
    public @NonNull PushDecryptJob create(@NonNull Parameters parameters, @NonNull Data data) {
      return new PushDecryptJob(parameters, data.getLong(KEY_MESSAGE_ID), data.getLong(KEY_SMS_MESSAGE_ID));
    }
  }
}<|MERGE_RESOLUTION|>--- conflicted
+++ resolved
@@ -264,11 +264,7 @@
       SessionMetaProtocol.handleProfileUpdateIfNeeded(context, content);
 
       if (content.configurationMessageProto.isPresent()) {
-<<<<<<< HEAD
-        MultiDeviceProtocol.handleConfigurationMessage(context, content.configurationMessageProto.get(), content.getSender());
-=======
         MultiDeviceProtocol.handleConfigurationMessage(context, content.configurationMessageProto.get(), content.getSender(), content.getTimestamp());
->>>>>>> 9f60a3ca
       } else if (content.getDataMessage().isPresent()) {
         SignalServiceDataMessage message        = content.getDataMessage().get();
         boolean                  isMediaMessage = message.getAttachments().isPresent() || message.getQuote().isPresent() || message.getSharedContacts().isPresent() || message.getPreviews().isPresent() || message.getSticker().isPresent();
