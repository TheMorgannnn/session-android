--- conflicted
+++ resolved
@@ -212,13 +212,8 @@
 
           try {
             // send to ourselves to sync multi-device
-<<<<<<< HEAD
             Optional<UnidentifiedAccess> syncAccess  = UnidentifiedAccessUtil.getAccessForSync(context);
-            SendMessageResult selfSendResult = messageSender.sendMessage(messageId, localAddress, syncAccess, textSecureSelfSendMessage);
-=======
-            Optional<UnidentifiedAccessPair> syncAccess  = UnidentifiedAccessUtil.getAccessForSync(context);
             SendMessageResult selfSendResult = messageSender.sendMessage(messageId, localAddress, syncAccess, textSecureSelfSendMessage, true);
->>>>>>> 851efb6f
             if (selfSendResult.getLokiAPIError() != null) {
               throw selfSendResult.getLokiAPIError();
             }
