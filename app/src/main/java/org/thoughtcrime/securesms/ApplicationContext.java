--- conflicted
+++ resolved
@@ -37,24 +37,27 @@
 import org.session.libsession.messaging.threads.Address;
 import org.session.libsession.snode.SnodeConfiguration;
 import org.session.libsession.utilities.SSKEnvironment;
-<<<<<<< HEAD
-=======
 import org.session.libsession.messaging.sending_receiving.notifications.MessageNotifier;
 import org.session.libsession.messaging.threads.Address;
->>>>>>> 0b6282bc
 import org.session.libsession.utilities.TextSecurePreferences;
 import org.session.libsession.utilities.Util;
 import org.session.libsession.utilities.dynamiclanguage.DynamicLanguageContextWrapper;
 import org.session.libsession.utilities.dynamiclanguage.LocaleParser;
 import org.session.libsession.utilities.preferences.ProfileKeyUtil;
-<<<<<<< HEAD
 import org.session.libsignal.service.api.util.StreamDetails;
-=======
+import org.session.libsignal.service.loki.api.PushNotificationAPI;
+import org.session.libsignal.service.loki.api.SnodeAPI;
+import org.session.libsignal.service.loki.api.SwarmAPI;
+import org.session.libsignal.service.loki.api.fileserver.FileServerAPI;
+import org.session.libsignal.service.loki.api.opengroups.PublicChatAPI;
+import org.session.libsignal.service.loki.database.LokiAPIDatabaseProtocol;
+import org.session.libsignal.service.loki.utilities.mentions.MentionsManager;
+import org.session.libsignal.utilities.logging.Log;
+import org.session.libsession.utilities.preferences.ProfileKeyUtil;
 import org.session.libsignal.service.api.messages.SignalServiceEnvelope;
 import org.session.libsignal.service.api.util.StreamDetails;
 import org.session.libsignal.service.internal.push.SignalServiceProtos;
 import org.session.libsignal.service.loki.api.Poller;
->>>>>>> 0b6282bc
 import org.session.libsignal.service.loki.api.PushNotificationAPI;
 import org.session.libsignal.service.loki.api.SnodeAPI;
 import org.session.libsignal.service.loki.api.SwarmAPI;
@@ -65,11 +68,8 @@
 import org.session.libsignal.utilities.logging.Log;
 import org.signal.aesgcmprovider.AesGcmProvider;
 import org.thoughtcrime.securesms.components.TypingStatusSender;
-<<<<<<< HEAD
+import org.session.libsession.utilities.IdentityKeyUtil;
 import org.thoughtcrime.securesms.crypto.IdentityKeyUtil;
-=======
-import org.session.libsession.utilities.IdentityKeyUtil;
->>>>>>> 0b6282bc
 import org.thoughtcrime.securesms.database.DatabaseFactory;
 import org.thoughtcrime.securesms.database.GroupDatabase;
 import org.thoughtcrime.securesms.dependencies.InjectableType;
@@ -300,274 +300,6 @@
     }
 
     // Loki
-<<<<<<< HEAD
-    if (poller != null) { poller.stopIfNeeded(); }
-    if (closedGroupPoller != null) { closedGroupPoller.stopIfNeeded(); }
-    if (publicChatManager != null) { publicChatManager.stopPollers(); }
-  }
-
-  @Override
-  public void onTerminate() {
-    stopKovenant(); // Loki
-    super.onTerminate();
-  }
-
-  @Override
-  public void injectDependencies(Object object) {
-    if (object instanceof InjectableType) {
-      objectGraph.inject(object);
-    }
-  }
-
-  public void initializeLocaleParser() {
-    LocaleParser.Companion.configure(new LocaleParseHelper());
-  }
-
-  public JobManager getJobManager() {
-    return jobManager;
-  }
-
-  public ExpiringMessageManager getExpiringMessageManager() {
-    return expiringMessageManager;
-  }
-
-  public TypingStatusRepository getTypingStatusRepository() {
-    return typingStatusRepository;
-  }
-
-  public TypingStatusSender getTypingStatusSender() {
-    return typingStatusSender;
-  }
-
-  public ReadReceiptManager getReadReceiptManager() { return readReceiptManager; }
-
-  public ProfileManager getProfileManager() { return profileManager; }
-
-  public boolean isAppVisible() {
-    return isAppVisible;
-  }
-
-  public PersistentLogger getPersistentLogger() {
-    return persistentLogger;
-  }
-
-  // Loki
-  public @Nullable PublicChatAPI getPublicChatAPI() {
-    if (publicChatAPI != null || !IdentityKeyUtil.hasIdentityKey(this)) { return publicChatAPI; }
-    String userPublicKey = TextSecurePreferences.getLocalNumber(this);
-    if (userPublicKey== null) { return publicChatAPI; }
-    byte[] userPrivateKey = IdentityKeyUtil.getIdentityKeyPair(this).getPrivateKey().serialize();
-    LokiAPIDatabase apiDB = DatabaseFactory.getLokiAPIDatabase(this);
-    LokiUserDatabase userDB = DatabaseFactory.getLokiUserDatabase(this);
-    GroupDatabase groupDB = DatabaseFactory.getGroupDatabase(this);
-    publicChatAPI = new PublicChatAPI(userPublicKey, userPrivateKey, apiDB, userDB, groupDB);
-    return publicChatAPI;
-  }
-
-  private void initializeSecurityProvider() {
-    try {
-      Class.forName("org.signal.aesgcmprovider.AesGcmCipher");
-    } catch (ClassNotFoundException e) {
-      Log.e(TAG, "Failed to find AesGcmCipher class");
-      throw new ProviderInitializationException();
-    }
-
-    int aesPosition = Security.insertProviderAt(new AesGcmProvider(), 1);
-    Log.i(TAG, "Installed AesGcmProvider: " + aesPosition);
-
-    if (aesPosition < 0) {
-      Log.e(TAG, "Failed to install AesGcmProvider()");
-      throw new ProviderInitializationException();
-    }
-
-    int conscryptPosition = Security.insertProviderAt(Conscrypt.newProvider(), 2);
-    Log.i(TAG, "Installed Conscrypt provider: " + conscryptPosition);
-
-    if (conscryptPosition < 0) {
-      Log.w(TAG, "Did not install Conscrypt provider. May already be present.");
-    }
-  }
-
-  private void initializeLogging() {
-    persistentLogger = new PersistentLogger(this);
-    Log.initialize(new AndroidLogger(), persistentLogger);
-  }
-
-  private void initializeCrashHandling() {
-    final Thread.UncaughtExceptionHandler originalHandler = Thread.getDefaultUncaughtExceptionHandler();
-    Thread.setDefaultUncaughtExceptionHandler(new UncaughtExceptionLogger(originalHandler));
-  }
-
-  private void initializeJobManager() {
-    this.jobManager = new JobManager(this, new JobManager.Configuration.Builder()
-                                                                       .setDataSerializer(new JsonDataSerializer())
-                                                                       .setJobFactories(JobManagerFactories.getJobFactories(this))
-                                                                       .setConstraintFactories(JobManagerFactories.getConstraintFactories(this))
-                                                                       .setConstraintObservers(JobManagerFactories.getConstraintObservers(this))
-                                                                       .setJobStorage(new FastJobStorage(DatabaseFactory.getJobDatabase(this)))
-                                                                       .setDependencyInjector(this)
-                                                                       .build());
-  }
-
-  private void initializeDependencyInjection() {
-    communicationModule = new SignalCommunicationModule(this);
-    this.objectGraph = ObjectGraph.create(communicationModule);
-  }
-
-
-  private void initializeExpiringMessageManager() {
-    this.expiringMessageManager = new ExpiringMessageManager(this);
-  }
-
-  private void initializeTypingStatusRepository() {
-    this.typingStatusRepository = new TypingStatusRepository();
-  }
-
-  private void initializeReadReceiptManager() {
-    this.readReceiptManager = new ReadReceiptManager();
-  }
-
-  private void initializeProfileManager() {
-    this.profileManager = new ProfileManager();
-  }
-
-  private void initializeTypingStatusSender() {
-    this.typingStatusSender = new TypingStatusSender(this);
-  }
-
-  private void initializePeriodicTasks() {
-    LocalBackupListener.schedule(this);
-    BackgroundPollWorker.schedulePeriodic(this); // Loki
-
-    if (BuildConfig.PLAY_STORE_DISABLED) {
-      UpdateApkRefreshListener.schedule(this);
-    }
-  }
-
-  private void initializeWebRtc() {
-    try {
-      Set<String> HARDWARE_AEC_BLACKLIST = new HashSet<String>() {{
-        add("Pixel");
-        add("Pixel XL");
-        add("Moto G5");
-        add("Moto G (5S) Plus");
-        add("Moto G4");
-        add("TA-1053");
-        add("Mi A1");
-        add("E5823"); // Sony z5 compact
-        add("Redmi Note 5");
-        add("FP2"); // Fairphone FP2
-        add("MI 5");
-      }};
-
-      Set<String> OPEN_SL_ES_WHITELIST = new HashSet<String>() {{
-        add("Pixel");
-        add("Pixel XL");
-      }};
-
-      if (HARDWARE_AEC_BLACKLIST.contains(Build.MODEL)) {
-        WebRtcAudioUtils.setWebRtcBasedAcousticEchoCanceler(true);
-      }
-
-      if (!OPEN_SL_ES_WHITELIST.contains(Build.MODEL)) {
-        WebRtcAudioManager.setBlacklistDeviceForOpenSLESUsage(true);
-      }
-
-      PeerConnectionFactory.initialize(InitializationOptions.builder(this).createInitializationOptions());
-    } catch (UnsatisfiedLinkError e) {
-      Log.w(TAG, e);
-    }
-  }
-
-  private void initializeBlobProvider() {
-    AsyncTask.THREAD_POOL_EXECUTOR.execute(() -> {
-      BlobProvider.getInstance().onSessionStart(this);
-    });
-  }
-
-  @Override
-  protected void attachBaseContext(Context base) {
-    initializeLocaleParser();
-    super.attachBaseContext(DynamicLanguageContextWrapper.updateContext(base, TextSecurePreferences.getLanguage(base)));
-  }
-
-  private static class ProviderInitializationException extends RuntimeException { }
-
-  // region Loki
-  public boolean setUpStorageAPIIfNeeded() {
-    String userPublicKey = TextSecurePreferences.getLocalNumber(this);
-    if (userPublicKey == null || !IdentityKeyUtil.hasIdentityKey(this)) { return false; }
-    byte[] userPrivateKey = IdentityKeyUtil.getIdentityKeyPair(this).getPrivateKey().serialize();
-    LokiAPIDatabaseProtocol apiDB = DatabaseFactory.getLokiAPIDatabase(this);
-    FileServerAPI.Companion.configure(userPublicKey, userPrivateKey, apiDB);
-    org.session.libsession.messaging.fileserver.FileServerAPI.Companion.configure(userPublicKey, userPrivateKey, apiDB);
-    return true;
-  }
-
-  public void registerForFCMIfNeeded(Boolean force) {
-    Context context = this;
-    FirebaseInstanceId.getInstance().getInstanceId().addOnCompleteListener(task -> {
-      if (!task.isSuccessful()) {
-        Log.w("Loki", "FirebaseInstanceId.getInstance().getInstanceId() failed." + task.getException());
-        return;
-      }
-      String token = task.getResult().getToken();
-      String userPublicKey = TextSecurePreferences.getLocalNumber(context);
-      if (userPublicKey == null) return;
-      if (TextSecurePreferences.isUsingFCM(this)) {
-        LokiPushNotificationManager.register(token, userPublicKey, context, force);
-      } else {
-        LokiPushNotificationManager.unregister(token, context);
-      }
-    });
-  }
-
-  private void setUpPollingIfNeeded() {
-    String userPublicKey = TextSecurePreferences.getLocalNumber(this);
-    if (userPublicKey == null) return;
-    if (poller != null) {
-      SnodeAPI.shared.setUserPublicKey(userPublicKey);
-      poller.setUserPublicKey(userPublicKey);
-      return;
-    }
-    LokiAPIDatabase apiDB = DatabaseFactory.getLokiAPIDatabase(this);
-    SwarmAPI.Companion.configureIfNeeded(apiDB);
-    SnodeAPI.Companion.configureIfNeeded(userPublicKey, apiDB, broadcaster);
-    poller = new Poller();
-    ClosedGroupPoller.Companion.configureIfNeeded(this);
-    closedGroupPoller = ClosedGroupPoller.Companion.getShared();
-  }
-
-  public void startPollingIfNeeded() {
-    setUpPollingIfNeeded();
-    if (poller != null) { poller.startIfNeeded(); }
-    if (closedGroupPoller != null) { closedGroupPoller.startIfNeeded(); }
-  }
-
-  public void stopPolling() {
-    if (poller != null) { poller.stopIfNeeded(); }
-    if (closedGroupPoller != null) { closedGroupPoller.stopIfNeeded(); }
-    if (publicChatManager != null) { publicChatManager.stopPollers(); }
-  }
-
-  private void resubmitProfilePictureIfNeeded() {
-    String userPublicKey = TextSecurePreferences.getLocalNumber(this);
-    if (userPublicKey == null) return;
-    long now = new Date().getTime();
-    long lastProfilePictureUpload = TextSecurePreferences.getLastProfilePictureUpload(this);
-    if (now - lastProfilePictureUpload <= 14 * 24 * 60 * 60 * 1000) return;
-    AsyncTask.execute(() -> {
-      String encodedProfileKey = ProfileKeyUtil.generateEncodedProfileKey(this);
-      byte[] profileKey = ProfileKeyUtil.getProfileKeyFromEncodedString(encodedProfileKey);
-      try {
-        File profilePicture = AvatarHelper.getAvatarFile(this, Address.fromSerialized(userPublicKey));
-        StreamDetails stream = new StreamDetails(new FileInputStream(profilePicture), "image/jpeg", profilePicture.length());
-        FileServerAPI.shared.uploadProfilePicture(FileServerAPI.shared.getServer(), profileKey, stream, () -> {
-          TextSecurePreferences.setLastProfilePictureUpload(this, new Date().getTime());
-          TextSecurePreferences.setProfileAvatarId(this, new SecureRandom().nextInt());
-          ProfileKeyUtil.setEncodedProfileKey(this, encodedProfileKey);
-          return Unit.INSTANCE;
-=======
     public @Nullable
     PublicChatAPI getPublicChatAPI() {
         if (publicChatAPI != null || !IdentityKeyUtil.hasIdentityKey(this)) {
@@ -759,15 +491,9 @@
             return;
         }
         LokiAPIDatabase apiDB = DatabaseFactory.getLokiAPIDatabase(this);
-        Context context = this;
         SwarmAPI.Companion.configureIfNeeded(apiDB);
-        SnodeAPI.Companion.configureIfNeeded(userPublicKey, apiDB, broadcaster);
-        poller = new Poller(userPublicKey, apiDB, envelopes -> {
-            for (SignalServiceProtos.Envelope envelope : envelopes) {
-                new PushContentReceiveJob(context).processEnvelope(new SignalServiceEnvelope(envelope), false);
-            }
-            return Unit.INSTANCE;
-        });
+    SnodeAPI.Companion.configureIfNeeded(userPublicKey, apiDB, broadcaster);
+    poller = new Poller();
         ClosedGroupPoller.Companion.configureIfNeeded(this);
         closedGroupPoller = ClosedGroupPoller.Companion.getShared();
     }
@@ -837,7 +563,6 @@
                     publicChatAPI.setProfilePicture(server, profileKey, url);
                 }
             }
->>>>>>> 0b6282bc
         });
     }
 
