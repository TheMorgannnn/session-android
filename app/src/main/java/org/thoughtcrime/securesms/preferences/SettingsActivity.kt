--- conflicted
+++ resolved
@@ -295,19 +295,11 @@
 
             val userConfig = configFactory.user
             AvatarHelper.setAvatar(this, Address.fromSerialized(TextSecurePreferences.getLocalNumber(this)!!), profilePicture)
-<<<<<<< HEAD
-            prefs.setProfileAvatarId(profilePicture?.let { SecureRandom().nextInt() } ?: 0 )
-
-            ProfileKeyUtil.setEncodedProfileKey(this, encodedProfileKey)
-            // new config
-            val url = TextSecurePreferences.getProfilePictureURL(this)
-=======
             prefs.setProfileAvatarId(SecureRandom().nextInt() )
             ProfileKeyUtil.setEncodedProfileKey(this, encodedProfileKey)
 
             // Attempt to grab the details we require to update the profile picture
             val url = prefs.getProfilePictureURL()
->>>>>>> 872cb8a2
             val profileKey = ProfileKeyUtil.getProfileKey(this)
 
             // If we have a URL and a profile key then set the user's profile picture
