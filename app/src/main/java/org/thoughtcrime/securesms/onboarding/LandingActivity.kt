package org.thoughtcrime.securesms.onboarding

import android.content.Intent
import android.net.Uri
import android.os.Bundle
import androidx.annotation.StringRes
import androidx.compose.animation.AnimatedVisibility
import androidx.compose.animation.core.tween
import androidx.compose.animation.fadeIn
import androidx.compose.animation.slideInVertically
import androidx.compose.foundation.background
import androidx.compose.foundation.layout.Arrangement
import androidx.compose.foundation.layout.Box
import androidx.compose.foundation.layout.Column
import androidx.compose.foundation.layout.Spacer
import androidx.compose.foundation.layout.fillMaxWidth
import androidx.compose.foundation.layout.height
import androidx.compose.foundation.layout.heightIn
import androidx.compose.foundation.layout.padding
import androidx.compose.foundation.layout.width
import androidx.compose.foundation.lazy.LazyColumn
import androidx.compose.foundation.lazy.items
import androidx.compose.foundation.lazy.rememberLazyListState
import androidx.compose.foundation.shape.RoundedCornerShape
import androidx.compose.material.MaterialTheme
import androidx.compose.material.Text
import androidx.compose.runtime.Composable
import androidx.compose.runtime.LaunchedEffect
import androidx.compose.runtime.getValue
import androidx.compose.runtime.mutableStateOf
import androidx.compose.runtime.remember
import androidx.compose.runtime.setValue
import androidx.compose.ui.Alignment
import androidx.compose.ui.Modifier
import androidx.compose.ui.draw.alpha
import androidx.compose.ui.graphics.Color
import androidx.compose.ui.platform.ComposeView
import androidx.compose.ui.res.stringResource
import androidx.compose.ui.text.style.TextAlign
import androidx.compose.ui.tooling.preview.Preview
import androidx.compose.ui.tooling.preview.PreviewParameter
import androidx.compose.ui.unit.dp
import androidx.compose.ui.unit.sp
import kotlinx.coroutines.delay
import network.loki.messenger.R
import org.session.libsession.utilities.TextSecurePreferences
import org.thoughtcrime.securesms.BaseActionBarActivity
import org.thoughtcrime.securesms.crypto.IdentityKeyUtil
import org.thoughtcrime.securesms.onboarding.pickname.startPickDisplayNameActivity
import org.thoughtcrime.securesms.service.KeyCachingService
import org.thoughtcrime.securesms.showOpenUrlDialog
import org.thoughtcrime.securesms.ui.AppTheme
import org.thoughtcrime.securesms.ui.GetString
import org.thoughtcrime.securesms.ui.PreviewTheme
import org.thoughtcrime.securesms.ui.ThemeResPreviewParameterProvider
import org.thoughtcrime.securesms.ui.classicDarkColors
<<<<<<< HEAD
import org.thoughtcrime.securesms.ui.components.BorderlessButton
import org.thoughtcrime.securesms.ui.components.FilledButton
import org.thoughtcrime.securesms.ui.components.OutlineButton
import org.thoughtcrime.securesms.ui.contentDescription
import org.thoughtcrime.securesms.ui.session_accent
import org.thoughtcrime.securesms.util.setUpActionBarSessionLogo
import org.thoughtcrime.securesms.util.start
=======
import org.thoughtcrime.securesms.ui.session_accent
import org.thoughtcrime.securesms.util.setUpActionBarSessionLogo
import kotlin.time.Duration.Companion.milliseconds

private data class TextData(
    @StringRes val stringId: Int,
    val isOutgoing: Boolean = false
)

private val MESSAGES = listOf(
    TextData(R.string.onboardingBubbleWelcomeToSession),
    TextData(R.string.onboardingBubbleSessionIsEngineered, isOutgoing = true),
    TextData(R.string.onboardingBubbleNoPhoneNumber),
    TextData(R.string.onboardingBubbleCreatingAnAccountIsEasy, isOutgoing = true)
)
>>>>>>> 2cca1d4d

class LandingActivity : BaseActionBarActivity() {

    override fun onCreate(savedInstanceState: Bundle?) {
        super.onCreate(savedInstanceState)

        // We always hit this LandingActivity on launch - but if there is a previous instance of
        // Session then close this activity to resume the last activity from the previous instance.
        if (!isTaskRoot) { finish(); return }

        setUpActionBarSessionLogo(true)

        ComposeView(this)
            .apply { setContent { AppTheme { LandingScreen() } } }
            .let(::setContentView)

        IdentityKeyUtil.generateIdentityKeyPair(this)
        TextSecurePreferences.setPasswordDisabled(this, true)
        // AC: This is a temporary workaround to trick the old code that the screen is unlocked.
        KeyCachingService.setMasterSecret(applicationContext, Object())
    }

    @Preview
    @Composable
    private fun LandingScreen(
        @PreviewParameter(ThemeResPreviewParameterProvider::class) themeResId: Int
    ) {
        PreviewTheme(themeResId) {
            LandingScreen()
        }
    }

    @Composable
    private fun LandingScreen() {

        var count by remember { mutableStateOf(0) }
        val listState = rememberLazyListState()

        LaunchedEffect(Unit) {
            delay(500.milliseconds)
            while(count < MESSAGES.size) {
                count += 1
                listState.animateScrollToItem(0.coerceAtLeast((count - 1)))
                delay(1500L)
            }
        }

        Column(modifier = Modifier.padding(horizontal = 36.dp)) {
            Spacer(modifier = Modifier.weight(1f))
            Text(
                stringResource(R.string.onboardingBubblePrivacyInYourPocket),
                modifier = Modifier.align(Alignment.CenterHorizontally),
                style = MaterialTheme.typography.h4,
                textAlign = TextAlign.Center
            )
            Spacer(modifier = Modifier.height(24.dp))

            LazyColumn(
                state = listState,
                modifier = Modifier
                    .heightIn(min = 200.dp)
                    .fillMaxWidth()
                    .weight(2f),
                verticalArrangement = Arrangement.spacedBy(16.dp)
            ) {
                items(
                    MESSAGES.take(count),
                    key = { it.stringId }
                ) { item ->
                    AnimateMessageText(
                        stringResource(item.stringId),
                        item.isOutgoing
                    )
                }
            }

            Spacer(modifier = Modifier.weight(1f))

            OutlineButton(
                text = stringResource(R.string.onboardingAccountCreate),
                modifier = Modifier
                    .contentDescription(R.string.AccessibilityId_create_account_button)
                    .width(262.dp)
                    .align(Alignment.CenterHorizontally),
                onClick = ::startPickDisplayNameActivity
            )
            Spacer(modifier = Modifier.height(14.dp))
            FilledButton(
                text = stringResource(R.string.onboardingAccountExists),
                modifier = Modifier
                    .width(262.dp)
                    .align(Alignment.CenterHorizontally)
                    .contentDescription(R.string.AccessibilityId_restore_account_button)
            ) { start<LinkDeviceActivity>() }
            Spacer(modifier = Modifier.height(8.dp))
            BorderlessButton(
                text = stringResource(R.string.onboardingTosPrivacy),
                modifier = Modifier
                    .width(262.dp)
                    .align(Alignment.CenterHorizontally)
                    .contentDescription(R.string.AccessibilityId_open_url),
                fontSize = 11.sp,
                lineHeight = 13.sp,
                onClick = ::openDialog
            )
            Spacer(modifier = Modifier.height(8.dp))
        }
    }

    private fun openDialog() {
        showOpenUrlDialog {
            button(
                R.string.activity_landing_terms_of_service,
                contentDescriptionRes = R.string.AccessibilityId_terms_of_service_link
            ) { open("https://getsession.org/terms-of-service") }
            button(
                R.string.activity_landing_privacy_policy,
                contentDescriptionRes = R.string.AccessibilityId_privacy_policy_link
            ) { open("https://getsession.org/privacy-policy") }
        }
    }

    private fun open(url: String) {
        Intent(Intent.ACTION_VIEW, Uri.parse(url)).let(::startActivity)
    }
}

<<<<<<< HEAD
@Composable
private fun IncomingText(text: String) {
    ChatText(
        text,
        color = classicDarkColors[2]
    )
}

@Composable
private fun ColumnScope.OutgoingText(text: String) {
    ChatText(
        text,
        color = session_accent,
        textColor = MaterialTheme.colors.primary,
        modifier = Modifier.align(Alignment.End)
    )
}

@Composable
private fun ChatText(
    text: String,
    color: Color,
    modifier: Modifier = Modifier,
    textColor: Color = Color.Unspecified
) {
    Text(
        text,
        fontSize = 16.sp,
        lineHeight = 19.sp,
        color = textColor,
        modifier = modifier
            .fillMaxWidth(0.666f)
            .background(
                color = color,
                shape = RoundedCornerShape(size = 13.dp)
            )
            .padding(horizontal = 16.dp, vertical = 12.dp)
    )
=======
    @Composable
    private fun AnimateMessageText(text: String, isOutgoing: Boolean, modifier: Modifier = Modifier) {
        var visible by remember { mutableStateOf(false) }
        LaunchedEffect(Unit) { visible = true }

        Box {
            // TODO [SES-2077] Use LazyList itemAnimation when we update to compose 1.7 or so.
            MessageText(text, isOutgoing, Modifier.alpha(0f))

            AnimatedVisibility(
                visible = visible,
                enter = fadeIn(animationSpec = tween(durationMillis = 300)) +
                        slideInVertically(animationSpec = tween(durationMillis = 300)) { it }
            ) {
                MessageText(text, isOutgoing, modifier)
            }
        }
    }

    @Composable
    private fun MessageText(text: String, isOutgoing: Boolean, modifier: Modifier) {
        if (isOutgoing) OutgoingText(text, modifier) else IncomingText(text, modifier)
    }

    @Composable
    private fun IncomingText(text: String, modifier: Modifier = Modifier) {
        ChatText(
            text,
            color = classicDarkColors[2],
            modifier = modifier
        )
    }

    @Composable
    private fun OutgoingText(text: String, modifier: Modifier = Modifier) {
        Box(modifier = modifier then Modifier.fillMaxWidth()) {
            ChatText(
                text,
                color = session_accent,
                textColor = MaterialTheme.colors.primary,
                modifier = Modifier.align(Alignment.TopEnd)
            )
        }
    }

    @Composable
    private fun ChatText(
        text: String,
        color: Color,
        modifier: Modifier = Modifier,
        textColor: Color = Color.Unspecified
    ) {
        Text(
            text,
            fontSize = 16.sp,
            lineHeight = 19.sp,
            color = textColor,
            modifier = modifier
                .fillMaxWidth(0.666f)
                .background(
                    color = color,
                    shape = RoundedCornerShape(size = 13.dp)
                )
                .padding(horizontal = 16.dp, vertical = 12.dp)
        )
    }
>>>>>>> 2cca1d4d
}<|MERGE_RESOLUTION|>--- conflicted
+++ resolved
@@ -50,11 +50,9 @@
 import org.thoughtcrime.securesms.service.KeyCachingService
 import org.thoughtcrime.securesms.showOpenUrlDialog
 import org.thoughtcrime.securesms.ui.AppTheme
-import org.thoughtcrime.securesms.ui.GetString
 import org.thoughtcrime.securesms.ui.PreviewTheme
 import org.thoughtcrime.securesms.ui.ThemeResPreviewParameterProvider
 import org.thoughtcrime.securesms.ui.classicDarkColors
-<<<<<<< HEAD
 import org.thoughtcrime.securesms.ui.components.BorderlessButton
 import org.thoughtcrime.securesms.ui.components.FilledButton
 import org.thoughtcrime.securesms.ui.components.OutlineButton
@@ -62,9 +60,6 @@
 import org.thoughtcrime.securesms.ui.session_accent
 import org.thoughtcrime.securesms.util.setUpActionBarSessionLogo
 import org.thoughtcrime.securesms.util.start
-=======
-import org.thoughtcrime.securesms.ui.session_accent
-import org.thoughtcrime.securesms.util.setUpActionBarSessionLogo
 import kotlin.time.Duration.Companion.milliseconds
 
 private data class TextData(
@@ -78,7 +73,6 @@
     TextData(R.string.onboardingBubbleNoPhoneNumber),
     TextData(R.string.onboardingBubbleCreatingAnAccountIsEasy, isOutgoing = true)
 )
->>>>>>> 2cca1d4d
 
 class LandingActivity : BaseActionBarActivity() {
 
@@ -113,7 +107,6 @@
 
     @Composable
     private fun LandingScreen() {
-
         var count by remember { mutableStateOf(0) }
         val listState = rememberLazyListState()
 
@@ -206,23 +199,49 @@
     }
 }
 
-<<<<<<< HEAD
-@Composable
-private fun IncomingText(text: String) {
+@Composable
+private fun AnimateMessageText(text: String, isOutgoing: Boolean, modifier: Modifier = Modifier) {
+    var visible by remember { mutableStateOf(false) }
+    LaunchedEffect(Unit) { visible = true }
+
+    Box {
+        // TODO [SES-2077] Use LazyList itemAnimation when we update to compose 1.7 or so.
+        MessageText(text, isOutgoing, Modifier.alpha(0f))
+
+        AnimatedVisibility(
+            visible = visible,
+            enter = fadeIn(animationSpec = tween(durationMillis = 300)) +
+                    slideInVertically(animationSpec = tween(durationMillis = 300)) { it }
+        ) {
+            MessageText(text, isOutgoing, modifier)
+        }
+    }
+}
+
+@Composable
+private fun MessageText(text: String, isOutgoing: Boolean, modifier: Modifier) {
+    if (isOutgoing) OutgoingText(text, modifier) else IncomingText(text, modifier)
+}
+
+@Composable
+private fun IncomingText(text: String, modifier: Modifier = Modifier) {
     ChatText(
         text,
-        color = classicDarkColors[2]
+        color = classicDarkColors[2],
+        modifier = modifier
     )
 }
 
 @Composable
-private fun ColumnScope.OutgoingText(text: String) {
-    ChatText(
-        text,
-        color = session_accent,
-        textColor = MaterialTheme.colors.primary,
-        modifier = Modifier.align(Alignment.End)
-    )
+private fun OutgoingText(text: String, modifier: Modifier = Modifier) {
+    Box(modifier = modifier then Modifier.fillMaxWidth()) {
+        ChatText(
+            text,
+            color = session_accent,
+            textColor = MaterialTheme.colors.primary,
+            modifier = Modifier.align(Alignment.TopEnd)
+        )
+    }
 }
 
 @Composable
@@ -245,72 +264,4 @@
             )
             .padding(horizontal = 16.dp, vertical = 12.dp)
     )
-=======
-    @Composable
-    private fun AnimateMessageText(text: String, isOutgoing: Boolean, modifier: Modifier = Modifier) {
-        var visible by remember { mutableStateOf(false) }
-        LaunchedEffect(Unit) { visible = true }
-
-        Box {
-            // TODO [SES-2077] Use LazyList itemAnimation when we update to compose 1.7 or so.
-            MessageText(text, isOutgoing, Modifier.alpha(0f))
-
-            AnimatedVisibility(
-                visible = visible,
-                enter = fadeIn(animationSpec = tween(durationMillis = 300)) +
-                        slideInVertically(animationSpec = tween(durationMillis = 300)) { it }
-            ) {
-                MessageText(text, isOutgoing, modifier)
-            }
-        }
-    }
-
-    @Composable
-    private fun MessageText(text: String, isOutgoing: Boolean, modifier: Modifier) {
-        if (isOutgoing) OutgoingText(text, modifier) else IncomingText(text, modifier)
-    }
-
-    @Composable
-    private fun IncomingText(text: String, modifier: Modifier = Modifier) {
-        ChatText(
-            text,
-            color = classicDarkColors[2],
-            modifier = modifier
-        )
-    }
-
-    @Composable
-    private fun OutgoingText(text: String, modifier: Modifier = Modifier) {
-        Box(modifier = modifier then Modifier.fillMaxWidth()) {
-            ChatText(
-                text,
-                color = session_accent,
-                textColor = MaterialTheme.colors.primary,
-                modifier = Modifier.align(Alignment.TopEnd)
-            )
-        }
-    }
-
-    @Composable
-    private fun ChatText(
-        text: String,
-        color: Color,
-        modifier: Modifier = Modifier,
-        textColor: Color = Color.Unspecified
-    ) {
-        Text(
-            text,
-            fontSize = 16.sp,
-            lineHeight = 19.sp,
-            color = textColor,
-            modifier = modifier
-                .fillMaxWidth(0.666f)
-                .background(
-                    color = color,
-                    shape = RoundedCornerShape(size = 13.dp)
-                )
-                .padding(horizontal = 16.dp, vertical = 12.dp)
-        )
-    }
->>>>>>> 2cca1d4d
 }