package org.thoughtcrime.securesms.onboarding.recoverypassword

import android.content.Context
import android.content.Intent
import android.graphics.Bitmap
import android.os.Bundle
import androidx.activity.viewModels
import androidx.compose.animation.AnimatedVisibility
import androidx.compose.foundation.Image
import androidx.compose.foundation.background
import androidx.compose.foundation.border
import androidx.compose.foundation.layout.Arrangement
import androidx.compose.foundation.layout.Box
import androidx.compose.foundation.layout.Column
import androidx.compose.foundation.layout.Row
import androidx.compose.foundation.layout.Spacer
import androidx.compose.foundation.layout.height
import androidx.compose.foundation.layout.padding
import androidx.compose.foundation.layout.width
import androidx.compose.foundation.rememberScrollState
import androidx.compose.foundation.shape.RoundedCornerShape
import androidx.compose.foundation.verticalScroll
import androidx.compose.material.Card
import androidx.compose.material.Icon
import androidx.compose.material.MaterialTheme
import androidx.compose.material.Text
import androidx.compose.runtime.Composable
import androidx.compose.runtime.LaunchedEffect
import androidx.compose.runtime.MutableState
import androidx.compose.runtime.getValue
import androidx.compose.runtime.mutableStateOf
import androidx.compose.runtime.remember
import androidx.compose.runtime.rememberCoroutineScope
import androidx.compose.runtime.setValue
import androidx.compose.ui.Alignment
import androidx.compose.ui.Modifier
import androidx.compose.ui.graphics.ColorFilter
import androidx.compose.ui.graphics.ImageBitmap
import androidx.compose.ui.graphics.asImageBitmap
import androidx.compose.ui.platform.ComposeView
import androidx.compose.ui.res.painterResource
import androidx.compose.ui.res.stringResource
import androidx.compose.ui.text.font.FontFamily
import androidx.compose.ui.tooling.preview.Preview
import androidx.compose.ui.tooling.preview.PreviewParameter
import androidx.compose.ui.unit.dp
import kotlinx.coroutines.CoroutineScope
import kotlinx.coroutines.delay
import kotlinx.coroutines.launch
import network.loki.messenger.R
import org.thoughtcrime.securesms.BaseActionBarActivity
import org.thoughtcrime.securesms.showSessionDialog
import org.thoughtcrime.securesms.ui.AppTheme
import org.thoughtcrime.securesms.ui.CellWithPaddingAndMargin
import org.thoughtcrime.securesms.ui.GetString
import org.thoughtcrime.securesms.ui.LaunchedEffectAsync
import org.thoughtcrime.securesms.ui.LocalExtraColors
import org.thoughtcrime.securesms.ui.OutlineButton
import org.thoughtcrime.securesms.ui.PreviewTheme
import org.thoughtcrime.securesms.ui.SessionShieldIcon
import org.thoughtcrime.securesms.ui.ThemeResPreviewParameterProvider
import org.thoughtcrime.securesms.ui.classicDarkColors
import org.thoughtcrime.securesms.ui.colorDestructive
import org.thoughtcrime.securesms.ui.contentDescription
import org.thoughtcrime.securesms.ui.h8
import org.thoughtcrime.securesms.ui.small
import kotlin.time.Duration.Companion.seconds

class RecoveryPasswordActivity : BaseActionBarActivity() {

    private val viewModel: RecoveryPasswordViewModel by viewModels()

    override fun onCreate(savedInstanceState: Bundle?) {
        super.onCreate(savedInstanceState)
        supportActionBar!!.title = resources.getString(R.string.sessionRecoveryPassword)

        ComposeView(this).apply {
            setContent {
                RecoveryPassword(viewModel.seed, viewModel.qrBitmap, { viewModel.copySeed(context) }) { onHide() }
            }
        }.let(::setContentView)
    }

    private fun onHide() {
        showSessionDialog {
            title(R.string.recoveryPasswordHidePermanently)
            htmlText(R.string.recoveryPasswordHidePermanentlyDescription1)
            destructiveButton(R.string.continue_2) { onHideConfirm() }
            cancelButton()
        }
    }

    private fun onHideConfirm() {
        showSessionDialog {
            title(R.string.recoveryPasswordHidePermanently)
            text(R.string.recoveryPasswordHidePermanentlyDescription2)
            cancelButton()
            destructiveButton(
                R.string.yes,
                contentDescription = R.string.AccessibilityId_confirm_button
            ) {
                viewModel.permanentlyHidePassword()
                finish()
            }
        }
    }
}

@Preview
@Composable
fun PreviewRecoveryPassword(
    @PreviewParameter(ThemeResPreviewParameterProvider::class) themeResId: Int
) {
    PreviewTheme(themeResId) {
        RecoveryPassword(seed = "Voyage  urban  toyed  maverick peculiar tuxedo penguin tree grass building listen speak withdraw terminal plane")
    }
}

@Composable
fun RecoveryPassword(
    seed: String = "",
    qrBitmap: Bitmap? = null,
    copySeed:() -> Unit = {},
    onHide:() -> Unit = {}
) {
    AppTheme {
        Column(
            verticalArrangement = Arrangement.spacedBy(16.dp),
            modifier = Modifier
                .verticalScroll(rememberScrollState())
                .padding(bottom = 16.dp)
        ) {
            RecoveryPasswordCell(seed, qrBitmap, copySeed)
            HideRecoveryPasswordCell(onHide)
        }
    }
}

@Composable
fun RecoveryPasswordCell(seed: String = "", qrBitmap: Bitmap? = null, copySeed:() -> Unit = {}) {
    val showQr = remember {
        mutableStateOf(false)
    }

    CellWithPaddingAndMargin {
        Column {
            Row {
                Text(stringResource(R.string.sessionRecoveryPassword))
                Spacer(Modifier.width(8.dp))
                SessionShieldIcon()
            }

            Text(stringResource(R.string.recoveryPasswordDescription))

            AnimatedVisibility(!showQr.value) {
                Text(
                    seed,
                    modifier = Modifier
                        .contentDescription(R.string.AccessibilityId_hide_recovery_password_button)
                        .padding(vertical = 24.dp)
                        .border(
                            width = 1.dp,
                            color = classicDarkColors[3],
                            shape = RoundedCornerShape(11.dp)
                        )
                        .padding(24.dp),
                    style = MaterialTheme.typography.small.copy(fontFamily = FontFamily.Monospace),
                    color = LocalExtraColors.current.prominentButtonColor,
                )
            }

            AnimatedVisibility(showQr.value, modifier = Modifier.align(Alignment.CenterHorizontally)) {
                Card(
                    backgroundColor = LocalExtraColors.current.lightCell,
                    elevation = 0.dp,
                    modifier = Modifier
                        .align(Alignment.CenterHorizontally)
                        .padding(vertical = 24.dp)
                ) {
<<<<<<< HEAD
                    qrBitmap?.let {
                        QrImage(
                            bitmap = it,
                            contentDescription = "QR code of your recovery password",
=======
                    Box {
                        qrBitmap?.let {
                            Image(
                                bitmap = it.asImageBitmap(),
                                contentDescription = "QR code of your recovery password",
                                colorFilter = ColorFilter.tint(LocalExtraColors.current.onLightCell)
                            )
                        }

                        Icon(
                            painter = painterResource(id = R.drawable.session_shield),
                            contentDescription = "",
                            tint = LocalExtraColors.current.onLightCell,
                            modifier = Modifier
                                .align(Alignment.Center)
                                .width(46.dp)
                                .height(56.dp)
                                .background(color = LocalExtraColors.current.lightCell)
                                .padding(horizontal = 3.dp, vertical = 1.dp)
>>>>>>> 1ace9ea8
                        )
                    }
                }
            }

            AnimatedVisibility(!showQr.value) {
                Row(horizontalArrangement = Arrangement.spacedBy(32.dp)) {
                    OutlineButton(
                        modifier = Modifier.weight(1f),
                        color = MaterialTheme.colors.onPrimary,
                        onClick = copySeed,
                        temporaryContent = { Text(stringResource(R.string.copied)) }
                    ) {
                        Text(stringResource(R.string.copy))
                    }
                    OutlineButton(text = stringResource(R.string.qrView), modifier = Modifier.weight(1f), color = MaterialTheme.colors.onPrimary) { showQr.toggle() }
                }
            }

            AnimatedVisibility(showQr.value, modifier = Modifier.align(Alignment.CenterHorizontally)) {
                OutlineButton(
                    text = stringResource(R.string.recoveryPasswordView),
                    color = MaterialTheme.colors.onPrimary,
                    modifier = Modifier.align(Alignment.CenterHorizontally)
                ) { showQr.toggle() }
            }
        }
    }
}

@Composable
fun QrImage(bitmap: Bitmap, contentDescription: String, icon: Int = R.drawable.session_shield) {
    Box {
        Image(
            bitmap = bitmap.asImageBitmap(),
            contentDescription = contentDescription,
            colorFilter = ColorFilter.tint(LocalExtraColors.current.onLightCell)
        )

        Icon(
            painter = painterResource(id = icon),
            contentDescription = "",
            tint = LocalExtraColors.current.onLightCell,
            modifier = Modifier
                .align(Alignment.Center)
                .width(46.dp)
                .height(56.dp)
                .background(color = LocalExtraColors.current.lightCell)
                .padding(horizontal = 3.dp, vertical = 1.dp)
        )
    }
}

private fun MutableState<Boolean>.toggle() { value = !value }

@Composable
fun HideRecoveryPasswordCell(onHide: () -> Unit = {}) {
    CellWithPaddingAndMargin {
        Row {
            Column(Modifier.weight(1f)) {
                Text(text = stringResource(R.string.recoveryPasswordHideRecoveryPassword), style = MaterialTheme.typography.h8)
                Text(text = stringResource(R.string.recoveryPasswordHideRecoveryPasswordDescription))
            }
            OutlineButton(
                stringResource(R.string.hide),
                contentDescription = GetString(R.string.AccessibilityId_hide_recovery_password_button),
                modifier = Modifier.align(Alignment.CenterVertically),
                color = colorDestructive
            ) { onHide() }
        }
    }
}

fun Context.startRecoveryPasswordActivity() {
    Intent(this, RecoveryPasswordActivity::class.java).also(::startActivity)
}<|MERGE_RESOLUTION|>--- conflicted
+++ resolved
@@ -177,32 +177,10 @@
                         .align(Alignment.CenterHorizontally)
                         .padding(vertical = 24.dp)
                 ) {
-<<<<<<< HEAD
                     qrBitmap?.let {
                         QrImage(
                             bitmap = it,
                             contentDescription = "QR code of your recovery password",
-=======
-                    Box {
-                        qrBitmap?.let {
-                            Image(
-                                bitmap = it.asImageBitmap(),
-                                contentDescription = "QR code of your recovery password",
-                                colorFilter = ColorFilter.tint(LocalExtraColors.current.onLightCell)
-                            )
-                        }
-
-                        Icon(
-                            painter = painterResource(id = R.drawable.session_shield),
-                            contentDescription = "",
-                            tint = LocalExtraColors.current.onLightCell,
-                            modifier = Modifier
-                                .align(Alignment.Center)
-                                .width(46.dp)
-                                .height(56.dp)
-                                .background(color = LocalExtraColors.current.lightCell)
-                                .padding(horizontal = 3.dp, vertical = 1.dp)
->>>>>>> 1ace9ea8
                         )
                     }
                 }
