--- conflicted
+++ resolved
@@ -52,12 +52,8 @@
     }
 
     fun update(recipient: Recipient) {
-<<<<<<< HEAD
+        this.recipient = recipient
         recipient.run { update(address, isLegacyClosedGroupRecipient, isOpenGroupInboxRecipient) }
-=======
-        this.recipient = recipient
-        recipient.run { update(address, isClosedGroupRecipient, isOpenGroupInboxRecipient) }
->>>>>>> 16cca2d3
     }
 
     fun update(
