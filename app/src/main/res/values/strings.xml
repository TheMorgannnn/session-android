<?xml version="1.0" encoding="utf-8"?>
<resources>
    <string name="app_name" translatable="false">Session</string>
    <string name="yes">Yes</string>
    <string name="no">No</string>
    <string name="delete">Delete</string>
    <string name="ban">Ban</string>
    <string name="please_wait">Please wait…</string>
    <string name="save">Save</string>
    <string name="note_to_self">Note to Self</string>
    <string name="version_s">Version %s</string>

    <!-- AbstractNotificationBuilder -->
    <string name="AbstractNotificationBuilder_new_message">New message</string>

    <!-- AlbumThumbnailView -->
    <string name="AlbumThumbnailView_plus">\+%d</string>

    <!-- ApplicationPreferencesActivity -->
    <plurals name="ApplicationPreferencesActivity_messages_per_conversation">
        <item quantity="one">%d message per conversation</item>
        <item quantity="other">%d messages per conversation</item>
    </plurals>
    <string name="ApplicationPreferencesActivity_delete_all_old_messages_now">Delete all old messages now?</string>
    <plurals name="ApplicationPreferencesActivity_this_will_immediately_trim_all_conversations_to_the_d_most_recent_messages">
        <item quantity="one">This will immediately trim all conversations to the most recent message.</item>
        <item quantity="other">This will immediately trim all conversations to the %d most recent messages.</item>
    </plurals>
    <string name="ApplicationPreferencesActivity_delete">Delete</string>
    <string name="ApplicationPreferencesActivity_On">On</string>
    <string name="ApplicationPreferencesActivity_Off">Off</string>

    <!-- DraftDatabase -->
    <string name="DraftDatabase_Draft_image_snippet">(image)</string>
    <string name="DraftDatabase_Draft_audio_snippet">(audio)</string>
    <string name="DraftDatabase_Draft_video_snippet">(video)</string>
    <string name="DraftDatabase_Draft_quote_snippet">(reply)</string>

    <!-- AttachmentManager -->
    <string name="AttachmentManager_cant_open_media_selection">Can\'t find an app to select media.</string>
    <string name="AttachmentManager_signal_requires_the_external_storage_permission_in_order_to_attach_photos_videos_or_audio">Session requires the Storage permission in order to attach photos, videos, or audio, but it has been permanently denied. Please continue to the app settings menu, select \"Permissions\", and enable \"Storage\".</string>
    <string name="AttachmentManager_signal_requires_contacts_permission_in_order_to_attach_contact_information">Session requires Contacts permission in order to attach contact information, but it has been permanently denied. Please continue to the app settings menu, select \"Permissions\", and enable \"Contacts\".</string>
    <string name="AttachmentManager_signal_requires_the_camera_permission_in_order_to_take_photos_but_it_has_been_permanently_denied">Session requires the Camera permission in order to take photos, but it has been permanently denied. Please continue to the app settings menu, select \"Permissions\", and enable \"Camera\".</string>

    <!-- AudioSlidePlayer -->
    <string name="AudioSlidePlayer_error_playing_audio">Error playing audio!</string>

    <!-- BucketedThreadMedia -->
    <string name="BucketedThreadMedia_Today">Today</string>
    <string name="BucketedThreadMedia_Yesterday">Yesterday</string>
    <string name="BucketedThreadMedia_This_week">This week</string>
    <string name="BucketedThreadMedia_This_month">This month</string>

    <!-- CommunicationActions -->
    <string name="CommunicationActions_no_browser_found">No web browser found.</string>

    <!-- ContactsCursorLoader -->
    <string name="ContactsCursorLoader_groups">Groups</string>

    <!-- ConversationItem -->
    <string name="ConversationItem_error_not_delivered">Send failed, tap for details</string>
    <string name="ConversationItem_received_key_exchange_message_tap_to_process">Received key exchange message, tap to process.</string>
    <string name="ConversationItem_group_action_left">%1$s has left the group.</string>
    <string name="ConversationItem_click_to_approve_unencrypted">Send failed, tap for unsecured fallback</string>
    <string name="ConversationItem_unable_to_open_media">Can\'t find an app able to open this media.</string>
    <string name="ConversationItem_copied_text">Copied %s</string>
    <string name="ConversationItem_read_more">Read More</string>
    <string name="ConversationItem_download_more">&#160; Download More</string>
    <string name="ConversationItem_pending">&#160; Pending</string>

    <!-- ConversationActivity -->
    <string name="ConversationActivity_add_attachment">Add attachment</string>
    <string name="ConversationActivity_select_contact_info">Select contact info</string>
    <string name="ConversationActivity_sorry_there_was_an_error_setting_your_attachment">Sorry, there was an error setting your attachment.</string>
    <string name="ConversationActivity_message">Message</string>
    <string name="ConversationActivity_compose">Compose</string>
    <string name="ConversationActivity_muted_until_date">Muted until %1$s</string>
    <string name="ConversationActivity_muted_forever">Muted</string>
    <string name="ConversationActivity_member_count">%1$d members</string>
    <string name="ConversationActivity_open_group_guidelines">Community Guidelines</string>

    <string name="ConversationActivity_invalid_recipient">Invalid recipient!</string>
    <string name="ConversationActivity_added_to_home_screen">Added to home screen</string>
    <string name="ConversationActivity_leave_group">Leave group?</string>
    <string name="ConversationActivity_are_you_sure_you_want_to_leave_this_group">Are you sure you want to leave this group?</string>
    <string name="ConversationActivity_error_leaving_group">Error leaving group</string>
    <string name="ConversationActivity_unblock_this_contact_question">Unblock this contact?</string>
    <string name="ConversationActivity_you_will_once_again_be_able_to_receive_messages_and_calls_from_this_contact">You will once again be able to receive messages and calls from this contact.</string>
    <string name="ConversationActivity_unblock">Unblock</string>
    <string name="ConversationActivity_attachment_exceeds_size_limits">Attachment exceeds size limits for the type of message you\'re sending.</string>
    <string name="ConversationActivity_unable_to_record_audio">Unable to record audio!</string>
    <string name="ConversationActivity_there_is_no_app_available_to_handle_this_link_on_your_device">There is no app available to handle this link on your device.</string>
    <string name="ConversationActivity_invite_to_open_group">Add members</string>
    <string name="ConversationActivity_join_open_group">Join %s</string>
    <string name="ConversationActivity_join_open_group_confirmation_message">Are you sure you want to join the <b>%s</b> open group?</string>

    <string name="ConversationActivity_to_send_audio_messages_allow_signal_access_to_your_microphone">Session needs microphone access to send audio messages.</string>
    <string name="ConversationActivity_signal_requires_the_microphone_permission_in_order_to_send_audio_messages">Session needs microphone access to send audio messages, but it has been permanently denied. Please continue to app settings, select \"Permissions\", and enable \"Microphone\".</string>
    <string name="ConversationActivity_to_capture_photos_and_video_allow_signal_access_to_the_camera">Session needs camera access to take photos and videos.</string>
    <string name="ConversationActivity_to_send_photos_and_video_allow_signal_access_to_storage">Session needs storage access to send photos and videos.</string>
    <string name="ConversationActivity_signal_needs_the_camera_permission_to_take_photos_or_video">Session needs camera access to take photos and videos, but it has been permanently denied. Please continue to app settings, select \"Permissions\", and enable \"Camera\".</string>
    <string name="ConversationActivity_signal_needs_camera_permissions_to_take_photos_or_video">Session needs camera access to take photos or videos.</string>

    <string name="ConversationActivity_quoted_contact_message">%1$s %2$s</string>
    <string name="ConversationActivity_search_position">%1$d of %2$d</string>
    <string name="ConversationActivity_no_results">No results</string>

    <!-- ConversationAdapter -->
    <plurals name="ConversationAdapter_n_unread_messages">
        <item quantity="one">%d unread message</item>
        <item quantity="other">%d unread messages</item>
    </plurals>

    <!-- ConversationFragment -->
    <plurals name="ConversationFragment_delete_selected_messages">
        <item quantity="one">Delete selected message?</item>
        <item quantity="other">Delete selected messages?</item>
    </plurals>
    <plurals name="ConversationFragment_this_will_permanently_delete_all_n_selected_messages">
        <item quantity="one">This will permanently delete the selected message.</item>
        <item quantity="other">This will permanently delete all %1$d selected messages.</item>
    </plurals>
    <string name="ConversationFragment_ban_selected_user">Ban this user?</string>
    <string name="ConversationFragment_save_to_sd_card">Save to storage?</string>
    <plurals name="ConversationFragment_saving_n_media_to_storage_warning">
        <item quantity="one">Saving this media to storage will allow any other apps on your device to access it.\n\nContinue?</item>
        <item quantity="other">Saving all %1$d media to storage will allow any other apps on your device to access them.\n\nContinue?</item>
    </plurals>
    <plurals name="ConversationFragment_error_while_saving_attachments_to_sd_card">
        <item quantity="one">Error while saving attachment to storage!</item>
        <item quantity="other">Error while saving attachments to storage!</item>
    </plurals>
    <plurals name="ConversationFragment_saving_n_attachments">
        <item quantity="one">Saving attachment</item>
        <item quantity="other">Saving %1$d attachments</item>
    </plurals>
    <plurals name="ConversationFragment_saving_n_attachments_to_sd_card">
        <item quantity="one">Saving attachment to storage...</item>
        <item quantity="other">Saving %1$d attachments to storage...</item>
    </plurals>
    <string name="ConversationFragment_pending">Pending...</string>
    <string name="ConversationFragment_push">Data (Session)</string>
    <string name="ConversationFragment_mms">MMS</string>
    <string name="ConversationFragment_sms">SMS</string>
    <string name="ConversationFragment_deleting">Deleting</string>
    <string name="ConversationFragment_deleting_messages">Deleting messages...</string>
    <string name="ConversationFragment_banning">Banning</string>
    <string name="ConversationFragment_banning_user">Banning user…</string>
    <string name="ConversationFragment_quoted_message_not_found">Original message not found</string>
    <string name="ConversationFragment_quoted_message_no_longer_available">Original message no longer available</string>

    <!-- ConversationListItem -->
    <string name="ConversationListItem_key_exchange_message">Key exchange message</string>

    <!-- CreateProfileActivity -->
    <string name="CreateProfileActivity_profile_photo">Profile photo</string>

    <!-- CustomDefaultPreference -->
    <string name="CustomDefaultPreference_using_custom">Using custom: %s</string>
    <string name="CustomDefaultPreference_using_default">Using default: %s</string>
    <string name="CustomDefaultPreference_none">None</string>

    <!-- DateUtils -->
    <string name="DateUtils_just_now">Now</string>
    <string name="DateUtils_minutes_ago">%d min</string>
    <string name="DateUtils_today">Today</string>
    <string name="DateUtils_yesterday">Yesterday</string>

    <!-- DeviceListItem -->
    <string name="DeviceListItem_today">Today</string>

    <!-- DocumentView -->
    <string name="DocumentView_unknown_file">Unknown file</string>

    <!-- GiphyActivity -->
    <string name="GiphyActivity_error_while_retrieving_full_resolution_gif">Error while retrieving full resolution GIF</string>

    <!-- GiphyFragmentPageAdapter -->
    <string name="GiphyFragmentPagerAdapter_gifs">GIFs</string>
    <string name="GiphyFragmentPagerAdapter_stickers">Stickers</string>

    <!-- CropImageActivity -->
    <string name="CropImageActivity_profile_avatar">Photo</string>

    <!-- InputPanel -->
    <string name="InputPanel_tap_and_hold_to_record_a_voice_message_release_to_send">Tap and hold to record a voice message, release to send</string>

    <!-- LongMessageActivity -->
    <string name="LongMessageActivity_unable_to_find_message">Unable to find message</string>
    <string name="LongMessageActivity_message_from_s">Message from %1$s</string>
    <string name="LongMessageActivity_your_message">Your message</string>

    <!-- MediaOverviewActivity -->
    <string name="MediaOverviewActivity_Media">Media</string>
    <plurals name="MediaOverviewActivity_Media_delete_confirm_title">
        <item quantity="one">Delete selected message?</item>
        <item quantity="other">Delete selected messages?</item>
    </plurals>
    <plurals name="MediaOverviewActivity_Media_delete_confirm_message">
        <item quantity="one">This will permanently delete the selected message.</item>
        <item quantity="other">This will permanently delete all %1$d selected messages.</item>
    </plurals>
    <string name="MediaOverviewActivity_Media_delete_progress_title">Deleting</string>
    <string name="MediaOverviewActivity_Media_delete_progress_message">Deleting messages...</string>
    <string name="MediaOverviewActivity_Documents">Documents</string>
    <string name="MediaOverviewActivity_Select_all">Select all</string>
    <string name="MediaOverviewActivity_collecting_attachments">Collecting attachments...</string>

    <!-- NotificationMmsMessageRecord -->
    <string name="NotificationMmsMessageRecord_multimedia_message">Multimedia message</string>
    <string name="NotificationMmsMessageRecord_downloading_mms_message">Downloading MMS message</string>
    <string name="NotificationMmsMessageRecord_error_downloading_mms_message">Error downloading MMS message, tap to retry</string>

    <!-- MediaPickerActivity -->
    <string name="MediaPickerActivity_send_to">Send to %s</string>

    <!-- MediaSendActivity -->
    <string name="MediaSendActivity_add_a_caption">Add a caption...</string>
    <string name="MediaSendActivity_an_item_was_removed_because_it_exceeded_the_size_limit">An item was removed because it exceeded the size limit</string>
    <string name="MediaSendActivity_camera_unavailable">Camera unavailable.</string>
    <string name="MediaSendActivity_message_to_s">Message to %s</string>
    <plurals name="MediaSendActivity_cant_share_more_than_n_items">
        <item quantity="one">You can\'t share more than %d item.</item>
        <item quantity="other">You can\'t share more than %d items.</item>
    </plurals>

    <!-- MediaRepository -->
    <string name="MediaRepository_all_media">All media</string>

    <!-- MessageRecord -->
    <string name="MessageRecord_message_encrypted_with_a_legacy_protocol_version_that_is_no_longer_supported">Received a message encrypted using an old version of Session that is no longer supported. Please ask the sender to update to the most recent version and resend the message.</string>
    <string name="MessageRecord_left_group">You have left the group.</string>
    <string name="MessageRecord_you_updated_group">You updated the group.</string>
    <string name="MessageRecord_s_updated_group">%s updated the group.</string>

    <!-- ExpirationDialog -->
    <string name="ExpirationDialog_disappearing_messages">Disappearing messages</string>
    <string name="ExpirationDialog_your_messages_will_not_expire">Your messages will not expire.</string>
    <string name="ExpirationDialog_your_messages_will_disappear_s_after_they_have_been_seen">Messages sent and received in this conversation will disappear %s after they have been seen.</string>

    <!-- PassphrasePromptActivity -->
    <string name="PassphrasePromptActivity_enter_passphrase">Enter passphrase</string>

    <!-- RecipientPreferencesActivity -->
    <string name="RecipientPreferenceActivity_block_this_contact_question">Block this contact?</string>
    <string name="RecipientPreferenceActivity_you_will_no_longer_receive_messages_and_calls_from_this_contact">You will no longer receive messages and calls from this contact.</string>
    <string name="RecipientPreferenceActivity_block">Block</string>
    <string name="RecipientPreferenceActivity_unblock_this_contact_question">Unblock this contact?</string>
    <string name="RecipientPreferenceActivity_you_will_once_again_be_able_to_receive_messages_and_calls_from_this_contact">You will once again be able to receive messages and calls from this contact.</string>
    <string name="RecipientPreferenceActivity_unblock">Unblock</string>
    <string name="RecipientPreferenceActivity_notification_settings">Notification settings</string>

    <!-- Slide -->
    <string name="Slide_image">Image</string>
    <string name="Slide_audio">Audio</string>
    <string name="Slide_video">Video</string>

    <!-- SmsMessageRecord -->
    <string name="SmsMessageRecord_received_corrupted_key_exchange_message">Received corrupted key
        exchange message!
    </string>
    <string name="SmsMessageRecord_received_key_exchange_message_for_invalid_protocol_version">
        Received key exchange message for invalid protocol version.
    </string>
    <string name="SmsMessageRecord_received_message_with_new_safety_number_tap_to_process">Received message with new safety number. Tap to process and display.</string>
    <string name="SmsMessageRecord_secure_session_reset">You reset the secure session.</string>
    <string name="SmsMessageRecord_secure_session_reset_s">%s reset the secure session.</string>
    <string name="SmsMessageRecord_duplicate_message">Duplicate message.</string>

    <!-- ThreadRecord -->
    <string name="ThreadRecord_group_updated">Group updated</string>
    <string name="ThreadRecord_left_the_group">Left the group</string>
    <string name="ThreadRecord_secure_session_reset">Secure session reset.</string>
    <string name="ThreadRecord_draft">Draft:</string>
    <string name="ThreadRecord_called">You called</string>
    <string name="ThreadRecord_called_you">Called you</string>
    <string name="ThreadRecord_missed_call">Missed call</string>
    <string name="ThreadRecord_media_message">Media message</string>
    <string name="ThreadRecord_s_is_on_signal">%s is on Session!</string>
    <string name="ThreadRecord_disappearing_messages_disabled">Disappearing messages disabled</string>
    <string name="ThreadRecord_disappearing_message_time_updated_to_s">Disappearing message time set to %s</string>
    <string name="ThreadRecord_s_took_a_screenshot">%s took a screenshot.</string>
    <string name="ThreadRecord_media_saved_by_s">Media saved by %s.</string>
    <string name="ThreadRecord_safety_number_changed">Safety number changed</string>
    <string name="ThreadRecord_your_safety_number_with_s_has_changed">Your safety number with %s has changed.</string>
    <string name="ThreadRecord_you_marked_verified">You marked verified</string>
    <string name="ThreadRecord_you_marked_unverified">You marked unverified</string>
    <string name="ThreadRecord_empty_message">This conversation is empty</string>
    <string name="ThreadRecord_open_group_invitation">Open group invitation</string>

    <!-- UpdateApkReadyListener -->
    <string name="UpdateApkReadyListener_Signal_update">Session update</string>
    <string name="UpdateApkReadyListener_a_new_version_of_signal_is_available_tap_to_update">A new version of Session is available, tap to update</string>

    <!-- MessageDisplayHelper -->
    <string name="MessageDisplayHelper_bad_encrypted_message">Bad encrypted message</string>
    <string name="MessageDisplayHelper_message_encrypted_for_non_existing_session">Message encrypted for non-existing session</string>

    <!-- MmsMessageRecord -->
    <string name="MmsMessageRecord_bad_encrypted_mms_message">Bad encrypted MMS message</string>
    <string name="MmsMessageRecord_mms_message_encrypted_for_non_existing_session">MMS message encrypted for non-existing session</string>

    <!-- MuteDialog -->
    <string name="MuteDialog_mute_notifications">Mute notifications</string>

    <!-- KeyCachingService -->
    <string name="KeyCachingService_signal_passphrase_cached">Touch to open.</string>
    <string name="KeyCachingService_passphrase_cached">Session is unlocked</string>
    <string name="KeyCachingService_lock">Lock Session</string>

    <!-- MediaPreviewActivity -->
    <string name="MediaPreviewActivity_you">You</string>
    <string name="MediaPreviewActivity_unssuported_media_type">Unsupported media type</string>
    <string name="MediaPreviewActivity_draft">Draft</string>
    <string name="MediaPreviewActivity_signal_needs_the_storage_permission_in_order_to_write_to_external_storage_but_it_has_been_permanently_denied">Session needs storage access in order to save to external storage, but it has been permanently denied. Please continue to app settings, select \"Permissions\", and enable \"Storage\".</string>
    <string name="MediaPreviewActivity_unable_to_write_to_external_storage_without_permission">Unable to save to external storage without permissions</string>
    <string name="MediaPreviewActivity_media_delete_confirmation_title">Delete message?</string>
    <string name="MediaPreviewActivity_media_delete_confirmation_message">This will permanently delete this message.</string>

    <!-- MessageNotifier -->
    <string name="MessageNotifier_d_new_messages_in_d_conversations">%1$d new messages in %2$d conversations</string>
    <string name="MessageNotifier_most_recent_from_s">Most recent from: %1$s</string>
    <string name="MessageNotifier_locked_message">Locked message</string>
    <string name="MessageNotifier_message_delivery_failed">Message delivery failed.</string>
    <string name="MessageNotifier_failed_to_deliver_message">Failed to deliver message.</string>
    <string name="MessageNotifier_error_delivering_message">Error delivering message.</string>
    <string name="MessageNotifier_mark_all_as_read">Mark all as read</string>
    <string name="MessageNotifier_mark_read">Mark read</string>
    <string name="MessageNotifier_reply">Reply</string>
    <string name="MessageNotifier_pending_signal_messages">Pending Session messages</string>
    <string name="MessageNotifier_you_have_pending_signal_messages">You have pending Session messages, tap to open and retrieve</string>
    <string name="MessageNotifier_contact_message">%1$s %2$s</string>
    <string name="MessageNotifier_unknown_contact_message">Contact</string>

    <!-- Notification Channels -->
    <string name="NotificationChannel_messages">Default</string>
    <string name="NotificationChannel_calls">Calls</string>
    <string name="NotificationChannel_failures">Failures</string>
    <string name="NotificationChannel_backups">Backups</string>
    <string name="NotificationChannel_locked_status">Lock status</string>
    <string name="NotificationChannel_app_updates">App updates</string>
    <string name="NotificationChannel_other">Other</string>
    <string name="NotificationChannel_group_messages">Messages</string>
    <string name="NotificationChannel_missing_display_name">Unknown</string>

    <!-- QuickResponseService -->
    <string name="QuickResponseService_quick_response_unavailable_when_Signal_is_locked">Quick response unavailable when Session is locked!</string>
    <string name="QuickResponseService_problem_sending_message">Problem sending message!</string>

    <!-- SaveAttachmentTask -->
    <string name="SaveAttachmentTask_saved_to">Saved to %s</string>
    <string name="SaveAttachmentTask_saved">Saved</string>

    <!-- SearchToolbar -->
    <string name="SearchToolbar_search">Search</string>

    <!-- ShortcutLauncherActivity -->
    <string name="ShortcutLauncherActivity_invalid_shortcut">Invalid shortcut</string>

    <!-- SingleRecipientNotificationBuilder -->
    <string name="SingleRecipientNotificationBuilder_signal">Session</string>
    <string name="SingleRecipientNotificationBuilder_new_message">New message</string>

    <!-- TransferControlView -->
    <plurals name="TransferControlView_n_items">
        <item quantity="one">%d Item</item>
        <item quantity="other">%d Items</item>
    </plurals>

    <!-- VideoPlayer -->
    <string name="VideoPlayer_error_playing_video">Error playing video</string>

    <!-- attachment_type_selector -->
    <string name="attachment_type_selector__audio">Audio</string>
    <string name="attachment_type_selector__audio_description">Audio</string>
    <string name="attachment_type_selector__contact">Contact</string>
    <string name="attachment_type_selector__contact_description">Contact</string>
    <string name="attachment_type_selector__camera">Camera</string>
    <string name="attachment_type_selector__camera_description">Camera</string>
    <string name="attachment_type_selector__location">Location</string>
    <string name="attachment_type_selector__location_description">Location</string>
    <string name="attachment_type_selector__gif">GIF</string>
    <string name="attachment_type_selector__gif_description">Gif</string>
    <string name="attachment_type_selector__gallery_description">Image or video</string>
    <string name="attachment_type_selector__file_description">File</string>
    <string name="attachment_type_selector__gallery">Gallery</string>
    <string name="attachment_type_selector__file">File</string>

    <string name="attachment_type_selector__drawer_description">Toggle attachment drawer</string>

    <!-- contact_selection_group_activity -->
    <string name="contact_selection_group_activity__finding_contacts">Loading contacts&#8230;</string>

    <!-- conversation_activity -->
    <string name="conversation_activity__send">Send</string>
    <string name="conversation_activity__compose_description">Message composition</string>
    <string name="conversation_activity__emoji_toggle_description">Toggle emoji keyboard</string>
    <string name="conversation_activity__attachment_thumbnail">Attachment Thumbnail</string>
    <string name="conversation_activity__quick_attachment_drawer_toggle_camera_description">Toggle quick camera attachment drawer</string>
    <string name="conversation_activity__quick_attachment_drawer_record_and_send_audio_description">Record and send audio attachment</string>
    <string name="conversation_activity__quick_attachment_drawer_lock_record_description">Lock recording of audio attachment</string>
    <string name="conversation_activity__enable_signal_for_sms">Enable Session for SMS</string>

    <!-- conversation_input_panel -->
    <string name="conversation_input_panel__slide_to_cancel">Slide to cancel</string>
    <string name="conversation_input_panel__cancel">Cancel</string>

    <!-- conversation_item -->
    <string name="conversation_item__mms_image_description">Media message</string>
    <string name="conversation_item__secure_message_description">Secure message</string>

    <!-- conversation_item_sent -->
    <string name="conversation_item_sent__send_failed_indicator_description">Send Failed</string>
    <string name="conversation_item_sent__pending_approval_description">Pending Approval</string>
    <string name="conversation_item_sent__delivered_description">Delivered</string>
    <string name="conversation_item_sent__message_read">Message read</string>

    <!-- conversation_item_received -->
    <string name="conversation_item_received__contact_photo_description">Contact photo</string>

    <!-- audio_view -->
    <string name="audio_view__play_accessibility_description">Play</string>
    <string name="audio_view__pause_accessibility_description">Pause</string>
    <string name="audio_view__download_accessibility_description">Download</string>

    <!-- open_group_invitation_view -->
    <string name="open_group_invitation_view__join_accessibility_description">Join</string>
    <string name="open_group_invitation_view__open_group_invitation">Open group invitation</string>
    <string name="open_group_guidelines_pinned_message">Pinned message</string>
    <string name="open_group_guidelines_community_guidelines">Community guidelines</string>
    <string name="open_group_guidelines_read">Read</string>

    <!-- QuoteView -->
    <string name="QuoteView_audio">Audio</string>
    <string name="QuoteView_video">Video</string>
    <string name="QuoteView_photo">Photo</string>
    <string name="QuoteView_you">You</string>
    <string name="QuoteView_original_missing">Original message not found</string>

    <!-- conversation_fragment -->
    <string name="conversation_fragment__scroll_to_the_bottom_content_description">Scroll to the bottom</string>

    <!-- giphy_activity -->
    <string name="giphy_activity_toolbar__search_gifs_and_stickers">Search GIFs and stickers</string>

    <!-- giphy_fragment -->
    <string name="giphy_fragment__nothing_found">Nothing found</string>

    <!-- load_more_header -->
    <string name="load_more_header__see_full_conversation">See full conversation</string>
    <string name="load_more_header__loading">Loading</string>

    <!-- media_overview_activity -->
    <string name="media_overview_activity__no_media">No media</string>

    <!-- message_recipients_list_item -->
    <string name="message_recipients_list_item__resend">RESEND</string>

    <!-- recipient_preferences -->
    <string name="recipient_preferences__block">Block</string>

    <!-- message_details_header -->
    <string name="message_details_header__issues_need_your_attention">Some issues need your attention.</string>
    <string name="message_details_header__sent">Sent</string>
    <string name="message_details_header__received">Received</string>
    <string name="message_details_header__disappears">Disappears</string>
    <string name="message_details_header__via">Via</string>
    <string name="message_details_header__to">To:</string>
    <string name="message_details_header__from">From:</string>
    <string name="message_details_header__with">With:</string>

    <!-- AndroidManifest.xml -->
    <string name="AndroidManifest__create_passphrase">Create passphrase</string>
    <string name="AndroidManifest__select_contacts">Select contacts</string>
    <string name="AndroidManifest__media_preview">Media preview</string>

    <!-- arrays.xml -->
    <string name="arrays__use_default">Use default</string>
    <string name="arrays__use_custom">Use custom</string>

    <string name="arrays__mute_for_one_hour">Mute for 1 hour</string>
    <string name="arrays__mute_for_two_hours">Mute for 2 hours</string>
    <string name="arrays__mute_for_one_day">Mute for 1 day</string>
    <string name="arrays__mute_for_seven_days">Mute for 7 days</string>
    <string name="arrays__mute_for_one_year">Mute for 1 year</string>
    <string name="arrays__mute_forever">Mute forever</string>

    <string name="arrays__settings_default">Settings default</string>
    <string name="arrays__enabled">Enabled</string>
    <string name="arrays__disabled">Disabled</string>

    <string name="arrays__name_and_message">Name and message</string>
    <string name="arrays__name_only">Name only</string>
    <string name="arrays__no_name_or_message">No name or message</string>

    <string name="arrays__images">Images</string>
    <string name="arrays__audio">Audio</string>
    <string name="arrays__video">Video</string>
    <string name="arrays__documents">Documents</string>

    <string name="arrays__small">Small</string>
    <string name="arrays__normal">Normal</string>
    <string name="arrays__large">Large</string>
    <string name="arrays__extra_large">Extra large</string>

    <string name="arrays__default">Default</string>
    <string name="arrays__high">High</string>
    <string name="arrays__max">Max</string>

    <!-- plurals.xml -->
    <plurals name="hours_ago">
        <item quantity="one">%d hour</item>
        <item quantity="other">%d hours</item>
    </plurals>

    <!-- preferences.xml -->
    <string name="preferences__pref_enter_sends_title">Enter key sends</string>
    <string name="preferences__pressing_the_enter_key_will_send_text_messages">Pressing the Enter key will send text messages</string>
    <string name="preferences__send_link_previews">Send link previews</string>
    <string name="preferences__previews_are_supported_for">Previews are supported for Imgur, Instagram, Pinterest, Reddit, and YouTube links</string>
    <string name="preferences__screen_security">Screen security</string>
    <string name="preferences__disable_screen_security_to_allow_screen_shots">Block screenshots in the recents list and inside the app</string>
    <string name="preferences__notifications">Notifications</string>
    <string name="preferences__led_color">LED color</string>
    <string name="preferences__led_color_unknown">Unknown</string>
    <string name="preferences__pref_led_blink_title">LED blink pattern</string>
    <string name="preferences__sound">Sound</string>
    <string name="preferences__silent">Silent</string>
    <string name="preferences__repeat_alerts">Repeat alerts</string>
    <string name="preferences__never">Never</string>
    <string name="preferences__one_time">One time</string>
    <string name="preferences__two_times">Two times</string>
    <string name="preferences__three_times">Three times</string>
    <string name="preferences__five_times">Five times</string>
    <string name="preferences__ten_times">Ten times</string>
    <string name="preferences__vibrate">Vibrate</string>
    <string name="preferences__green">Green</string>
    <string name="preferences__red">Red</string>
    <string name="preferences__blue">Blue</string>
    <string name="preferences__orange">Orange</string>
    <string name="preferences__cyan">Cyan</string>
    <string name="preferences__magenta">Magenta</string>
    <string name="preferences__white">White</string>
    <string name="preferences__none">None</string>
    <string name="preferences__fast">Fast</string>
    <string name="preferences__normal">Normal</string>
    <string name="preferences__slow">Slow</string>
    <string name="preferences__automatically_delete_older_messages_once_a_conversation_exceeds_a_specified_length">Automatically delete older messages once a conversation exceeds a specified length</string>
    <string name="preferences__delete_old_messages">Delete old messages</string>
    <string name="preferences__conversation_length_limit">Conversation length limit</string>
    <string name="preferences__trim_all_conversations_now">Trim all conversations now</string>
    <string name="preferences__scan_through_all_conversations_and_enforce_conversation_length_limits">Scan through all conversations and enforce conversation length limits</string>
    <string name="preferences__default">Default</string>
    <string name="preferences__incognito_keyboard">Incognito keyboard</string>
    <string name="preferences__read_receipts">Read receipts</string>
    <string name="preferences__if_read_receipts_are_disabled_you_wont_be_able_to_see_read_receipts">If read receipts are disabled, you won\'t be able to see read receipts from others.</string>
    <string name="preferences__typing_indicators">Typing indicators</string>
    <string name="preferences__if_typing_indicators_are_disabled_you_wont_be_able_to_see_typing_indicators">If typing indicators are disabled, you won\'t be able to see typing indicators from others.</string>
    <string name="preferences__request_keyboard_to_disable_personalized_learning">Request keyboard to disable personalized learning</string>
    <string name="preferences__light_theme">Light</string>
    <string name="preferences__dark_theme">Dark</string>
    <string name="preferences_chats__message_trimming">Message Trimming</string>
    <string name="preferences_advanced__use_system_emoji">Use system emoji</string>
    <string name="preferences_advanced__disable_signal_built_in_emoji_support">Disable Session\'s built-in emoji support</string>
    <string name="preferences_app_protection__app_access">App Access</string>
    <string name="preferences_app_protection__communication">Communication</string>
    <string name="preferences_chats__chats">Chats</string>
    <string name="preferences_notifications__messages">Messages</string>
    <string name="preferences_notifications__in_chat_sounds">In-chat sounds</string>
    <string name="preferences_notifications__show">Show</string>
    <string name="preferences_notifications__priority">Priority</string>

    <!-- **************************************** -->
    <!-- menus -->
    <!-- **************************************** -->

    <!-- contact_selection_list -->
    <string name="contact_selection_list__unknown_contact">New message to...</string>

    <!-- conversation_context -->
    <string name="conversation_context__menu_message_details">Message details</string>
    <string name="conversation_context__menu_copy_text">Copy text</string>
    <string name="conversation_context__menu_delete_message">Delete message</string>
    <string name="conversation_context__menu_ban_user">Ban user</string>
    <string name="conversation_context__menu_ban_and_delete_all">Ban and delete all</string>
    <string name="conversation_context__menu_resend_message">Resend message</string>
    <string name="conversation_context__menu_reply_to_message">Reply to message</string>
    <string name="conversation_context__menu_call">Call</string>

    <!-- conversation_context_image -->
    <string name="conversation_context_image__save_attachment">Save attachment</string>

    <!-- conversation_expiring_off -->
    <string name="conversation_expiring_off__disappearing_messages">Disappearing messages</string>

    <!-- conversation_expiring_on -->
    <string name="menu_conversation_expiring_on__messages_expiring">Messages expiring</string>

    <!-- conversation_muted -->
    <string name="conversation_muted__unmute">Unmute</string>

    <!-- conversation_unmuted -->
    <string name="conversation_unmuted__mute_notifications">Mute notifications</string>

    <!-- conversation -->
    <string name="conversation__menu_edit_group">Edit group</string>
    <string name="conversation__menu_leave_group">Leave group</string>
    <string name="conversation__menu_view_all_media">All media</string>
    <string name="conversation__menu_add_shortcut">Add to home screen</string>

    <!-- conversation_popup -->
    <string name="conversation_popup__menu_expand_popup">Expand popup</string>

    <!-- conversation_group_options -->
    <string name="conversation_group_options__delivery">Delivery</string>
    <string name="conversation_group_options__conversation">Conversation</string>
    <string name="conversation_group_options__broadcast">Broadcast</string>

    <!-- media_preview -->
    <string name="media_preview__save_title">Save</string>
    <string name="media_preview__forward_title">Forward</string>
    <string name="media_preview__all_media_title">All media</string>

    <!-- media_overview -->
    <string name="media_overview_documents_fragment__no_documents_found">No documents</string>

    <!-- media_preview_activity -->
    <string name="media_preview_activity__media_content_description">Media preview</string>

    <!-- Trimmer -->
    <string name="trimmer__deleting">Deleting</string>
    <string name="trimmer__deleting_old_messages">Deleting old messages...</string>
    <string name="trimmer__old_messages_successfully_deleted">Old messages successfully deleted</string>

    <!-- transport_selection_list_item -->
    <string name="Permissions_permission_required">Permission required</string>
    <string name="Permissions_continue">Continue</string>
    <string name="Permissions_not_now">Not now</string>
    <string name="backup_enable_dialog__backups_will_be_saved_to_external_storage_and_encrypted_with_the_passphrase_below_you_must_have_this_passphrase_in_order_to_restore_a_backup">Backups will be saved to external storage and encrypted with the passphrase below. You must have this passphrase in order to restore a backup.</string>
    <string name="backup_enable_dialog__i_have_written_down_this_passphrase">I have written down this passphrase. Without it, I will be unable to restore a backup.</string>
    <string name="registration_activity__skip">Skip</string>
    <string name="RegistrationActivity_backup_failure_downgrade">Cannot import backups from newer versions of Session</string>
    <string name="RegistrationActivity_incorrect_backup_passphrase">Incorrect backup passphrase</string>
    <string name="BackupDialog_enable_local_backups">Enable local backups?</string>
    <string name="BackupDialog_enable_backups">Enable backups</string>
    <string name="BackupDialog_please_acknowledge_your_understanding_by_marking_the_confirmation_check_box">Please acknowledge your understanding by marking the confirmation check box.</string>
    <string name="BackupDialog_delete_backups">Delete backups?</string>
    <string name="BackupDialog_disable_and_delete_all_local_backups">Disable and delete all local backups?</string>
    <string name="BackupDialog_delete_backups_statement">Delete backups</string>
    <string name="BackupDialog_copied_to_clipboard">Copied to clipboard</string>
    <string name="LocalBackupJob_creating_backup">Creating backup...</string>
    <string name="ProgressPreference_d_messages_so_far">%d messages so far</string>
    <string name="BackupUtil_never">Never</string>
    <string name="preferences_app_protection__screen_lock">Screen lock</string>
    <string name="preferences_app_protection__lock_signal_access_with_android_screen_lock_or_fingerprint">Lock Session access with Android screen lock or fingerprint</string>
    <string name="preferences_app_protection__screen_lock_inactivity_timeout">Screen lock inactivity timeout</string>
    <string name="AppProtectionPreferenceFragment_none">None</string>
    <!-- Conversation activity -->
    <string name="activity_conversation_copy_public_key_button_title">Copy public key</string>

    <!-- Session -->
    <string name="continue_2">Continue</string>
    <string name="copy">Copy</string>
    <string name="invalid_url">Invalid URL</string>
    <string name="copied_to_clipboard">Copied to clipboard</string>
    <string name="next">Next</string>
    <string name="share">Share</string>
    <string name="invalid_session_id">Invalid Session ID</string>
    <string name="cancel">Cancel</string>
    <string name="your_session_id">Your Session ID</string>

    <string name="activity_landing_title_2">Your Session begins here...</string>
    <string name="activity_landing_register_button_title">Create Session ID</string>
    <string name="activity_landing_restore_button_title">Continue Your Session</string>

    <string name="view_fake_chat_bubble_1">What\'s Session?</string>
    <string name="view_fake_chat_bubble_2">It\'s a decentralized, encrypted messaging app</string>
    <string name="view_fake_chat_bubble_3">So it doesn\'t collect my personal information or my conversation metadata? How does it work?</string>
    <string name="view_fake_chat_bubble_4">Using a combination of advanced anonymous routing and end-to-end encryption technologies.</string>
    <string name="view_fake_chat_bubble_5">Friends don\'t let friends use compromised messengers. You\'re welcome.</string>

    <string name="activity_register_title">Say hello to your Session ID</string>
    <string name="activity_register_explanation">Your Session ID is the unique address people can use to contact you on Session. With no connection to your real identity, your Session ID is totally anonymous and private by design.</string>

    <string name="activity_restore_title">Restore your account</string>
    <string name="activity_restore_explanation">Enter the recovery phrase that was given to you when you signed up to restore your account.</string>
    <string name="activity_restore_seed_edit_text_hint">Enter your recovery phrase</string>

    <string name="activity_display_name_title_2">Pick your display name</string>
    <string name="activity_display_name_explanation">This will be your name when you use Session. It can be your real name, an alias, or anything else you like.</string>
    <string name="activity_display_name_edit_text_hint">Enter a display name</string>
    <string name="activity_display_name_display_name_missing_error">Please pick a display name</string>
    <string name="activity_display_name_display_name_too_long_error">Please pick a shorter display name</string>

    <string name="activity_pn_mode_recommended_option_tag">Recommended</string>
    <string name="activity_pn_mode_no_option_picked_dialog_title">Please Pick an Option</string>

    <string name="activity_home_empty_state_message">You don\'t have any contacts yet</string>
    <string name="activity_home_empty_state_button_title">Start a Session</string>
    <string name="activity_home_leave_group_dialog_message">Are you sure you want to leave this group?</string>
    <string name="activity_home_leaving_group_failed_message">"Couldn\'t leave group"</string>
    <string name="activity_home_delete_conversation_dialog_message">Are you sure you want to delete this conversation?</string>
    <string name="activity_home_conversation_deleted_message">Conversation deleted</string>

    <string name="activity_seed_title">Your Recovery Phrase</string>
    <string name="activity_seed_title_2">Meet your recovery phrase</string>
    <string name="activity_seed_explanation">Your recovery phrase is the master key to your Session ID — you can use it to restore your Session ID if you lose access to your device. Store your recovery phrase in a safe place, and don\'t give it to anyone.</string>
    <string name="activity_seed_reveal_button_title">Hold to reveal</string>

    <string name="view_seed_reminder_title">You\'re almost finished! 80%</string>
    <string name="view_seed_reminder_subtitle_1">Secure your account by saving your recovery phrase</string>
    <string name="view_seed_reminder_subtitle_2">Tap and hold the redacted words to reveal your recovery phrase, then store it safely to secure your Session ID.</string>
    <string name="view_seed_reminder_subtitle_3">Make sure to store your recovery phrase in a safe place</string>

    <string name="activity_path_title">Path</string>
    <string name="activity_path_explanation">Session hides your IP by bouncing your messages through several Service Nodes in Session\'s decentralized network. These are the countries your connection is currently being bounced through:</string>
    <string name="activity_path_device_row_title">You</string>
    <string name="activity_path_guard_node_row_title">Entry Node</string>
    <string name="activity_path_service_node_row_title">Service Node</string>
    <string name="activity_path_destination_row_title">Destination</string>
    <string name="activity_path_learn_more_button_title">Learn More</string>
    <string name="activity_path_resolving_progress">Resolving…</string>

    <string name="activity_create_private_chat_title">New Session</string>
    <string name="activity_create_private_chat_enter_session_id_tab_title">Enter Session ID</string>
    <string name="activity_create_private_chat_scan_qr_code_tab_title">Scan QR Code</string>
    <string name="activity_create_private_chat_scan_qr_code_explanation">Scan a user\'s QR code to start a session. QR codes can be found by tapping the QR code icon in account settings.</string>

    <string name="fragment_enter_public_key_edit_text_hint">Enter Session ID or ONS name</string>
    <string name="fragment_enter_public_key_explanation">Users can share their Session ID by going into their account settings and tapping "Share Session ID", or by sharing their QR code.</string>
    <string name="fragment_enter_public_key_error_message">Please check the Session ID or ONS name and try again.</string>

    <string name="fragment_scan_qr_code_camera_access_explanation">Session needs camera access to scan QR codes</string>
    <string name="fragment_scan_qr_code_grant_camera_access_button_title">Grant Camera Access</string>

    <string name="activity_create_closed_group_title">New Closed Group</string>
    <string name="activity_create_closed_group_edit_text_hint">Enter a group name</string>
    <string name="activity_create_closed_group_empty_state_message">You don\'t have any contacts yet</string>
    <string name="activity_create_closed_group_empty_state_button_title">Start a Session</string>
    <string name="activity_create_closed_group_group_name_missing_error">Please enter a group name</string>
    <string name="activity_create_closed_group_group_name_too_long_error">Please enter a shorter group name</string>
    <string name="activity_create_closed_group_not_enough_group_members_error">Please pick at least 1 group member</string>
    <string name="activity_create_closed_group_too_many_group_members_error">A closed group cannot have more than 100 members</string>

    <string name="activity_join_public_chat_title">Join Open Group</string>
    <string name="activity_join_public_chat_error">Couldn\'t join group</string>
    <string name="activity_join_public_chat_enter_group_url_tab_title">Open Group URL</string>
    <string name="activity_join_public_chat_scan_qr_code_tab_title">Scan QR Code</string>
    <string name="activity_join_public_chat_scan_qr_code_explanation">Scan the QR code of the open group you\'d like to join</string>

    <string name="fragment_enter_chat_url_edit_text_hint">Enter an open group URL</string>

    <string name="activity_settings_title">Settings</string>
    <string name="activity_settings_display_name_edit_text_hint">Enter a display name</string>
    <string name="activity_settings_display_name_missing_error">Please pick a display name</string>
    <string name="activity_settings_display_name_too_long_error">Please pick a shorter display name</string>
    <string name="activity_settings_privacy_button_title">Privacy</string>
    <string name="activity_settings_notifications_button_title">Notifications</string>
    <string name="activity_settings_chats_button_title">Chats</string>
    <string name="activity_settings_devices_button_title">Devices</string>
    <string name="activity_settings_invite_button_title">Invite a Friend</string>
    <string name="activity_settings_faq_button_title">FAQ</string>
    <string name="activity_settings_recovery_phrase_button_title">Recovery Phrase</string>
    <string name="activity_settings_clear_all_data_button_title">Clear Data</string>
    <string name="activity_settings_clear_all_data_and_network_button_title">Clear Data Including Network</string>
    <string name="activity_settings_help_translate_session">Help us Translate Session</string>

    <string name="activity_notification_settings_title">Notifications</string>
    <string name="activity_notification_settings_style_section_title">Notification Style</string>
    <string name="activity_notification_settings_content_section_title">Notification Content</string>

    <string name="activity_privacy_settings_title">Privacy</string>

    <string name="activity_chat_settings_title">Chats</string>

    <string name="preferences_notifications_strategy_category_title">Notification Strategy</string>
    <string name="preferences_notifications_strategy_category_fast_mode_title">Use Fast Mode</string>
    <string name="preferences_notifications_strategy_category_fast_mode_summary">You’ll be notified of new messages reliably and immediately using Google’s notification servers.</string>

    <string name="fragment_device_list_bottom_sheet_change_name_button_title">Change name</string>
    <string name="fragment_device_list_bottom_sheet_unlink_device_button_title">Unlink device</string>

    <string name="dialog_seed_title">Your Recovery Phrase</string>
    <string name="dialog_seed_explanation">This is your recovery phrase. With it, you can restore or migrate your Session ID to a new device.</string>

    <string name="dialog_clear_all_data_title">Clear All Data</string>
    <string name="dialog_clear_all_data_explanation">This will permanently delete your messages, sessions, and contacts.</string>
    <string name="dialog_clear_all_data_network_explanation">Would you like to clear only this device, or delete your entire account?</string>
    <string name="dialog_clear_all_data_local_only">Delete Only</string>
    <string name="dialog_clear_all_data_clear_network">Entire Account</string>

    <string name="activity_qr_code_title">QR Code</string>
    <string name="activity_qr_code_view_my_qr_code_tab_title">View My QR Code</string>
    <string name="activity_qr_code_view_scan_qr_code_tab_title">Scan QR Code</string>
    <string name="activity_qr_code_view_scan_qr_code_explanation">Scan someone\'s QR code to start a conversation with them</string>
    <string name="fragment_view_my_qr_code_title">Scan Me</string>

    <string name="fragment_view_my_qr_code_explanation">This is your QR code. Other users can scan it to start a session with you.</string>
    <string name="fragment_view_my_qr_code_share_title">Share QR Code</string>

    <string name="fragment_contact_selection_contacts_title">Contacts</string>
    <string name="fragment_contact_selection_closed_groups_title">Closed Groups</string>
    <string name="fragment_contact_selection_open_groups_title">Open Groups</string>
    <string name="fragment_contact_selection_empty_contacts">You don\'t have any contacts yet</string>

    <!-- Next round of translation -->

    <string name="menu_apply_button">Apply</string>
    <string name="menu_done_button">Done</string>

    <string name="activity_edit_closed_group_title">Edit Group</string>
    <string name="activity_edit_closed_group_edit_text_hint">Enter a new group name</string>
    <string name="activity_edit_closed_group_edit_members">Members</string>
    <string name="activity_edit_closed_group_add_members">Add members</string>
    <string name="activity_edit_closed_group_group_name_missing_error">Group name can\'t be empty</string>
    <string name="activity_edit_closed_group_group_name_too_long_error">Please enter a shorter group name</string>
    <string name="activity_edit_closed_group_not_enough_group_members_error">Groups must have at least 1 group member</string>

    <string name="fragment_edit_group_bottom_sheet_remove">Remove user from group</string>

    <string name="activity_select_contacts_title">Select Contacts</string>

    <string name="view_reset_secure_session_done_message">Secure session reset done</string>
    
    <string name="dialog_ui_mode_title">Theme</string>
    <string name="dialog_ui_mode_option_day">Day</string>
    <string name="dialog_ui_mode_option_night">Night</string>
    <string name="dialog_ui_mode_option_system_default">System default</string>

    <string name="activity_conversation_menu_copy_session_id">Copy Session ID</string>

    <string name="attachment">Attachment</string>
    <string name="attachment_type_voice_message">Voice Message</string>
    <string name="details">Details</string>

    <string name="dialog_backup_activation_failed">Failed to activate backups. Please try again or contact support.</string>

    <string name="activity_backup_restore_title">Restore backup</string>
    <string name="activity_backup_restore_select_file">Select a file</string>
    <string name="activity_backup_restore_explanation_1">Select a backup file and enter the passphrase it was created with.</string>
    <string name="activity_backup_restore_passphrase">30-digit passphrase</string>

    <string name="activity_link_device_skip_prompt">This is taking a while, would you like to skip?</string>
    <string name="activity_link_device_link_device">Link a Device</string>
    <string name="activity_link_device_recovery_phrase">Recovery Phrase</string>
    <string name="activity_link_device_scan_qr_code">Scan QR Code</string>
    <string name="activity_link_device_qr_message">Navigate to Settings → Recovery Phrase on your other device to show your QR code.</string>
    <string name="activity_join_public_chat_join_rooms">Or join one of these…</string>

    <string name="activity_pn_mode_message_notifications">Message Notifications</string>
    <string name="activity_pn_mode_explanation">There are two ways Session can notify you of new messages.</string>
    <string name="activity_pn_mode_fast_mode">Fast Mode</string>
    <string name="activity_pn_mode_slow_mode">Slow Mode</string>
    <string name="activity_pn_mode_fast_mode_explanation">You’ll be notified of new messages reliably and immediately using Google’s notification servers.</string>
    <string name="activity_pn_mode_slow_mode_explanation">Session will occasionally check for new messages in the background.</string>

    <string name="fragment_recovery_phrase_title">Recovery Phrase</string>

    <string name="activity_prompt_passphrase_session_locked">Session is Locked</string>
    <string name="activity_prompt_passphrase_tap_to_unlock">Tap to Unlock</string>

    <string name="fragment_user_details_bottom_sheet_edit_text_hint">Enter a nickname</string>
    <string name="invalid_public_key">Invalid public key</string>

    <string name="document">Document</string>

    <string name="dialog_blocked_title">Unblock %s?</string>
    <string name="dialog_blocked_explanation">Are you sure you want to unblock %s?</string>

    <string name="dialog_join_open_group_title">Join %s?</string>
    <string name="dialog_join_open_group_explanation">Are you sure you want to join the %s open group?</string>

    <string name="dialog_open_url_title">Open URL?</string>
    <string name="dialog_open_url_explanation">Are you sure you want to open %s?</string>
    <string name="open">Open</string>
    <string name="copy_url">Copy URL</string>

    <string name="dialog_link_preview_title">Enable Link Previews?</string>
    <string name="dialog_link_preview_explanation">Enabling link previews will show previews for URLs you send and receive. This can be useful, but Session will need to contact linked websites to generate previews. You can always disable link previews in Session\'s settings.</string>
    <string name="dialog_link_preview_enable_button_title">Enable</string>

    <string name="dialog_download_title">Trust %s?</string>
    <string name="dialog_download_explanation">Are you sure you want to download media sent by %s?</string>
    <string name="dialog_download_button_title">Download</string>

    <string name="activity_conversation_blocked_banner_text">%s is blocked. Unblock them?</string>

    <string name="activity_conversation_attachment_prep_failed">Failed to prepare attachment for sending.</string>
    <string name="media">Media</string>
    <string name="UntrustedAttachmentView_download_attachment">Tap to download %s</string>
    <string name="message_details_header__error">Error</string>

    <string name="dialog_send_seed_title">Warning</string>
    <string name="dialog_send_seed_explanation">This is your recovery phrase. If you send it to someone they\'ll have full access to your account.</string>
    <string name="dialog_send_seed_send_button_title">Send</string>
    <string name="notify_type_all">All</string>
    <string name="notify_type_mentions">Mentions</string>
    <string name="deleted_message">This message has been deleted</string>
    <string name="delete_message_for_me">Delete just for me</string>
    <string name="delete_message_for_everyone">Delete for everyone</string>
    <string name="delete_message_for_me_and_recipient">Delete for me and %s</string>
    <string name="activity_settings_survey_feedback">Feedback/Survey</string>
    <string name="activity_settings_support">Debug Log</string>
    <string name="dialog_share_logs_title">Share Logs</string>
    <string name="dialog_share_logs_explanation">Would you like to export your application logs to be able to share for troubleshooting?</string>
<<<<<<< HEAD
    <string name="CallNotificationBuilder_connecting">Connecting…</string>
    <string name="NotificationBarManager__incoming_signal_call">Incoming call</string>
    <string name="NotificationBarManager__deny_call">Deny call</string>
    <string name="NotificationBarManager__answer_call">Answer call</string>
    <string name="NotificationBarManager_call_in_progress">Call in progress</string>
    <string name="NotificationBarManager__cancel_call">Cancel call</string>
    <string name="NotificationBarManager__establishing_signal_call">Establishing call</string>
    <string name="NotificationBarManager__end_call">End call</string>
    <string name="accept_call">Accept Call</string>
    <string name="decline_call">Decline call</string>
    <string name="preferences__voice_video_calls">Voice and video calls</string>
    <string name="preferences__allow_access_voice_video">Allow access to accept voice and video calls from other users</string>
    <string name="dialog_voice_video_title">Voice / video calls</string>
    <string name="dialog_voice_video_message">The current implementation of voice / video calls will expose your IP address to the Oxen Foundation servers and the calling / called user</string>
    <string name="CallNotificationBuilder_first_call_title">Call Missed</string>
    <string name="CallNotificationBuilder_first_call_message">You missed a call because you need to enable the \'Voice and video calls\' permission in the Privacy Settings.</string>
    <string name="WebRtcCallActivity_Session_Call">Session Call</string>
=======
    <string name="conversation_pin">Pin</string>
    <string name="conversation_unpin">Unpin</string>
>>>>>>> 15f5ac10

</resources><|MERGE_RESOLUTION|>--- conflicted
+++ resolved
@@ -903,7 +903,8 @@
     <string name="activity_settings_support">Debug Log</string>
     <string name="dialog_share_logs_title">Share Logs</string>
     <string name="dialog_share_logs_explanation">Would you like to export your application logs to be able to share for troubleshooting?</string>
-<<<<<<< HEAD
+    <string name="conversation_pin">Pin</string>
+    <string name="conversation_unpin">Unpin</string>
     <string name="CallNotificationBuilder_connecting">Connecting…</string>
     <string name="NotificationBarManager__incoming_signal_call">Incoming call</string>
     <string name="NotificationBarManager__deny_call">Deny call</string>
@@ -921,9 +922,5 @@
     <string name="CallNotificationBuilder_first_call_title">Call Missed</string>
     <string name="CallNotificationBuilder_first_call_message">You missed a call because you need to enable the \'Voice and video calls\' permission in the Privacy Settings.</string>
     <string name="WebRtcCallActivity_Session_Call">Session Call</string>
-=======
-    <string name="conversation_pin">Pin</string>
-    <string name="conversation_unpin">Unpin</string>
->>>>>>> 15f5ac10
 
 </resources>