--- conflicted
+++ resolved
@@ -1074,7 +1074,8 @@
     <string name="activity_conversation_empty_state_default">You have no messages from <b>%s</b>.\nSend a message to start the conversation!</string>
 
     <string name="unread_marker">Unread Messages</string>
-<<<<<<< HEAD
+    <string name="auto_deletes_in">Auto-deletes in %1$s</string>
+
     <string name="activity_recovery_password">Recovery Password</string>
 
     <string name="onboarding_privacy_in_your_pocket">Privacy in your pocket.</string>
@@ -1096,8 +1097,5 @@
     <string name="activity_link_recovery_password">Recovery Password</string>
     <string name="activity_link_enter_your_recovery_password_to_load_your_account_if_you_haven_t_saved_it_you_can_find_it_in_your_app_settings">Enter your recovery password to load your account. If you haven\'t saved it, you can find it in your app settings.</string>
     <string name="activity_link_enter_your_recovery_password">Enter your recovery password</string>
-=======
-    <string name="auto_deletes_in">Auto-deletes in %1$s</string>
->>>>>>> e68290b5
 
 </resources>