--- conflicted
+++ resolved
@@ -385,11 +385,7 @@
         <item name="scroll_to_bottom_button_background">@color/classic_dark_1</item>
         <item name="scroll_to_bottom_button_border">@color/classic_dark_3</item>
         <item name="conversation_unread_count_indicator_background">@color/classic_dark_4</item>
-<<<<<<< HEAD
-        <item name="message_selected">@color/classic_dark_3</item>
-=======
         <item name="message_selected">@color/classic_dark_1</item>
->>>>>>> 7fcd754f
     </style>
 
     <style name="Classic.Light">
@@ -473,11 +469,7 @@
         <item name="scroll_to_bottom_button_background">@color/classic_light_4</item>
         <item name="scroll_to_bottom_button_border">@color/classic_light_2</item>
         <item name="conversation_unread_count_indicator_background">@color/classic_dark_4</item>
-<<<<<<< HEAD
-        <item name="message_selected">@color/classic_light_3</item>
-=======
         <item name="message_selected">@color/classic_light_5</item>
->>>>>>> 7fcd754f
 
     </style>
 
@@ -644,11 +636,7 @@
         <item name="conversation_pinned_background_color">?colorCellBackground</item>
         <item name="conversation_unread_background_color">@color/ocean_light_5</item>
         <item name="conversation_pinned_icon_color">?android:textColorPrimary</item>
-<<<<<<< HEAD
-        <item name="message_selected">@color/ocean_light_3</item>
-=======
         <item name="message_selected">@color/ocean_light_5</item>
->>>>>>> 7fcd754f
     </style>
 
 </resources>