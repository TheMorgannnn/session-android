--- conflicted
+++ resolved
@@ -218,7 +218,6 @@
 
     </RelativeLayout>
 
-<<<<<<< HEAD
     <RelativeLayout
         android:id="@+id/outdatedBanner"
         android:layout_width="match_parent"
@@ -241,7 +240,7 @@
             tools:text="This user's client is outdated, things may not work as expected" />
 
     </RelativeLayout>
-=======
+
     <TextView
         android:padding="@dimen/medium_spacing"
         android:textSize="@dimen/small_font_size"
@@ -254,7 +253,6 @@
         android:elevation="8dp"
         tools:text="@string/activity_conversation_empty_state_default"
         />
->>>>>>> 1bb39399
 
     <LinearLayout
         android:id="@+id/messageRequestBar"
