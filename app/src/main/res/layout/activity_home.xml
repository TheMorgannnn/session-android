--- conflicted
+++ resolved
@@ -27,13 +27,8 @@
                 android:layout_marginLeft="20dp"
                 android:layout_marginRight="20dp">
 
-<<<<<<< HEAD
                 <org.thoughtcrime.securesms.components.ProfilePictureView
-=======
-                <include
->>>>>>> 1bb39399
                     android:id="@+id/profileButton"
-                    layout="@layout/view_profile_picture"
                     android:layout_width="@dimen/small_profile_picture_size"
                     android:layout_height="@dimen/small_profile_picture_size"
                     android:layout_alignParentLeft="true"
