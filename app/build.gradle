--- conflicted
+++ resolved
@@ -155,13 +155,8 @@
     testImplementation 'org.robolectric:shadows-multidex:4.4'
 }
 
-<<<<<<< HEAD
-def canonicalVersionCode = 244
-def canonicalVersionName = "1.12.0"
-=======
 def canonicalVersionCode = 246
 def canonicalVersionName = "1.11.15"
->>>>>>> c70de069
 
 def postFixSize = 10
 def abiPostFix = ['armeabi-v7a' : 1,
