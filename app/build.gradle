--- conflicted
+++ resolved
@@ -143,13 +143,8 @@
     testImplementation 'org.robolectric:shadows-multidex:4.2'
 }
 
-<<<<<<< HEAD
-def canonicalVersionCode = 187
-def canonicalVersionName = "1.11.1"
-=======
 def canonicalVersionCode = 188
 def canonicalVersionName = "1.11.0"
->>>>>>> 2ef7cbe7
 
 def postFixSize = 10
 def abiPostFix = ['armeabi-v7a' : 1,
