--- conflicted
+++ resolved
@@ -55,12 +55,7 @@
     implementation 'com.google.android.exoplayer:exoplayer-ui:2.9.1'
     implementation 'org.conscrypt:conscrypt-android:2.0.0'
     implementation 'org.signal:aesgcmprovider:0.0.3'
-
-    implementation "com.google.dagger:hilt-android:2.38.1"
-    kapt "com.google.dagger:hilt-compiler:2.38.1"
-
-//    implementation 'org.whispersystems:webrtc-android:M77'
-    implementation 'org.webrtc:google-webrtc:1.0.32006'
+    implementation 'org.whispersystems:webrtc-android:M74'
     implementation "me.leolin:ShortcutBadger:1.1.16"
     implementation 'se.emilsjolander:stickylistheaders:2.7.0'
     implementation 'com.jpardogo.materialtabstrip:library:1.0.9'
@@ -77,11 +72,8 @@
     implementation 'com.theartofdev.edmodo:android-image-cropper:2.8.0'
     implementation 'com.melnykov:floatingactionbutton:1.3.0'
     implementation 'com.google.zxing:android-integration:3.1.0'
-<<<<<<< HEAD
-=======
     implementation "com.google.dagger:hilt-android:2.38.1"
     kapt "com.google.dagger:hilt-compiler:2.38.1"
->>>>>>> f87fb2b9
     implementation 'mobi.upod:time-duration-picker:1.1.3'
     implementation 'com.google.zxing:core:3.2.1'
     implementation ('com.davemorrissey.labs:subsampling-scale-image-view:3.6.0') {
@@ -162,13 +154,8 @@
     testImplementation 'org.robolectric:shadows-multidex:4.4'
 }
 
-<<<<<<< HEAD
-def canonicalVersionCode = 224
-def canonicalVersionName = "1.12.0"
-=======
 def canonicalVersionCode = 229
 def canonicalVersionName = "1.11.11"
->>>>>>> f87fb2b9
 
 def postFixSize = 10
 def abiPostFix = ['armeabi-v7a' : 1,
