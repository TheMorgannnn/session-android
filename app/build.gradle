--- conflicted
+++ resolved
@@ -157,13 +157,8 @@
     testImplementation 'org.robolectric:shadows-multidex:4.4'
 }
 
-<<<<<<< HEAD
-def canonicalVersionCode = 246
-def canonicalVersionName = "1.11.15"
-=======
-def canonicalVersionCode = 248
-def canonicalVersionName = "1.11.14"
->>>>>>> dd1da6b1
+def canonicalVersionCode = 249
+def canonicalVersionName = "1.11.16"
 
 def postFixSize = 10
 def abiPostFix = ['armeabi-v7a' : 1,
