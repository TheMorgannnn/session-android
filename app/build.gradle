--- conflicted
+++ resolved
@@ -154,13 +154,8 @@
     testImplementation 'org.robolectric:shadows-multidex:4.4'
 }
 
-<<<<<<< HEAD
-def canonicalVersionCode = 223
-def canonicalVersionName = "1.11.10"
-=======
 def canonicalVersionCode = 226
 def canonicalVersionName = "1.11.11"
->>>>>>> f56a16b3
 
 def postFixSize = 10
 def abiPostFix = ['armeabi-v7a' : 1,
